--- conflicted
+++ resolved
@@ -147,15 +147,12 @@
 		return this.viewPaneContainer?.getTitle() ?? '';
 	}
 
-<<<<<<< HEAD
 	// --- Start Positron ---
 	override saveState(): void {
 		super.saveState();
 	}
 	// --- End Positron ---
-
-=======
->>>>>>> 252e5463
+	//
 	override focus(): void {
 		this.viewPaneContainer?.focus();
 	}
