/*---------------------------------------------------------------------------------------------
 *  Copyright (c) Microsoft Corporation. All rights reserved.
 *  Licensed under the MIT License. See License.txt in the project root for license information.
 *--------------------------------------------------------------------------------------------*/

import 'vs/css!./media/sidebarpart';
import 'vs/workbench/browser/parts/sidebar/sidebarActions';
import { ActivityBarPosition, IWorkbenchLayoutService, LayoutSettings, Parts, Position as SideBarPosition } from 'vs/workbench/services/layout/browser/layoutService';
import { SidebarFocusContext, ActiveViewletContext } from 'vs/workbench/common/contextkeys';
import { IStorageService } from 'vs/platform/storage/common/storage';
import { IContextMenuService } from 'vs/platform/contextview/browser/contextView';
import { IKeybindingService } from 'vs/platform/keybinding/common/keybinding';
import { IInstantiationService } from 'vs/platform/instantiation/common/instantiation';
import { IThemeService } from 'vs/platform/theme/common/themeService';
import { contrastBorder } from 'vs/platform/theme/common/colorRegistry';
import { SIDE_BAR_TITLE_FOREGROUND, SIDE_BAR_BACKGROUND, SIDE_BAR_FOREGROUND, SIDE_BAR_BORDER, SIDE_BAR_DRAG_AND_DROP_BACKGROUND, PANEL_ACTIVE_TITLE_BORDER, PANEL_ACTIVE_TITLE_FOREGROUND, PANEL_INACTIVE_TITLE_FOREGROUND, PANEL_DRAG_AND_DROP_BORDER, ACTIVITY_BAR_BADGE_BACKGROUND, ACTIVITY_BAR_BADGE_FOREGROUND } from 'vs/workbench/common/theme';
import { INotificationService } from 'vs/platform/notification/common/notification';
import { ContextKeyExpr, IContextKeyService } from 'vs/platform/contextkey/common/contextkey';
import { AnchorAlignment } from 'vs/base/browser/ui/contextview/contextview';
import { IExtensionService } from 'vs/workbench/services/extensions/common/extensions';
import { LayoutPriority } from 'vs/base/browser/ui/grid/grid';
import { assertIsDefined } from 'vs/base/common/types';
<<<<<<< HEAD
import { CompositeDragAndDropObserver } from 'vs/workbench/browser/dnd';
import { IViewDescriptorService, ViewContainerLocation } from 'vs/workbench/common/views';
import { Gesture, EventType as GestureEventType } from 'vs/base/browser/touch';
import { IPaneComposite } from 'vs/workbench/common/panecomposite';
import { IPaneCompositePart } from 'vs/workbench/browser/parts/paneCompositePart';

// --- Start Positron ---
// The minimum sidebar part width is 170. Export this as a constant so that we can use this same
// width in layout.ts where we set the default size (see LayoutStateKeys.SIDEBAR_SIZE.defaultValue
// in layout.ts).
export const SIDEBAR_PART_MINIMUM_WIDTH = 170;
// --- End Positron ---

export class SidebarPart extends CompositePart<PaneComposite> implements IPaneCompositePart {

	declare readonly _serviceBrand: undefined;
=======
import { IViewDescriptorService } from 'vs/workbench/common/views';
import { AbstractPaneCompositePart } from 'vs/workbench/browser/parts/paneCompositePart';
import { ActivityBarCompositeBar, ActivitybarPart } from 'vs/workbench/browser/parts/activitybar/activitybarPart';
import { ActionsOrientation } from 'vs/base/browser/ui/actionbar/actionbar';
import { HoverPosition } from 'vs/base/browser/ui/hover/hoverWidget';
import { IPaneCompositeBarOptions } from 'vs/workbench/browser/parts/paneCompositeBar';
import { IConfigurationService } from 'vs/platform/configuration/common/configuration';
import { Action2, IMenuService, MenuId, registerAction2 } from 'vs/platform/actions/common/actions';
import { localize } from 'vs/nls';
import { ACCOUNTS_ACTIVITY_ID, GLOBAL_ACTIVITY_ID } from 'vs/workbench/common/activity';
import { ITelemetryService } from 'vs/platform/telemetry/common/telemetry';
import { ILifecycleService, LifecyclePhase } from 'vs/workbench/services/lifecycle/common/lifecycle';
import { Separator } from 'vs/base/common/actions';

export class SidebarPart extends AbstractPaneCompositePart {
>>>>>>> d037ac07

	static readonly activeViewletSettingsKey = 'workbench.sidebar.activeviewletid';

	//#region IView

	// --- Start Positron ---
	readonly minimumWidth: number = /*170*/ SIDEBAR_PART_MINIMUM_WIDTH;
	// --- End Positron ---
	readonly maximumWidth: number = Number.POSITIVE_INFINITY;
	readonly minimumHeight: number = 0;
	readonly maximumHeight: number = Number.POSITIVE_INFINITY;

	readonly priority: LayoutPriority = LayoutPriority.Low;

	get preferredWidth(): number | undefined {
		const viewlet = this.getActivePaneComposite();

		if (!viewlet) {
			return;
		}

		const width = viewlet.getOptimalWidth();
		if (typeof width !== 'number') {
			return;
		}

		return Math.max(width, 300);
	}

	private readonly acitivityBarPart: ActivitybarPart;

	//#endregion

	constructor(
		@INotificationService notificationService: INotificationService,
		@IStorageService storageService: IStorageService,
		@IContextMenuService contextMenuService: IContextMenuService,
		@IWorkbenchLayoutService layoutService: IWorkbenchLayoutService,
		@IKeybindingService keybindingService: IKeybindingService,
		@IInstantiationService instantiationService: IInstantiationService,
		@IThemeService themeService: IThemeService,
		@IViewDescriptorService viewDescriptorService: IViewDescriptorService,
		@IContextKeyService contextKeyService: IContextKeyService,
		@IExtensionService extensionService: IExtensionService,
		@IConfigurationService private readonly configurationService: IConfigurationService,
		@ITelemetryService telemetryService: ITelemetryService,
		@ILifecycleService lifecycleService: ILifecycleService,
		@IMenuService menuService: IMenuService,
	) {
		super(
			Parts.SIDEBAR_PART,
			{ hasTitle: true, borderWidth: () => (this.getColor(SIDE_BAR_BORDER) || this.getColor(contrastBorder)) ? 1 : 0 },
			SidebarPart.activeViewletSettingsKey,
			ActiveViewletContext.bindTo(contextKeyService),
			SidebarFocusContext.bindTo(contextKeyService),
			'sideBar',
			'viewlet',
			SIDE_BAR_TITLE_FOREGROUND,
			notificationService,
			storageService,
			contextMenuService,
			layoutService,
			keybindingService,
			instantiationService,
			themeService,
			viewDescriptorService,
			contextKeyService,
			extensionService,
			menuService,
		);

		this.acitivityBarPart = this._register(instantiationService.createInstance(ActivitybarPart, this));
		this._register(configurationService.onDidChangeConfiguration(e => {
			if (e.affectsConfiguration(LayoutSettings.ACTIVITY_BAR_LOCATION)) {
				this.updateTitleArea();
				const id = this.getActiveComposite()?.getId();
				if (id) {
					this.onTitleAreaUpdate(id!);
				}
				this.updateActivityBarVisiblity();
			}
		}));

		this.registerGlobalActions();

		lifecycleService.when(LifecyclePhase.Eventually).then(() => {
			telemetryService.publicLog2<{ location: string }, {
				owner: 'sandy081';
				location: { classification: 'SystemMetaData'; purpose: 'FeatureInsight'; comment: 'Locaiton where the activity bar is shown' };
				comment: 'This is used to know where activity bar is shown in the workbench.';
			}>('activityBar:location', { location: configurationService.getValue(LayoutSettings.ACTIVITY_BAR_LOCATION) });
		});
	}

	override updateStyles(): void {
		super.updateStyles();

		// Part container
		const container = assertIsDefined(this.getContainer());

		container.style.backgroundColor = this.getColor(SIDE_BAR_BACKGROUND) || '';
		container.style.color = this.getColor(SIDE_BAR_FOREGROUND) || '';

		const borderColor = this.getColor(SIDE_BAR_BORDER) || this.getColor(contrastBorder);
		const isPositionLeft = this.layoutService.getSideBarPosition() === SideBarPosition.LEFT;
		container.style.borderRightWidth = borderColor && isPositionLeft ? '1px' : '';
		container.style.borderRightStyle = borderColor && isPositionLeft ? 'solid' : '';
		container.style.borderRightColor = isPositionLeft ? borderColor || '' : '';
		container.style.borderLeftWidth = borderColor && !isPositionLeft ? '1px' : '';
		container.style.borderLeftStyle = borderColor && !isPositionLeft ? 'solid' : '';
		container.style.borderLeftColor = !isPositionLeft ? borderColor || '' : '';
		container.style.outlineColor = this.getColor(SIDE_BAR_DRAG_AND_DROP_BACKGROUND) ?? '';
	}

	override layout(width: number, height: number, top: number, left: number): void {
		if (!this.layoutService.isVisible(Parts.SIDEBAR_PART)) {
			return;
		}

		super.layout(width, height, top, left);
	}

	protected override getTitleAreaDropDownAnchorAlignment(): AnchorAlignment {
		return this.layoutService.getSideBarPosition() === SideBarPosition.LEFT ? AnchorAlignment.LEFT : AnchorAlignment.RIGHT;
	}

	protected override createCompisteBar(): ActivityBarCompositeBar {
		return this.instantiationService.createInstance(ActivityBarCompositeBar, this.getCompositeBarOptions(), this.partId, this, false);
	}

	protected getCompositeBarOptions(): IPaneCompositeBarOptions {
		return {
			partContainerClass: 'sidebar',
			pinnedViewContainersKey: ActivitybarPart.pinnedViewContainersKey,
			placeholderViewContainersKey: ActivitybarPart.placeholderViewContainersKey,
			viewContainersWorkspaceStateKey: ActivitybarPart.viewContainersWorkspaceStateKey,
			icon: true,
			orientation: ActionsOrientation.HORIZONTAL,
			recomputeSizes: true,
			activityHoverOptions: {
				position: () => HoverPosition.BELOW,
			},
			fillExtraContextMenuActions: actions => {
				const viewsSubmenuAction = this.getViewsSubmenuAction();
				if (viewsSubmenuAction) {
					actions.push(new Separator());
					actions.push(viewsSubmenuAction);
				}
			},
			compositeSize: 0,
			iconSize: 16,
			overflowActionSize: 44,
			colors: theme => ({
				activeBackgroundColor: theme.getColor(SIDE_BAR_BACKGROUND),
				inactiveBackgroundColor: theme.getColor(SIDE_BAR_BACKGROUND),
				activeBorderBottomColor: theme.getColor(PANEL_ACTIVE_TITLE_BORDER),
				activeForegroundColor: theme.getColor(PANEL_ACTIVE_TITLE_FOREGROUND),
				inactiveForegroundColor: theme.getColor(PANEL_INACTIVE_TITLE_FOREGROUND),
				badgeBackground: theme.getColor(ACTIVITY_BAR_BADGE_BACKGROUND),
				badgeForeground: theme.getColor(ACTIVITY_BAR_BADGE_FOREGROUND),
				dragAndDropBorder: theme.getColor(PANEL_DRAG_AND_DROP_BORDER)
			}),
			compact: true
		};
	}

	protected shouldShowCompositeBar(): boolean {
		return this.layoutService.isVisible(Parts.TITLEBAR_PART) && this.configurationService.getValue(LayoutSettings.ACTIVITY_BAR_LOCATION) === ActivityBarPosition.TOP;
	}

	private shouldShowActivityBar(): boolean {
		if (this.shouldShowCompositeBar()) {
			return false;
		}
		return this.configurationService.getValue(LayoutSettings.ACTIVITY_BAR_LOCATION) !== ActivityBarPosition.HIDDEN;
	}

	private updateActivityBarVisiblity(): void {
		if (this.shouldShowActivityBar()) {
			this.acitivityBarPart.show();
		} else {
			this.acitivityBarPart.hide();
		}
	}

	override getPinnedPaneCompositeIds(): string[] {
		return this.shouldShowCompositeBar() ? super.getPinnedPaneCompositeIds() : this.acitivityBarPart.getPinnedPaneCompositeIds();
	}

	override getVisiblePaneCompositeIds(): string[] {
		return this.shouldShowCompositeBar() ? super.getVisiblePaneCompositeIds() : this.acitivityBarPart.getVisiblePaneCompositeIds();
	}

	focusActivityBar(): void {
		if (this.shouldShowCompositeBar()) {
			this.focusComositeBar();
		} else {
			if (!this.layoutService.isVisible(Parts.ACTIVITYBAR_PART)) {
				this.layoutService.setPartHidden(false, Parts.ACTIVITYBAR_PART);
			}
			this.acitivityBarPart.focus();
		}
	}

	private registerGlobalActions() {
		this._register(registerAction2(
			class extends Action2 {
				constructor() {
					super({
						id: GLOBAL_ACTIVITY_ID,
						title: { value: localize('manage', "Manage"), original: 'Manage' },
						menu: [{
							id: MenuId.TitleBarGlobalControlMenu,
							when: ContextKeyExpr.equals(`config.${LayoutSettings.ACTIVITY_BAR_LOCATION}`, ActivityBarPosition.TOP),
							order: 2
						}]
					});
				}

				async run(): Promise<void> {
				}
			}));
		this._register(registerAction2(
			class extends Action2 {
				constructor() {
					super({
						id: ACCOUNTS_ACTIVITY_ID,
						title: { value: localize('accounts', "Accounts"), original: 'Accounts' },
						menu: [{
							id: MenuId.TitleBarGlobalControlMenu,
							when: ContextKeyExpr.equals(`config.${LayoutSettings.ACTIVITY_BAR_LOCATION}`, ActivityBarPosition.TOP),
							order: 2
						}]
					});
				}

				async run(): Promise<void> {
				}
			}));
	}

	toJSON(): object {
		return {
			type: Parts.SIDEBAR_PART
		};
	}
}<|MERGE_RESOLUTION|>--- conflicted
+++ resolved
@@ -20,24 +20,6 @@
 import { IExtensionService } from 'vs/workbench/services/extensions/common/extensions';
 import { LayoutPriority } from 'vs/base/browser/ui/grid/grid';
 import { assertIsDefined } from 'vs/base/common/types';
-<<<<<<< HEAD
-import { CompositeDragAndDropObserver } from 'vs/workbench/browser/dnd';
-import { IViewDescriptorService, ViewContainerLocation } from 'vs/workbench/common/views';
-import { Gesture, EventType as GestureEventType } from 'vs/base/browser/touch';
-import { IPaneComposite } from 'vs/workbench/common/panecomposite';
-import { IPaneCompositePart } from 'vs/workbench/browser/parts/paneCompositePart';
-
-// --- Start Positron ---
-// The minimum sidebar part width is 170. Export this as a constant so that we can use this same
-// width in layout.ts where we set the default size (see LayoutStateKeys.SIDEBAR_SIZE.defaultValue
-// in layout.ts).
-export const SIDEBAR_PART_MINIMUM_WIDTH = 170;
-// --- End Positron ---
-
-export class SidebarPart extends CompositePart<PaneComposite> implements IPaneCompositePart {
-
-	declare readonly _serviceBrand: undefined;
-=======
 import { IViewDescriptorService } from 'vs/workbench/common/views';
 import { AbstractPaneCompositePart } from 'vs/workbench/browser/parts/paneCompositePart';
 import { ActivityBarCompositeBar, ActivitybarPart } from 'vs/workbench/browser/parts/activitybar/activitybarPart';
@@ -52,8 +34,14 @@
 import { ILifecycleService, LifecyclePhase } from 'vs/workbench/services/lifecycle/common/lifecycle';
 import { Separator } from 'vs/base/common/actions';
 
+// --- Start Positron ---
+// The minimum sidebar part width is 170. Export this as a constant so that we can use this same
+// width in layout.ts where we set the default size (see LayoutStateKeys.SIDEBAR_SIZE.defaultValue
+// in layout.ts).
+export const SIDEBAR_PART_MINIMUM_WIDTH = 170;
+// --- End Positron ---
+//
 export class SidebarPart extends AbstractPaneCompositePart {
->>>>>>> d037ac07
 
 	static readonly activeViewletSettingsKey = 'workbench.sidebar.activeviewletid';
 
