--- conflicted
+++ resolved
@@ -85,18 +85,11 @@
 	readonly minimumHeight: number = 77;
 	readonly maximumHeight: number = Number.POSITIVE_INFINITY;
 
-<<<<<<< HEAD
-	// --- Start Positron ---
-	// Make this overridable.
-	readonly snap: boolean = true;
-	// --- End Positron ---
-=======
 	get snap(): boolean {
 		// Always allow snapping closed
 		// Only allow dragging open if the panel contains view containers
 		return this.layoutService.isVisible(this.partId) || this.compositeBar.getVisibleComposites().length > 0;
 	}
->>>>>>> 8b617bd0
 
 	get preferredHeight(): number | undefined {
 		// Don't worry about titlebar or statusbar visibility
