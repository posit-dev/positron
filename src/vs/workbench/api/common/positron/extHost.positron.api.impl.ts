/*---------------------------------------------------------------------------------------------
 *  Copyright (C) 2023 Posit Software, PBC. All rights reserved.
 *--------------------------------------------------------------------------------------------*/

import { ExtHostLanguageRuntime } from 'vs/workbench/api/common/positron/extHostLanguageRuntime';
import type * as positron from 'positron';
import type * as vscode from 'vscode';
import { IExtHostRpcService } from 'vs/workbench/api/common/extHostRpcService';
import { ServicesAccessor } from 'vs/platform/instantiation/common/instantiation';
import { IExtensionRegistries } from 'vs/workbench/api/common/extHost.api.impl';
import { IExtensionDescription } from 'vs/platform/extensions/common/extensions';
import { ExtHostConfigProvider } from 'vs/workbench/api/common/extHostConfiguration';
import { ExtHostPositronContext } from 'vs/workbench/api/common/positron/extHost.positron.protocol';
import * as extHostTypes from 'vs/workbench/api/common/positron/extHostTypes.positron';
import { IExtHostInitDataService } from 'vs/workbench/api/common/extHostInitDataService';
import { ExtHostPreviewPanels } from 'vs/workbench/api/common/positron/extHostPreviewPanels';
import { ExtHostContext } from 'vs/workbench/api/common/extHost.protocol';
import { IExtHostWorkspace } from 'vs/workbench/api/common/extHostWorkspace';
import { ExtHostWebviews } from 'vs/workbench/api/common/extHostWebview';

/**
 * Factory interface for creating an instance of the Positron API.
 */
export interface IExtensionPositronApiFactory {
	(extension: IExtensionDescription, extensionInfo: IExtensionRegistries, configProvider: ExtHostConfigProvider): typeof positron;
}

/**
 * This method instantiates and returns the extension API surface for Positron;
 * it mirrors IExtensionApiFactory for VS Code.
 */
export function createPositronApiFactoryAndRegisterActors(accessor: ServicesAccessor): IExtensionPositronApiFactory {
	const rpcProtocol = accessor.get(IExtHostRpcService);
	const initData = accessor.get(IExtHostInitDataService);
	const extHostWorkspace = accessor.get(IExtHostWorkspace);

	// Retrieve the raw `ExtHostWebViews` object from the rpcProtocol; this
	// object is needed to create webviews, and was previously created in
	// `createApiFactoryAndRegisterActors` when VS Code's API factory was
	// created earlier.
	//
	// The `getRaw` method is a Positron extension to the `rpcProtocol` that
	// allows us to retrieve the raw actor object so that the Positron API and
	// VS Code API can share a single instance of `ExtHostWebViews`, which is
	// necessary since the instance effectively needs to be a singleton.
	const extHostWebviews: ExtHostWebviews = rpcProtocol.getRaw(ExtHostContext.ExtHostWebviews);
	if (!extHostWebviews) {
		throw new Error('Could not retrieve ExtHostWebviews from the RPC protocol. ' +
			' The VS Code API must be created before the Positron API.');
	}

	const extHostLanguageRuntime = rpcProtocol.set(ExtHostPositronContext.ExtHostLanguageRuntime, new ExtHostLanguageRuntime(rpcProtocol));
	const extHostPreviewPanels = rpcProtocol.set(ExtHostPositronContext.ExtHostPreviewPanel, new ExtHostPreviewPanels(rpcProtocol, extHostWebviews, extHostWorkspace));

	return function (extension: IExtensionDescription, extensionInfo: IExtensionRegistries, configProvider: ExtHostConfigProvider): typeof positron {

		// --- Start Positron ---
		const runtime: typeof positron.runtime = {
			executeCode(langaugeId, code, focus): Thenable<boolean> {
				return extHostLanguageRuntime.executeCode(langaugeId, code, focus);
			},
			registerLanguageRuntime(runtime: positron.LanguageRuntime): vscode.Disposable {
				return extHostLanguageRuntime.registerLanguageRuntime(runtime);
			},
			registerLanguageRuntimeProvider(languageId: string, provider: positron.LanguageRuntimeProvider): void {
				return extHostLanguageRuntime.registerLanguageRuntimeProvider(languageId, provider);
			},
<<<<<<< HEAD
			getRunningRuntimes(languageId: string): Thenable<positron.LanguageRuntimeMetadata[]> {
				return extHostLanguageRuntime.getRunningRuntimes(languageId);
=======
			selectLanguageRuntime(runtimeId: string): Thenable<void> {
				return extHostLanguageRuntime.selectLanguageRuntime(runtimeId);
>>>>>>> 0e68ff65
			},
			registerClientHandler(handler: positron.RuntimeClientHandler): vscode.Disposable {
				return extHostLanguageRuntime.registerClientHandler(handler);
			}
		};

		const window: typeof positron.window = {
			createPreviewPanel(viewType: string, title: string, preserveFocus?: boolean, options?: vscode.WebviewPanelOptions & vscode.WebviewOptions) {
				return extHostPreviewPanels.createPreviewPanel(extension, viewType, title, preserveFocus, options);
			}
		};
		// --- End Positron ---

		return <typeof positron>{
			version: initData.positronVersion,
			runtime,
			window,
			RuntimeClientType: extHostTypes.RuntimeClientType,
			RuntimeClientState: extHostTypes.RuntimeClientState,
			LanguageRuntimeMessageType: extHostTypes.LanguageRuntimeMessageType,
			LanguageRuntimeStreamName: extHostTypes.LanguageRuntimeStreamName,
			RuntimeCodeExecutionMode: extHostTypes.RuntimeCodeExecutionMode,
			RuntimeErrorBehavior: extHostTypes.RuntimeErrorBehavior,
			LanguageRuntimeStartupBehavior: extHostTypes.LanguageRuntimeStartupBehavior,
			RuntimeOnlineState: extHostTypes.RuntimeOnlineState,
			RuntimeState: extHostTypes.RuntimeState,
			RuntimeCodeFragmentStatus: extHostTypes.RuntimeCodeFragmentStatus,
		};
	};
}<|MERGE_RESOLUTION|>--- conflicted
+++ resolved
@@ -65,13 +65,11 @@
 			registerLanguageRuntimeProvider(languageId: string, provider: positron.LanguageRuntimeProvider): void {
 				return extHostLanguageRuntime.registerLanguageRuntimeProvider(languageId, provider);
 			},
-<<<<<<< HEAD
 			getRunningRuntimes(languageId: string): Thenable<positron.LanguageRuntimeMetadata[]> {
 				return extHostLanguageRuntime.getRunningRuntimes(languageId);
-=======
+      },
 			selectLanguageRuntime(runtimeId: string): Thenable<void> {
 				return extHostLanguageRuntime.selectLanguageRuntime(runtimeId);
->>>>>>> 0e68ff65
 			},
 			registerClientHandler(handler: positron.RuntimeClientHandler): vscode.Disposable {
 				return extHostLanguageRuntime.registerClientHandler(handler);
