/*---------------------------------------------------------------------------------------------
 *  Copyright (c) Microsoft Corporation. All rights reserved.
 *  Licensed under the MIT License. See License.txt in the project root for license information.
 *--------------------------------------------------------------------------------------------*/

import { URI, UriComponents } from 'vs/base/common/uri';
import { equals, mixin } from 'vs/base/common/objects';
import type * as vscode from 'vscode';
import * as typeConvert from 'vs/workbench/api/common/extHostTypeConverters';
import { Range, Disposable, CompletionList, SnippetString, CodeActionKind, SymbolInformation, DocumentSymbol, SemanticTokensEdits, SemanticTokens, SemanticTokensEdit, Location, InlineCompletionTriggerKind, InternalDataTransferItem, CodeActionTriggerKind } from 'vs/workbench/api/common/extHostTypes';
import { ISingleEditOperation } from 'vs/editor/common/core/editOperation';
import * as languages from 'vs/editor/common/languages';
import { ExtHostDocuments } from 'vs/workbench/api/common/extHostDocuments';
import { ExtHostCommands, CommandsConverter } from 'vs/workbench/api/common/extHostCommands';
import { ExtHostDiagnostics } from 'vs/workbench/api/common/extHostDiagnostics';
import * as extHostProtocol from './extHost.protocol';
import { regExpLeadsToEndlessLoop } from 'vs/base/common/strings';
import { IPosition } from 'vs/editor/common/core/position';
import { IRange, Range as EditorRange } from 'vs/editor/common/core/range';
import { isFalsyOrEmpty, isNonEmptyArray, coalesce } from 'vs/base/common/arrays';
import { assertType, isObject } from 'vs/base/common/types';
import { ISelection, Selection } from 'vs/editor/common/core/selection';
import { ILogService } from 'vs/platform/log/common/log';
import { CancellationToken } from 'vs/base/common/cancellation';
import { ExtensionIdentifier, IExtensionDescription } from 'vs/platform/extensions/common/extensions';
import { IURITransformer } from 'vs/base/common/uriIpc';
import { DisposableStore } from 'vs/base/common/lifecycle';
import { VSBuffer } from 'vs/base/common/buffer';
import { encodeSemanticTokensDto } from 'vs/editor/common/services/semanticTokensDto';
import { IdGenerator } from 'vs/base/common/idGenerator';
import { IExtHostApiDeprecationService } from 'vs/workbench/api/common/extHostApiDeprecationService';
import { Cache } from './cache';
import { StopWatch } from 'vs/base/common/stopwatch';
import { isCancellationError, NotImplementedError } from 'vs/base/common/errors';
import { raceCancellationError } from 'vs/base/common/async';
import { checkProposedApiEnabled, isProposedApiEnabled } from 'vs/workbench/services/extensions/common/extensions';
import { IExtHostTelemetry } from 'vs/workbench/api/common/extHostTelemetry';
import { localize } from 'vs/nls';

// --- Start Positron ---
import type * as positron from 'positron';
// --- End Positron ---

// --- adapter

class DocumentSymbolAdapter {

	constructor(
		private readonly _documents: ExtHostDocuments,
		private readonly _provider: vscode.DocumentSymbolProvider
	) { }

	async provideDocumentSymbols(resource: URI, token: CancellationToken): Promise<languages.DocumentSymbol[] | undefined> {
		const doc = this._documents.getDocument(resource);
		const value = await this._provider.provideDocumentSymbols(doc, token);
		if (isFalsyOrEmpty(value)) {
			return undefined;
		} else if (value![0] instanceof DocumentSymbol) {
			return (<DocumentSymbol[]>value).map(typeConvert.DocumentSymbol.from);
		} else {
			return DocumentSymbolAdapter._asDocumentSymbolTree(<SymbolInformation[]>value);
		}
	}

	private static _asDocumentSymbolTree(infos: SymbolInformation[]): languages.DocumentSymbol[] {
		// first sort by start (and end) and then loop over all elements
		// and build a tree based on containment.
		infos = infos.slice(0).sort((a, b) => {
			let res = a.location.range.start.compareTo(b.location.range.start);
			if (res === 0) {
				res = b.location.range.end.compareTo(a.location.range.end);
			}
			return res;
		});
		const res: languages.DocumentSymbol[] = [];
		const parentStack: languages.DocumentSymbol[] = [];
		for (const info of infos) {
			const element: languages.DocumentSymbol = {
				name: info.name || '!!MISSING: name!!',
				kind: typeConvert.SymbolKind.from(info.kind),
				tags: info.tags?.map(typeConvert.SymbolTag.from) || [],
				detail: '',
				containerName: info.containerName,
				range: typeConvert.Range.from(info.location.range),
				selectionRange: typeConvert.Range.from(info.location.range),
				children: []
			};

			while (true) {
				if (parentStack.length === 0) {
					parentStack.push(element);
					res.push(element);
					break;
				}
				const parent = parentStack[parentStack.length - 1];
				if (EditorRange.containsRange(parent.range, element.range) && !EditorRange.equalsRange(parent.range, element.range)) {
					parent.children?.push(element);
					parentStack.push(element);
					break;
				}
				parentStack.pop();
			}
		}
		return res;
	}
}

class CodeLensAdapter {

	private static _badCmd: vscode.Command = { command: 'missing', title: '!!MISSING: command!!' };

	private readonly _cache = new Cache<vscode.CodeLens>('CodeLens');
	private readonly _disposables = new Map<number, DisposableStore>();

	constructor(
		private readonly _documents: ExtHostDocuments,
		private readonly _commands: CommandsConverter,
		private readonly _provider: vscode.CodeLensProvider
	) { }

	async provideCodeLenses(resource: URI, token: CancellationToken): Promise<extHostProtocol.ICodeLensListDto | undefined> {
		const doc = this._documents.getDocument(resource);

		const lenses = await this._provider.provideCodeLenses(doc, token);
		if (!lenses || token.isCancellationRequested) {
			return undefined;
		}
		const cacheId = this._cache.add(lenses);
		const disposables = new DisposableStore();
		this._disposables.set(cacheId, disposables);
		const result: extHostProtocol.ICodeLensListDto = {
			cacheId,
			lenses: [],
		};
		for (let i = 0; i < lenses.length; i++) {
			result.lenses.push({
				cacheId: [cacheId, i],
				range: typeConvert.Range.from(lenses[i].range),
				command: this._commands.toInternal(lenses[i].command, disposables)
			});
		}
		return result;
	}

	async resolveCodeLens(symbol: extHostProtocol.ICodeLensDto, token: CancellationToken): Promise<extHostProtocol.ICodeLensDto | undefined> {

		const lens = symbol.cacheId && this._cache.get(...symbol.cacheId);
		if (!lens) {
			return undefined;
		}

		let resolvedLens: vscode.CodeLens | undefined | null;
		if (typeof this._provider.resolveCodeLens !== 'function' || lens.isResolved) {
			resolvedLens = lens;
		} else {
			resolvedLens = await this._provider.resolveCodeLens(lens, token);
		}
		if (!resolvedLens) {
			resolvedLens = lens;
		}

		if (token.isCancellationRequested) {
			return undefined;
		}
		const disposables = symbol.cacheId && this._disposables.get(symbol.cacheId[0]);
		if (!disposables) {
			// disposed in the meantime
			return undefined;
		}
		symbol.command = this._commands.toInternal(resolvedLens.command ?? CodeLensAdapter._badCmd, disposables);
		return symbol;
	}

	releaseCodeLenses(cachedId: number): void {
		this._disposables.get(cachedId)?.dispose();
		this._disposables.delete(cachedId);
		this._cache.delete(cachedId);
	}
}

function convertToLocationLinks(value: vscode.Location | vscode.Location[] | vscode.LocationLink[] | undefined | null): languages.LocationLink[] {
	if (Array.isArray(value)) {
		return (<any>value).map(typeConvert.DefinitionLink.from);
	} else if (value) {
		return [typeConvert.DefinitionLink.from(value)];
	}
	return [];
}

class DefinitionAdapter {

	constructor(
		private readonly _documents: ExtHostDocuments,
		private readonly _provider: vscode.DefinitionProvider
	) { }

	async provideDefinition(resource: URI, position: IPosition, token: CancellationToken): Promise<languages.LocationLink[]> {
		const doc = this._documents.getDocument(resource);
		const pos = typeConvert.Position.to(position);
		const value = await this._provider.provideDefinition(doc, pos, token);
		return convertToLocationLinks(value);
	}
}

class DeclarationAdapter {

	constructor(
		private readonly _documents: ExtHostDocuments,
		private readonly _provider: vscode.DeclarationProvider
	) { }

	async provideDeclaration(resource: URI, position: IPosition, token: CancellationToken): Promise<languages.LocationLink[]> {
		const doc = this._documents.getDocument(resource);
		const pos = typeConvert.Position.to(position);
		const value = await this._provider.provideDeclaration(doc, pos, token);
		return convertToLocationLinks(value);
	}
}

class ImplementationAdapter {

	constructor(
		private readonly _documents: ExtHostDocuments,
		private readonly _provider: vscode.ImplementationProvider
	) { }

	async provideImplementation(resource: URI, position: IPosition, token: CancellationToken): Promise<languages.LocationLink[]> {
		const doc = this._documents.getDocument(resource);
		const pos = typeConvert.Position.to(position);
		const value = await this._provider.provideImplementation(doc, pos, token);
		return convertToLocationLinks(value);
	}
}

class TypeDefinitionAdapter {

	constructor(
		private readonly _documents: ExtHostDocuments,
		private readonly _provider: vscode.TypeDefinitionProvider
	) { }

	async provideTypeDefinition(resource: URI, position: IPosition, token: CancellationToken): Promise<languages.LocationLink[]> {
		const doc = this._documents.getDocument(resource);
		const pos = typeConvert.Position.to(position);
		const value = await this._provider.provideTypeDefinition(doc, pos, token);
		return convertToLocationLinks(value);
	}
}

class HoverAdapter {

	constructor(
		private readonly _documents: ExtHostDocuments,
		private readonly _provider: vscode.HoverProvider,
	) { }

	async provideHover(resource: URI, position: IPosition, token: CancellationToken): Promise<languages.Hover | undefined> {

		const doc = this._documents.getDocument(resource);
		const pos = typeConvert.Position.to(position);

		const value = await this._provider.provideHover(doc, pos, token);
		if (!value || isFalsyOrEmpty(value.contents)) {
			return undefined;
		}
		if (!value.range) {
			value.range = doc.getWordRangeAtPosition(pos);
		}
		if (!value.range) {
			value.range = new Range(pos, pos);
		}
		return typeConvert.Hover.from(value);
	}
}

class EvaluatableExpressionAdapter {

	constructor(
		private readonly _documents: ExtHostDocuments,
		private readonly _provider: vscode.EvaluatableExpressionProvider,
	) { }

	async provideEvaluatableExpression(resource: URI, position: IPosition, token: CancellationToken): Promise<languages.EvaluatableExpression | undefined> {

		const doc = this._documents.getDocument(resource);
		const pos = typeConvert.Position.to(position);

		const value = await this._provider.provideEvaluatableExpression(doc, pos, token);
		if (value) {
			return typeConvert.EvaluatableExpression.from(value);
		}
		return undefined;
	}
}

class InlineValuesAdapter {

	constructor(
		private readonly _documents: ExtHostDocuments,
		private readonly _provider: vscode.InlineValuesProvider,
	) { }

	async provideInlineValues(resource: URI, viewPort: IRange, context: extHostProtocol.IInlineValueContextDto, token: CancellationToken): Promise<languages.InlineValue[] | undefined> {
		const doc = this._documents.getDocument(resource);
		const value = await this._provider.provideInlineValues(doc, typeConvert.Range.to(viewPort), typeConvert.InlineValueContext.to(context), token);
		if (Array.isArray(value)) {
			return value.map(iv => typeConvert.InlineValue.from(iv));
		}
		return undefined;
	}
}

class DocumentHighlightAdapter {

	constructor(
		private readonly _documents: ExtHostDocuments,
		private readonly _provider: vscode.DocumentHighlightProvider
	) { }

	async provideDocumentHighlights(resource: URI, position: IPosition, token: CancellationToken): Promise<languages.DocumentHighlight[] | undefined> {

		const doc = this._documents.getDocument(resource);
		const pos = typeConvert.Position.to(position);

		const value = await this._provider.provideDocumentHighlights(doc, pos, token);
		if (Array.isArray(value)) {
			return value.map(typeConvert.DocumentHighlight.from);
		}
		return undefined;
	}
}

class LinkedEditingRangeAdapter {
	constructor(
		private readonly _documents: ExtHostDocuments,
		private readonly _provider: vscode.LinkedEditingRangeProvider
	) { }

	async provideLinkedEditingRanges(resource: URI, position: IPosition, token: CancellationToken): Promise<languages.LinkedEditingRanges | undefined> {

		const doc = this._documents.getDocument(resource);
		const pos = typeConvert.Position.to(position);

		const value = await this._provider.provideLinkedEditingRanges(doc, pos, token);
		if (value && Array.isArray(value.ranges)) {
			return {
				ranges: coalesce(value.ranges.map(typeConvert.Range.from)),
				wordPattern: value.wordPattern
			};
		}
		return undefined;
	}
}

class ReferenceAdapter {

	constructor(
		private readonly _documents: ExtHostDocuments,
		private readonly _provider: vscode.ReferenceProvider
	) { }

	async provideReferences(resource: URI, position: IPosition, context: languages.ReferenceContext, token: CancellationToken): Promise<languages.Location[] | undefined> {
		const doc = this._documents.getDocument(resource);
		const pos = typeConvert.Position.to(position);

		const value = await this._provider.provideReferences(doc, pos, context, token);
		if (Array.isArray(value)) {
			return value.map(typeConvert.location.from);
		}
		return undefined;
	}
}

export interface CustomCodeAction extends extHostProtocol.ICodeActionDto {
	_isSynthetic?: boolean;
}

class CodeActionAdapter {
	private static readonly _maxCodeActionsPerFile: number = 1000;

	private readonly _cache = new Cache<vscode.CodeAction | vscode.Command>('CodeAction');
	private readonly _disposables = new Map<number, DisposableStore>();
	private readonly nbKind = new CodeActionKind('notebook');

	constructor(
		private readonly _documents: ExtHostDocuments,
		private readonly _commands: CommandsConverter,
		private readonly _diagnostics: ExtHostDiagnostics,
		private readonly _provider: vscode.CodeActionProvider,
		private readonly _logService: ILogService,
		private readonly _extension: IExtensionDescription,
		private readonly _apiDeprecation: IExtHostApiDeprecationService,
	) { }

	async provideCodeActions(resource: URI, rangeOrSelection: IRange | ISelection, context: languages.CodeActionContext, token: CancellationToken): Promise<extHostProtocol.ICodeActionListDto | undefined> {

		const doc = this._documents.getDocument(resource);
		const ran = Selection.isISelection(rangeOrSelection)
			? <vscode.Selection>typeConvert.Selection.to(rangeOrSelection)
			: <vscode.Range>typeConvert.Range.to(rangeOrSelection);
		const allDiagnostics: vscode.Diagnostic[] = [];

		for (const diagnostic of this._diagnostics.getDiagnostics(resource)) {
			if (ran.intersection(diagnostic.range)) {
				const newLen = allDiagnostics.push(diagnostic);
				if (newLen > CodeActionAdapter._maxCodeActionsPerFile) {
					break;
				}
			}
		}

		const codeActionContext: vscode.CodeActionContext = {
			diagnostics: allDiagnostics,
			only: context.only ? new CodeActionKind(context.only) : undefined,
			triggerKind: typeConvert.CodeActionTriggerKind.to(context.trigger),
		};

		const commandsOrActions = await this._provider.provideCodeActions(doc, ran, codeActionContext, token);
		if (!isNonEmptyArray(commandsOrActions) || token.isCancellationRequested) {
			return undefined;
		}

		const cacheId = this._cache.add(commandsOrActions);
		const disposables = new DisposableStore();
		this._disposables.set(cacheId, disposables);
		const actions: CustomCodeAction[] = [];
		for (let i = 0; i < commandsOrActions.length; i++) {
			const candidate = commandsOrActions[i];
			if (!candidate) {
				continue;
			}
			if (CodeActionAdapter._isCommand(candidate)) {
				// old school: synthetic code action
				this._apiDeprecation.report('CodeActionProvider.provideCodeActions - return commands', this._extension,
					`Return 'CodeAction' instances instead.`);

				actions.push({
					_isSynthetic: true,
					title: candidate.title,
					command: this._commands.toInternal(candidate, disposables),
				});
			} else {
				if (codeActionContext.triggerKind !== CodeActionTriggerKind.Invoke && candidate.kind && this.nbKind.contains(candidate.kind)) {
					continue;
				}

				if (codeActionContext.only) {
					if (!candidate.kind) {
						this._logService.warn(`${this._extension.identifier.value} - Code actions of kind '${codeActionContext.only.value} 'requested but returned code action does not have a 'kind'. Code action will be dropped. Please set 'CodeAction.kind'.`);
					} else if (!codeActionContext.only.contains(candidate.kind)) {
						this._logService.warn(`${this._extension.identifier.value} - Code actions of kind '${codeActionContext.only.value} 'requested but returned code action is of kind '${candidate.kind.value}'. Code action will be dropped. Please check 'CodeActionContext.only' to only return requested code actions.`);
					}
				}

				// new school: convert code action
				actions.push({
					cacheId: [cacheId, i],
					title: candidate.title,
					command: candidate.command && this._commands.toInternal(candidate.command, disposables),
					diagnostics: candidate.diagnostics && candidate.diagnostics.map(typeConvert.Diagnostic.from),
					edit: candidate.edit && typeConvert.WorkspaceEdit.from(candidate.edit, undefined),
					kind: candidate.kind && candidate.kind.value,
					isPreferred: candidate.isPreferred,
					disabled: candidate.disabled?.reason
				});
			}
		}
		return { cacheId, actions };
	}

	async resolveCodeAction(id: extHostProtocol.ChainedCacheId, token: CancellationToken): Promise<{ edit?: extHostProtocol.IWorkspaceEditDto; command?: extHostProtocol.ICommandDto }> {
		const [sessionId, itemId] = id;
		const item = this._cache.get(sessionId, itemId);
		if (!item || CodeActionAdapter._isCommand(item)) {
			return {}; // code actions only!
		}
		if (!this._provider.resolveCodeAction) {
			return {}; // this should not happen...
		}


		const resolvedItem = (await this._provider.resolveCodeAction(item, token)) ?? item;

		let resolvedEdit: extHostProtocol.IWorkspaceEditDto | undefined;
		if (resolvedItem.edit) {
			resolvedEdit = typeConvert.WorkspaceEdit.from(resolvedItem.edit, undefined);
		}

		let resolvedCommand: extHostProtocol.ICommandDto | undefined;
		if (resolvedItem.command) {
			const disposables = this._disposables.get(sessionId);
			if (disposables) {
				resolvedCommand = this._commands.toInternal(resolvedItem.command, disposables);
			}
		}

		return { edit: resolvedEdit, command: resolvedCommand };
	}

	releaseCodeActions(cachedId: number): void {
		this._disposables.get(cachedId)?.dispose();
		this._disposables.delete(cachedId);
		this._cache.delete(cachedId);
	}

	private static _isCommand(thing: any): thing is vscode.Command {
		return typeof (<vscode.Command>thing).command === 'string' && typeof (<vscode.Command>thing).title === 'string';
	}
}

class DocumentPasteEditProvider {

	public static toInternalProviderId(extId: string, editId: string): string {
		return extId + '.' + editId;
	}

	constructor(
		private readonly _proxy: extHostProtocol.MainThreadLanguageFeaturesShape,
		private readonly _documents: ExtHostDocuments,
		private readonly _provider: vscode.DocumentPasteEditProvider,
		private readonly _handle: number,
		private readonly _extension: IExtensionDescription,
	) { }

	async prepareDocumentPaste(resource: URI, ranges: IRange[], dataTransferDto: extHostProtocol.DataTransferDTO, token: CancellationToken): Promise<extHostProtocol.DataTransferDTO | undefined> {
		if (!this._provider.prepareDocumentPaste) {
			return;
		}

		const doc = this._documents.getDocument(resource);
		const vscodeRanges = ranges.map(range => typeConvert.Range.to(range));

		const dataTransfer = typeConvert.DataTransfer.toDataTransfer(dataTransferDto, () => {
			throw new NotImplementedError();
		});
		await this._provider.prepareDocumentPaste(doc, vscodeRanges, dataTransfer, token);
		if (token.isCancellationRequested) {
			return;
		}

		// Only send back values that have been added to the data transfer
		const entries = Array.from(dataTransfer).filter(([, value]) => !(value instanceof InternalDataTransferItem));
		return typeConvert.DataTransfer.from(entries);
	}

	async providePasteEdits(requestId: number, resource: URI, ranges: IRange[], dataTransferDto: extHostProtocol.DataTransferDTO, token: CancellationToken): Promise<undefined | extHostProtocol.IPasteEditDto> {
		if (!this._provider.provideDocumentPasteEdits) {
			return;
		}

		const doc = this._documents.getDocument(resource);
		const vscodeRanges = ranges.map(range => typeConvert.Range.to(range));

		const dataTransfer = typeConvert.DataTransfer.toDataTransfer(dataTransferDto, async (id) => {
			return (await this._proxy.$resolvePasteFileData(this._handle, requestId, id)).buffer;
		});

		const edit = await this._provider.provideDocumentPasteEdits(doc, vscodeRanges, dataTransfer, token);
		if (!edit) {
			return;
		}

		return {
			label: edit.label ?? localize('defaultPasteLabel', "Paste using '{0}' extension", this._extension.displayName || this._extension.name),
			detail: this._extension.displayName || this._extension.name,
			yieldTo: edit.yieldTo?.map(yTo => {
				return 'mimeType' in yTo ? yTo : { providerId: DocumentPasteEditProvider.toInternalProviderId(yTo.extensionId, yTo.providerId) };
			}),
			insertText: typeof edit.insertText === 'string' ? edit.insertText : { snippet: edit.insertText.value },
			additionalEdit: edit.additionalEdit ? typeConvert.WorkspaceEdit.from(edit.additionalEdit, undefined) : undefined,
		};
	}
}

class DocumentFormattingAdapter {

	constructor(
		private readonly _documents: ExtHostDocuments,
		private readonly _provider: vscode.DocumentFormattingEditProvider
	) { }

	async provideDocumentFormattingEdits(resource: URI, options: languages.FormattingOptions, token: CancellationToken): Promise<ISingleEditOperation[] | undefined> {

		const document = this._documents.getDocument(resource);

		const value = await this._provider.provideDocumentFormattingEdits(document, <any>options, token);
		if (Array.isArray(value)) {
			return value.map(typeConvert.TextEdit.from);
		}
		return undefined;
	}
}

class RangeFormattingAdapter {

	constructor(
		private readonly _documents: ExtHostDocuments,
		private readonly _provider: vscode.DocumentRangeFormattingEditProvider
	) { }

	async provideDocumentRangeFormattingEdits(resource: URI, range: IRange, options: languages.FormattingOptions, token: CancellationToken): Promise<ISingleEditOperation[] | undefined> {

		const document = this._documents.getDocument(resource);
		const ran = typeConvert.Range.to(range);

		const value = await this._provider.provideDocumentRangeFormattingEdits(document, ran, <any>options, token);
		if (Array.isArray(value)) {
			return value.map(typeConvert.TextEdit.from);
		}
		return undefined;
	}

	async provideDocumentRangesFormattingEdits(resource: URI, ranges: IRange[], options: languages.FormattingOptions, token: CancellationToken): Promise<ISingleEditOperation[] | undefined> {
		assertType(typeof this._provider.provideDocumentRangesFormattingEdits === 'function', 'INVALID invocation of `provideDocumentRangesFormattingEdits`');

		const document = this._documents.getDocument(resource);
		const _ranges = <Range[]>ranges.map(typeConvert.Range.to);
		const value = await this._provider.provideDocumentRangesFormattingEdits(document, _ranges, <any>options, token);
		if (Array.isArray(value)) {
			return value.map(typeConvert.TextEdit.from);
		}
		return undefined;
	}
}

class OnTypeFormattingAdapter {

	constructor(
		private readonly _documents: ExtHostDocuments,
		private readonly _provider: vscode.OnTypeFormattingEditProvider
	) { }

	autoFormatTriggerCharacters: string[] = []; // not here

	async provideOnTypeFormattingEdits(resource: URI, position: IPosition, ch: string, options: languages.FormattingOptions, token: CancellationToken): Promise<ISingleEditOperation[] | undefined> {

		const document = this._documents.getDocument(resource);
		const pos = typeConvert.Position.to(position);

		const value = await this._provider.provideOnTypeFormattingEdits(document, pos, ch, <any>options, token);
		if (Array.isArray(value)) {
			return value.map(typeConvert.TextEdit.from);
		}
		return undefined;
	}
}

class NavigateTypeAdapter {

	private readonly _cache = new Cache<vscode.SymbolInformation>('WorkspaceSymbols');

	constructor(
		private readonly _provider: vscode.WorkspaceSymbolProvider,
		private readonly _logService: ILogService
	) { }

	async provideWorkspaceSymbols(search: string, token: CancellationToken): Promise<extHostProtocol.IWorkspaceSymbolsDto> {
		const value = await this._provider.provideWorkspaceSymbols(search, token);

		if (!isNonEmptyArray(value)) {
			return { symbols: [] };
		}

		const sid = this._cache.add(value);
		const result: extHostProtocol.IWorkspaceSymbolsDto = {
			cacheId: sid,
			symbols: []
		};

		for (let i = 0; i < value.length; i++) {
			const item = value[i];
			if (!item || !item.name) {
				this._logService.warn('INVALID SymbolInformation', item);
				continue;
			}
			result.symbols.push({
				...typeConvert.WorkspaceSymbol.from(item),
				cacheId: [sid, i]
			});
		}

		return result;
	}

	async resolveWorkspaceSymbol(symbol: extHostProtocol.IWorkspaceSymbolDto, token: CancellationToken): Promise<extHostProtocol.IWorkspaceSymbolDto | undefined> {
		if (typeof this._provider.resolveWorkspaceSymbol !== 'function') {
			return symbol;
		}
		if (!symbol.cacheId) {
			return symbol;
		}
		const item = this._cache.get(...symbol.cacheId);
		if (item) {
			const value = await this._provider.resolveWorkspaceSymbol(item, token);
			return value && mixin(symbol, typeConvert.WorkspaceSymbol.from(value), true);
		}
		return undefined;
	}

	releaseWorkspaceSymbols(id: number): any {
		this._cache.delete(id);
	}
}

class RenameAdapter {

	static supportsResolving(provider: vscode.RenameProvider): boolean {
		return typeof provider.prepareRename === 'function';
	}

	constructor(
		private readonly _documents: ExtHostDocuments,
		private readonly _provider: vscode.RenameProvider,
		private readonly _logService: ILogService
	) { }

	async provideRenameEdits(resource: URI, position: IPosition, newName: string, token: CancellationToken): Promise<extHostProtocol.IWorkspaceEditDto | undefined> {

		const doc = this._documents.getDocument(resource);
		const pos = typeConvert.Position.to(position);

		try {
			const value = await this._provider.provideRenameEdits(doc, pos, newName, token);
			if (!value) {
				return undefined;
			}
			return typeConvert.WorkspaceEdit.from(value);

		} catch (err) {
			const rejectReason = RenameAdapter._asMessage(err);
			if (rejectReason) {
				return <extHostProtocol.IWorkspaceEditDto>{ rejectReason, edits: undefined! };
			} else {
				// generic error
				return Promise.reject<extHostProtocol.IWorkspaceEditDto>(err);
			}
		}
	}

	async resolveRenameLocation(resource: URI, position: IPosition, token: CancellationToken): Promise<(languages.RenameLocation & languages.Rejection) | undefined> {
		if (typeof this._provider.prepareRename !== 'function') {
			return Promise.resolve(undefined);
		}

		const doc = this._documents.getDocument(resource);
		const pos = typeConvert.Position.to(position);

		try {
			const rangeOrLocation = await this._provider.prepareRename(doc, pos, token);

			let range: vscode.Range | undefined;
			let text: string | undefined;
			if (Range.isRange(rangeOrLocation)) {
				range = rangeOrLocation;
				text = doc.getText(rangeOrLocation);

			} else if (isObject(rangeOrLocation)) {
				range = rangeOrLocation.range;
				text = rangeOrLocation.placeholder;
			}

			if (!range || !text) {
				return undefined;
			}
			if (range.start.line > pos.line || range.end.line < pos.line) {
				this._logService.warn('INVALID rename location: position line must be within range start/end lines');
				return undefined;
			}
			return { range: typeConvert.Range.from(range), text };

		} catch (err) {
			const rejectReason = RenameAdapter._asMessage(err);
			if (rejectReason) {
				return <languages.RenameLocation & languages.Rejection>{ rejectReason, range: undefined!, text: undefined! };
			} else {
				return Promise.reject<any>(err);
			}
		}
	}

	private static _asMessage(err: any): string | undefined {
		if (typeof err === 'string') {
			return err;
		} else if (err instanceof Error && typeof err.message === 'string') {
			return err.message;
		} else {
			return undefined;
		}
	}
}

class SemanticTokensPreviousResult {
	constructor(
		readonly resultId: string | undefined,
		readonly tokens?: Uint32Array,
	) { }
}

type RelaxedSemanticTokens = { readonly resultId?: string; readonly data: number[] };
type RelaxedSemanticTokensEdit = { readonly start: number; readonly deleteCount: number; readonly data?: number[] };
type RelaxedSemanticTokensEdits = { readonly resultId?: string; readonly edits: RelaxedSemanticTokensEdit[] };

type ProvidedSemanticTokens = vscode.SemanticTokens | RelaxedSemanticTokens;
type ProvidedSemanticTokensEdits = vscode.SemanticTokensEdits | RelaxedSemanticTokensEdits;

class DocumentSemanticTokensAdapter {

	private readonly _previousResults: Map<number, SemanticTokensPreviousResult>;
	private _nextResultId = 1;

	constructor(
		private readonly _documents: ExtHostDocuments,
		private readonly _provider: vscode.DocumentSemanticTokensProvider,
	) {
		this._previousResults = new Map<number, SemanticTokensPreviousResult>();
	}

	async provideDocumentSemanticTokens(resource: URI, previousResultId: number, token: CancellationToken): Promise<VSBuffer | null> {
		const doc = this._documents.getDocument(resource);
		const previousResult = (previousResultId !== 0 ? this._previousResults.get(previousResultId) : null);
		let value = typeof previousResult?.resultId === 'string' && typeof this._provider.provideDocumentSemanticTokensEdits === 'function'
			? await this._provider.provideDocumentSemanticTokensEdits(doc, previousResult.resultId, token)
			: await this._provider.provideDocumentSemanticTokens(doc, token);

		if (previousResult) {
			this._previousResults.delete(previousResultId);
		}
		if (!value) {
			return null;
		}
		value = DocumentSemanticTokensAdapter._fixProvidedSemanticTokens(value);
		return this._send(DocumentSemanticTokensAdapter._convertToEdits(previousResult, value), value);
	}

	async releaseDocumentSemanticColoring(semanticColoringResultId: number): Promise<void> {
		this._previousResults.delete(semanticColoringResultId);
	}

	private static _fixProvidedSemanticTokens(v: ProvidedSemanticTokens | ProvidedSemanticTokensEdits): vscode.SemanticTokens | vscode.SemanticTokensEdits {
		if (DocumentSemanticTokensAdapter._isSemanticTokens(v)) {
			if (DocumentSemanticTokensAdapter._isCorrectSemanticTokens(v)) {
				return v;
			}
			return new SemanticTokens(new Uint32Array(v.data), v.resultId);
		} else if (DocumentSemanticTokensAdapter._isSemanticTokensEdits(v)) {
			if (DocumentSemanticTokensAdapter._isCorrectSemanticTokensEdits(v)) {
				return v;
			}
			return new SemanticTokensEdits(v.edits.map(edit => new SemanticTokensEdit(edit.start, edit.deleteCount, edit.data ? new Uint32Array(edit.data) : edit.data)), v.resultId);
		}
		return v;
	}

	private static _isSemanticTokens(v: ProvidedSemanticTokens | ProvidedSemanticTokensEdits): v is ProvidedSemanticTokens {
		return v && !!((v as ProvidedSemanticTokens).data);
	}

	private static _isCorrectSemanticTokens(v: ProvidedSemanticTokens): v is vscode.SemanticTokens {
		return (v.data instanceof Uint32Array);
	}

	private static _isSemanticTokensEdits(v: ProvidedSemanticTokens | ProvidedSemanticTokensEdits): v is ProvidedSemanticTokensEdits {
		return v && Array.isArray((v as ProvidedSemanticTokensEdits).edits);
	}

	private static _isCorrectSemanticTokensEdits(v: ProvidedSemanticTokensEdits): v is vscode.SemanticTokensEdits {
		for (const edit of v.edits) {
			if (!(edit.data instanceof Uint32Array)) {
				return false;
			}
		}
		return true;
	}

	private static _convertToEdits(previousResult: SemanticTokensPreviousResult | null | undefined, newResult: vscode.SemanticTokens | vscode.SemanticTokensEdits): vscode.SemanticTokens | vscode.SemanticTokensEdits {
		if (!DocumentSemanticTokensAdapter._isSemanticTokens(newResult)) {
			return newResult;
		}
		if (!previousResult || !previousResult.tokens) {
			return newResult;
		}
		const oldData = previousResult.tokens;
		const oldLength = oldData.length;
		const newData = newResult.data;
		const newLength = newData.length;

		let commonPrefixLength = 0;
		const maxCommonPrefixLength = Math.min(oldLength, newLength);
		while (commonPrefixLength < maxCommonPrefixLength && oldData[commonPrefixLength] === newData[commonPrefixLength]) {
			commonPrefixLength++;
		}

		if (commonPrefixLength === oldLength && commonPrefixLength === newLength) {
			// complete overlap!
			return new SemanticTokensEdits([], newResult.resultId);
		}

		let commonSuffixLength = 0;
		const maxCommonSuffixLength = maxCommonPrefixLength - commonPrefixLength;
		while (commonSuffixLength < maxCommonSuffixLength && oldData[oldLength - commonSuffixLength - 1] === newData[newLength - commonSuffixLength - 1]) {
			commonSuffixLength++;
		}

		return new SemanticTokensEdits([{
			start: commonPrefixLength,
			deleteCount: (oldLength - commonPrefixLength - commonSuffixLength),
			data: newData.subarray(commonPrefixLength, newLength - commonSuffixLength)
		}], newResult.resultId);
	}

	private _send(value: vscode.SemanticTokens | vscode.SemanticTokensEdits, original: vscode.SemanticTokens | vscode.SemanticTokensEdits): VSBuffer | null {
		if (DocumentSemanticTokensAdapter._isSemanticTokens(value)) {
			const myId = this._nextResultId++;
			this._previousResults.set(myId, new SemanticTokensPreviousResult(value.resultId, value.data));
			return encodeSemanticTokensDto({
				id: myId,
				type: 'full',
				data: value.data
			});
		}

		if (DocumentSemanticTokensAdapter._isSemanticTokensEdits(value)) {
			const myId = this._nextResultId++;
			if (DocumentSemanticTokensAdapter._isSemanticTokens(original)) {
				// store the original
				this._previousResults.set(myId, new SemanticTokensPreviousResult(original.resultId, original.data));
			} else {
				this._previousResults.set(myId, new SemanticTokensPreviousResult(value.resultId));
			}
			return encodeSemanticTokensDto({
				id: myId,
				type: 'delta',
				deltas: (value.edits || []).map(edit => ({ start: edit.start, deleteCount: edit.deleteCount, data: edit.data }))
			});
		}

		return null;
	}
}

class DocumentRangeSemanticTokensAdapter {

	constructor(
		private readonly _documents: ExtHostDocuments,
		private readonly _provider: vscode.DocumentRangeSemanticTokensProvider,
	) { }

	async provideDocumentRangeSemanticTokens(resource: URI, range: IRange, token: CancellationToken): Promise<VSBuffer | null> {
		const doc = this._documents.getDocument(resource);
		const value = await this._provider.provideDocumentRangeSemanticTokens(doc, typeConvert.Range.to(range), token);
		if (!value) {
			return null;
		}
		return this._send(value);
	}

	private _send(value: vscode.SemanticTokens): VSBuffer {
		return encodeSemanticTokensDto({
			id: 0,
			type: 'full',
			data: value.data
		});
	}
}

class CompletionsAdapter {

	static supportsResolving(provider: vscode.CompletionItemProvider): boolean {
		return typeof provider.resolveCompletionItem === 'function';
	}

	private _cache = new Cache<vscode.CompletionItem>('CompletionItem');
	private _disposables = new Map<number, DisposableStore>();

	constructor(
		private readonly _documents: ExtHostDocuments,
		private readonly _commands: CommandsConverter,
		private readonly _provider: vscode.CompletionItemProvider,
		private readonly _apiDeprecation: IExtHostApiDeprecationService,
		private readonly _extension: IExtensionDescription,
	) { }

	async provideCompletionItems(resource: URI, position: IPosition, context: languages.CompletionContext, token: CancellationToken): Promise<extHostProtocol.ISuggestResultDto | undefined> {

		const doc = this._documents.getDocument(resource);
		const pos = typeConvert.Position.to(position);

		// The default insert/replace ranges. It's important to compute them
		// before asynchronously asking the provider for its results. See
		// https://github.com/microsoft/vscode/issues/83400#issuecomment-546851421
		const replaceRange = doc.getWordRangeAtPosition(pos) || new Range(pos, pos);
		const insertRange = replaceRange.with({ end: pos });

		const sw = new StopWatch();
		const itemsOrList = await this._provider.provideCompletionItems(doc, pos, token, typeConvert.CompletionContext.to(context));

		if (!itemsOrList) {
			// undefined and null are valid results
			return undefined;
		}

		if (token.isCancellationRequested) {
			// cancelled -> return without further ado, esp no caching
			// of results as they will leak
			return undefined;
		}

		const list = Array.isArray(itemsOrList) ? new CompletionList(itemsOrList) : itemsOrList;

		// keep result for providers that support resolving
		const pid: number = CompletionsAdapter.supportsResolving(this._provider) ? this._cache.add(list.items) : this._cache.add([]);
		const disposables = new DisposableStore();
		this._disposables.set(pid, disposables);

		const completions: extHostProtocol.ISuggestDataDto[] = [];
		const result: extHostProtocol.ISuggestResultDto = {
			x: pid,
			[extHostProtocol.ISuggestResultDtoField.completions]: completions,
			[extHostProtocol.ISuggestResultDtoField.defaultRanges]: { replace: typeConvert.Range.from(replaceRange), insert: typeConvert.Range.from(insertRange) },
			[extHostProtocol.ISuggestResultDtoField.isIncomplete]: list.isIncomplete || undefined,
			[extHostProtocol.ISuggestResultDtoField.duration]: sw.elapsed()
		};

		for (let i = 0; i < list.items.length; i++) {
			const item = list.items[i];
			// check for bad completion item first
			const dto = this._convertCompletionItem(item, [pid, i], insertRange, replaceRange);
			completions.push(dto);
		}

		return result;
	}

	async resolveCompletionItem(id: extHostProtocol.ChainedCacheId, token: CancellationToken): Promise<extHostProtocol.ISuggestDataDto | undefined> {

		if (typeof this._provider.resolveCompletionItem !== 'function') {
			return undefined;
		}

		const item = this._cache.get(...id);
		if (!item) {
			return undefined;
		}

		const dto1 = this._convertCompletionItem(item, id);

		const resolvedItem = await this._provider.resolveCompletionItem!(item, token);

		if (!resolvedItem) {
			return undefined;
		}

		const dto2 = this._convertCompletionItem(resolvedItem, id);

		if (dto1[extHostProtocol.ISuggestDataDtoField.insertText] !== dto2[extHostProtocol.ISuggestDataDtoField.insertText]
			|| dto1[extHostProtocol.ISuggestDataDtoField.insertTextRules] !== dto2[extHostProtocol.ISuggestDataDtoField.insertTextRules]
		) {
			this._apiDeprecation.report('CompletionItem.insertText', this._extension, 'extension MAY NOT change \'insertText\' of a CompletionItem during resolve');
		}

		if (dto1[extHostProtocol.ISuggestDataDtoField.commandIdent] !== dto2[extHostProtocol.ISuggestDataDtoField.commandIdent]
			|| dto1[extHostProtocol.ISuggestDataDtoField.commandId] !== dto2[extHostProtocol.ISuggestDataDtoField.commandId]
			|| !equals(dto1[extHostProtocol.ISuggestDataDtoField.commandArguments], dto2[extHostProtocol.ISuggestDataDtoField.commandArguments])
		) {
			this._apiDeprecation.report('CompletionItem.command', this._extension, 'extension MAY NOT change \'command\' of a CompletionItem during resolve');
		}

		return {
			...dto1,
			[extHostProtocol.ISuggestDataDtoField.documentation]: dto2[extHostProtocol.ISuggestDataDtoField.documentation],
			[extHostProtocol.ISuggestDataDtoField.detail]: dto2[extHostProtocol.ISuggestDataDtoField.detail],
			[extHostProtocol.ISuggestDataDtoField.additionalTextEdits]: dto2[extHostProtocol.ISuggestDataDtoField.additionalTextEdits],

			// (fishy) async insertText
			[extHostProtocol.ISuggestDataDtoField.insertText]: dto2[extHostProtocol.ISuggestDataDtoField.insertText],
			[extHostProtocol.ISuggestDataDtoField.insertTextRules]: dto2[extHostProtocol.ISuggestDataDtoField.insertTextRules],

			// (fishy) async command
			[extHostProtocol.ISuggestDataDtoField.commandIdent]: dto2[extHostProtocol.ISuggestDataDtoField.commandIdent],
			[extHostProtocol.ISuggestDataDtoField.commandId]: dto2[extHostProtocol.ISuggestDataDtoField.commandId],
			[extHostProtocol.ISuggestDataDtoField.commandArguments]: dto2[extHostProtocol.ISuggestDataDtoField.commandArguments],
		};
	}

	releaseCompletionItems(id: number): any {
		this._disposables.get(id)?.dispose();
		this._disposables.delete(id);
		this._cache.delete(id);
	}

	private _convertCompletionItem(item: vscode.CompletionItem, id: extHostProtocol.ChainedCacheId, defaultInsertRange?: vscode.Range, defaultReplaceRange?: vscode.Range): extHostProtocol.ISuggestDataDto {

		const disposables = this._disposables.get(id[0]);
		if (!disposables) {
			throw Error('DisposableStore is missing...');
		}

		const command = this._commands.toInternal(item.command, disposables);
		const result: extHostProtocol.ISuggestDataDto = {
			//
			x: id,
			//
			[extHostProtocol.ISuggestDataDtoField.label]: item.label,
			[extHostProtocol.ISuggestDataDtoField.kind]: item.kind !== undefined ? typeConvert.CompletionItemKind.from(item.kind) : undefined,
			[extHostProtocol.ISuggestDataDtoField.kindModifier]: item.tags && item.tags.map(typeConvert.CompletionItemTag.from),
			[extHostProtocol.ISuggestDataDtoField.detail]: item.detail,
			[extHostProtocol.ISuggestDataDtoField.documentation]: typeof item.documentation === 'undefined' ? undefined : typeConvert.MarkdownString.fromStrict(item.documentation),
			[extHostProtocol.ISuggestDataDtoField.sortText]: item.sortText !== item.label ? item.sortText : undefined,
			[extHostProtocol.ISuggestDataDtoField.filterText]: item.filterText !== item.label ? item.filterText : undefined,
			[extHostProtocol.ISuggestDataDtoField.preselect]: item.preselect || undefined,
			[extHostProtocol.ISuggestDataDtoField.insertTextRules]: item.keepWhitespace ? languages.CompletionItemInsertTextRule.KeepWhitespace : languages.CompletionItemInsertTextRule.None,
			[extHostProtocol.ISuggestDataDtoField.commitCharacters]: item.commitCharacters?.join(''),
			[extHostProtocol.ISuggestDataDtoField.additionalTextEdits]: item.additionalTextEdits && item.additionalTextEdits.map(typeConvert.TextEdit.from),
			[extHostProtocol.ISuggestDataDtoField.commandIdent]: command?.$ident,
			[extHostProtocol.ISuggestDataDtoField.commandId]: command?.id,
			[extHostProtocol.ISuggestDataDtoField.commandArguments]: command?.$ident ? undefined : command?.arguments, // filled in on main side from $ident
		};

		// 'insertText'-logic
		if (item.textEdit) {
			this._apiDeprecation.report('CompletionItem.textEdit', this._extension, `Use 'CompletionItem.insertText' and 'CompletionItem.range' instead.`);
			result[extHostProtocol.ISuggestDataDtoField.insertText] = item.textEdit.newText;

		} else if (typeof item.insertText === 'string') {
			result[extHostProtocol.ISuggestDataDtoField.insertText] = item.insertText;

		} else if (item.insertText instanceof SnippetString) {
			result[extHostProtocol.ISuggestDataDtoField.insertText] = item.insertText.value;
			result[extHostProtocol.ISuggestDataDtoField.insertTextRules]! |= languages.CompletionItemInsertTextRule.InsertAsSnippet;
		}

		// 'overwrite[Before|After]'-logic
		let range: vscode.Range | { inserting: vscode.Range; replacing: vscode.Range } | undefined;
		if (item.textEdit) {
			range = item.textEdit.range;
		} else if (item.range) {
			range = item.range;
		}

		if (Range.isRange(range)) {
			// "old" range
			result[extHostProtocol.ISuggestDataDtoField.range] = typeConvert.Range.from(range);

		} else if (range && (!defaultInsertRange?.isEqual(range.inserting) || !defaultReplaceRange?.isEqual(range.replacing))) {
			// ONLY send range when it's different from the default ranges (safe bandwidth)
			result[extHostProtocol.ISuggestDataDtoField.range] = {
				insert: typeConvert.Range.from(range.inserting),
				replace: typeConvert.Range.from(range.replacing)
			};
		}

		return result;
	}
}

class InlineCompletionAdapterBase {
	async provideInlineCompletions(resource: URI, position: IPosition, context: languages.InlineCompletionContext, token: CancellationToken): Promise<extHostProtocol.IdentifiableInlineCompletions | undefined> {
		return undefined;
	}

	disposeCompletions(pid: number): void { }

	handleDidShowCompletionItem(pid: number, idx: number, updatedInsertText: string): void { }

	handlePartialAccept(pid: number, idx: number, acceptedCharacters: number): void { }
}

class InlineCompletionAdapter extends InlineCompletionAdapterBase {
	private readonly _references = new ReferenceMap<{
		dispose(): void;
		items: readonly vscode.InlineCompletionItem[];
	}>();

	private readonly _isAdditionsProposedApiEnabled = isProposedApiEnabled(this._extension, 'inlineCompletionsAdditions');

	constructor(
		private readonly _extension: IExtensionDescription,
		private readonly _documents: ExtHostDocuments,
		private readonly _provider: vscode.InlineCompletionItemProvider,
		private readonly _commands: CommandsConverter,
	) {
		super();
	}

	public get supportsHandleEvents(): boolean {
		return isProposedApiEnabled(this._extension, 'inlineCompletionsAdditions')
			&& (typeof this._provider.handleDidShowCompletionItem === 'function'
				|| typeof this._provider.handleDidPartiallyAcceptCompletionItem === 'function');
	}

	private readonly languageTriggerKindToVSCodeTriggerKind: Record<languages.InlineCompletionTriggerKind, InlineCompletionTriggerKind> = {
		[languages.InlineCompletionTriggerKind.Automatic]: InlineCompletionTriggerKind.Automatic,
		[languages.InlineCompletionTriggerKind.Explicit]: InlineCompletionTriggerKind.Invoke,
	};

	override async provideInlineCompletions(resource: URI, position: IPosition, context: languages.InlineCompletionContext, token: CancellationToken): Promise<extHostProtocol.IdentifiableInlineCompletions | undefined> {
		const doc = this._documents.getDocument(resource);
		const pos = typeConvert.Position.to(position);

		const result = await this._provider.provideInlineCompletionItems(doc, pos, {
			selectedCompletionInfo:
				context.selectedSuggestionInfo
					? {
						range: typeConvert.Range.to(context.selectedSuggestionInfo.range),
						text: context.selectedSuggestionInfo.text
					}
					: undefined,
			triggerKind: this.languageTriggerKindToVSCodeTriggerKind[context.triggerKind]
		}, token);

		if (!result) {
			// undefined and null are valid results
			return undefined;
		}

		if (token.isCancellationRequested) {
			// cancelled -> return without further ado, esp no caching
			// of results as they will leak
			return undefined;
		}

		const normalizedResult = Array.isArray(result) ? result : result.items;
		const commands = this._isAdditionsProposedApiEnabled ? Array.isArray(result) ? [] : result.commands || [] : [];
		const enableForwardStability = this._isAdditionsProposedApiEnabled && !Array.isArray(result) ? result.enableForwardStability : undefined;

		let disposableStore: DisposableStore | undefined = undefined;
		const pid = this._references.createReferenceId({
			dispose() {
				disposableStore?.dispose();
			},
			items: normalizedResult
		});

		return {
			pid,
			items: normalizedResult.map<extHostProtocol.IdentifiableInlineCompletion>((item, idx) => {
				let command: languages.Command | undefined = undefined;
				if (item.command) {
					if (!disposableStore) {
						disposableStore = new DisposableStore();
					}
					command = this._commands.toInternal(item.command, disposableStore);
				}

				const insertText = item.insertText;
				return ({
					insertText: typeof insertText === 'string' ? insertText : { snippet: insertText.value },
					filterText: item.filterText,
					range: item.range ? typeConvert.Range.from(item.range) : undefined,
					command,
					idx: idx,
					completeBracketPairs: this._isAdditionsProposedApiEnabled ? item.completeBracketPairs : false,
				});
			}),
			commands: commands.map(c => {
				if (!disposableStore) {
					disposableStore = new DisposableStore();
				}
				return this._commands.toInternal(c, disposableStore);
			}),
			suppressSuggestions: false,
			enableForwardStability,
		};
	}

	override disposeCompletions(pid: number) {
		const data = this._references.disposeReferenceId(pid);
		data?.dispose();
	}

	override handleDidShowCompletionItem(pid: number, idx: number, updatedInsertText: string): void {
		const completionItem = this._references.get(pid)?.items[idx];
		if (completionItem) {
			if (this._provider.handleDidShowCompletionItem && this._isAdditionsProposedApiEnabled) {
				this._provider.handleDidShowCompletionItem(completionItem, updatedInsertText);
			}
		}
	}

	override handlePartialAccept(pid: number, idx: number, acceptedCharacters: number): void {
		const completionItem = this._references.get(pid)?.items[idx];
		if (completionItem) {
			if (this._provider.handleDidPartiallyAcceptCompletionItem && this._isAdditionsProposedApiEnabled) {
				this._provider.handleDidPartiallyAcceptCompletionItem(completionItem, acceptedCharacters);
			}
		}
	}
}

class ReferenceMap<T> {
	private readonly _references = new Map<number, T>();
	private _idPool = 1;

	createReferenceId(value: T): number {
		const id = this._idPool++;
		this._references.set(id, value);
		return id;
	}

	disposeReferenceId(referenceId: number): T | undefined {
		const value = this._references.get(referenceId);
		this._references.delete(referenceId);
		return value;
	}

	get(referenceId: number): T | undefined {
		return this._references.get(referenceId);
	}
}

class SignatureHelpAdapter {

	private readonly _cache = new Cache<vscode.SignatureHelp>('SignatureHelp');

	constructor(
		private readonly _documents: ExtHostDocuments,
		private readonly _provider: vscode.SignatureHelpProvider,
	) { }

	async provideSignatureHelp(resource: URI, position: IPosition, context: extHostProtocol.ISignatureHelpContextDto, token: CancellationToken): Promise<extHostProtocol.ISignatureHelpDto | undefined> {
		const doc = this._documents.getDocument(resource);
		const pos = typeConvert.Position.to(position);
		const vscodeContext = this.reviveContext(context);

		const value = await this._provider.provideSignatureHelp(doc, pos, token, vscodeContext);
		if (value) {
			const id = this._cache.add([value]);
			return { ...typeConvert.SignatureHelp.from(value), id };
		}
		return undefined;
	}

	private reviveContext(context: extHostProtocol.ISignatureHelpContextDto): vscode.SignatureHelpContext {
		let activeSignatureHelp: vscode.SignatureHelp | undefined = undefined;
		if (context.activeSignatureHelp) {
			const revivedSignatureHelp = typeConvert.SignatureHelp.to(context.activeSignatureHelp);
			const saved = this._cache.get(context.activeSignatureHelp.id, 0);
			if (saved) {
				activeSignatureHelp = saved;
				activeSignatureHelp.activeSignature = revivedSignatureHelp.activeSignature;
				activeSignatureHelp.activeParameter = revivedSignatureHelp.activeParameter;
			} else {
				activeSignatureHelp = revivedSignatureHelp;
			}
		}
		return { ...context, activeSignatureHelp };
	}

	releaseSignatureHelp(id: number): any {
		this._cache.delete(id);
	}
}

class InlayHintsAdapter {

	private _cache = new Cache<vscode.InlayHint>('InlayHints');
	private readonly _disposables = new Map<number, DisposableStore>();

	constructor(
		private readonly _documents: ExtHostDocuments,
		private readonly _commands: CommandsConverter,
		private readonly _provider: vscode.InlayHintsProvider,
		private readonly _logService: ILogService,
		private readonly _extension: IExtensionDescription
	) { }

	async provideInlayHints(resource: URI, ran: IRange, token: CancellationToken): Promise<extHostProtocol.IInlayHintsDto | undefined> {
		const doc = this._documents.getDocument(resource);
		const range = typeConvert.Range.to(ran);

		const hints = await this._provider.provideInlayHints(doc, range, token);
		if (!Array.isArray(hints) || hints.length === 0) {
			// bad result
			this._logService.trace(`[InlayHints] NO inlay hints from '${this._extension.identifier.value}' for ${ran}`);
			return undefined;
		}
		if (token.isCancellationRequested) {
			// cancelled -> return without further ado, esp no caching
			// of results as they will leak
			return undefined;
		}
		const pid = this._cache.add(hints);
		this._disposables.set(pid, new DisposableStore());
		const result: extHostProtocol.IInlayHintsDto = { hints: [], cacheId: pid };
		for (let i = 0; i < hints.length; i++) {
			if (this._isValidInlayHint(hints[i], range)) {
				result.hints.push(this._convertInlayHint(hints[i], [pid, i]));
			}
		}
		this._logService.trace(`[InlayHints] ${result.hints.length} inlay hints from '${this._extension.identifier.value}' for ${ran}`);
		return result;
	}

	async resolveInlayHint(id: extHostProtocol.ChainedCacheId, token: CancellationToken) {
		if (typeof this._provider.resolveInlayHint !== 'function') {
			return undefined;
		}
		const item = this._cache.get(...id);
		if (!item) {
			return undefined;
		}
		const hint = await this._provider.resolveInlayHint!(item, token);
		if (!hint) {
			return undefined;
		}
		if (!this._isValidInlayHint(hint)) {
			return undefined;
		}
		return this._convertInlayHint(hint, id);
	}

	releaseHints(id: number): any {
		this._disposables.get(id)?.dispose();
		this._disposables.delete(id);
		this._cache.delete(id);
	}

	private _isValidInlayHint(hint: vscode.InlayHint, range?: vscode.Range): boolean {
		if (hint.label.length === 0 || Array.isArray(hint.label) && hint.label.every(part => part.value.length === 0)) {
			console.log('INVALID inlay hint, empty label', hint);
			return false;
		}
		if (range && !range.contains(hint.position)) {
			// console.log('INVALID inlay hint, position outside range', range, hint);
			return false;
		}
		return true;
	}

	private _convertInlayHint(hint: vscode.InlayHint, id: extHostProtocol.ChainedCacheId): extHostProtocol.IInlayHintDto {

		const disposables = this._disposables.get(id[0]);
		if (!disposables) {
			throw Error('DisposableStore is missing...');
		}

		const result: extHostProtocol.IInlayHintDto = {
			label: '', // fill-in below
			cacheId: id,
			tooltip: typeConvert.MarkdownString.fromStrict(hint.tooltip),
			position: typeConvert.Position.from(hint.position),
			textEdits: hint.textEdits && hint.textEdits.map(typeConvert.TextEdit.from),
			kind: hint.kind && typeConvert.InlayHintKind.from(hint.kind),
			paddingLeft: hint.paddingLeft,
			paddingRight: hint.paddingRight,
		};

		if (typeof hint.label === 'string') {
			result.label = hint.label;
		} else {
			result.label = hint.label.map(part => {
				const result: languages.InlayHintLabelPart = { label: part.value };
				result.tooltip = typeConvert.MarkdownString.fromStrict(part.tooltip);
				if (Location.isLocation(part.location)) {
					result.location = typeConvert.location.from(part.location);
				}
				if (part.command) {
					result.command = this._commands.toInternal(part.command, disposables);
				}
				return result;
			});
		}
		return result;
	}
}

class LinkProviderAdapter {

	private _cache = new Cache<vscode.DocumentLink>('DocumentLink');

	constructor(
		private readonly _documents: ExtHostDocuments,
		private readonly _provider: vscode.DocumentLinkProvider
	) { }

	async provideLinks(resource: URI, token: CancellationToken): Promise<extHostProtocol.ILinksListDto | undefined> {
		const doc = this._documents.getDocument(resource);

		const links = await this._provider.provideDocumentLinks(doc, token);
		if (!Array.isArray(links) || links.length === 0) {
			// bad result
			return undefined;
		}
		if (token.isCancellationRequested) {
			// cancelled -> return without further ado, esp no caching
			// of results as they will leak
			return undefined;
		}
		if (typeof this._provider.resolveDocumentLink !== 'function') {
			// no resolve -> no caching
			return { links: links.filter(LinkProviderAdapter._validateLink).map(typeConvert.DocumentLink.from) };

		} else {
			// cache links for future resolving
			const pid = this._cache.add(links);
			const result: extHostProtocol.ILinksListDto = { links: [], cacheId: pid };
			for (let i = 0; i < links.length; i++) {

				if (!LinkProviderAdapter._validateLink(links[i])) {
					continue;
				}

				const dto: extHostProtocol.ILinkDto = typeConvert.DocumentLink.from(links[i]);
				dto.cacheId = [pid, i];
				result.links.push(dto);
			}
			return result;
		}
	}

	private static _validateLink(link: vscode.DocumentLink): boolean {
		if (link.target && link.target.path.length > 50_000) {
			console.warn('DROPPING link because it is too long');
			return false;
		}
		return true;
	}

	async resolveLink(id: extHostProtocol.ChainedCacheId, token: CancellationToken): Promise<extHostProtocol.ILinkDto | undefined> {
		if (typeof this._provider.resolveDocumentLink !== 'function') {
			return undefined;
		}
		const item = this._cache.get(...id);
		if (!item) {
			return undefined;
		}
		const link = await this._provider.resolveDocumentLink!(item, token);
		if (!link || !LinkProviderAdapter._validateLink(link)) {
			return undefined;
		}
		return typeConvert.DocumentLink.from(link);
	}

	releaseLinks(id: number): any {
		this._cache.delete(id);
	}
}

class ColorProviderAdapter {

	constructor(
		private _documents: ExtHostDocuments,
		private _provider: vscode.DocumentColorProvider
	) { }

	async provideColors(resource: URI, token: CancellationToken): Promise<extHostProtocol.IRawColorInfo[]> {
		const doc = this._documents.getDocument(resource);
		const colors = await this._provider.provideDocumentColors(doc, token);
		if (!Array.isArray(colors)) {
			return [];
		}
		const colorInfos: extHostProtocol.IRawColorInfo[] = colors.map(ci => {
			return {
				color: typeConvert.Color.from(ci.color),
				range: typeConvert.Range.from(ci.range)
			};
		});
		return colorInfos;
	}

	async provideColorPresentations(resource: URI, raw: extHostProtocol.IRawColorInfo, token: CancellationToken): Promise<languages.IColorPresentation[] | undefined> {
		const document = this._documents.getDocument(resource);
		const range = typeConvert.Range.to(raw.range);
		const color = typeConvert.Color.to(raw.color);
		const value = await this._provider.provideColorPresentations(color, { document, range }, token);
		if (!Array.isArray(value)) {
			return undefined;
		}
		return value.map(typeConvert.ColorPresentation.from);
	}
}

class FoldingProviderAdapter {

	constructor(
		private _documents: ExtHostDocuments,
		private _provider: vscode.FoldingRangeProvider
	) { }

	async provideFoldingRanges(resource: URI, context: languages.FoldingContext, token: CancellationToken): Promise<languages.FoldingRange[] | undefined> {
		const doc = this._documents.getDocument(resource);
		const ranges = await this._provider.provideFoldingRanges(doc, context, token);
		if (!Array.isArray(ranges)) {
			return undefined;
		}
		return ranges.map(typeConvert.FoldingRange.from);
	}
}

// --- Start Positron ---

/**
 * Adapter for the `StatementRangeProvider` API; serves as a bridge to convert
 * API types to and from internal VS Code types.
 */
class StatementRangeAdapter {

	constructor(
		private readonly _documents: ExtHostDocuments,
		private readonly _provider: positron.StatementRangeProvider
	) { }

	/**
	 * Provide the range of the statement at the given position.
	 *
	 * @param resource The URI of the document to search
	 * @param pos The position to search at
	 * @param token The cancellation token (currently unused)
	 * @returns A promise that resolves to the statement range
	 */
	async provideStatementRange(resource: URI, pos: IPosition, token: CancellationToken): Promise<IRange | undefined> {
		const document = this._documents.getDocument(resource);
		const position = typeConvert.Position.to(pos);

		const providerRange = await this._provider.provideStatementRange(document, position, token);

		if (!Range.isRange(providerRange)) {
			return undefined;
		}

		return typeConvert.Range.from(providerRange);
	}
}
// --- End Positron ---

class SelectionRangeAdapter {

	constructor(
		private readonly _documents: ExtHostDocuments,
		private readonly _provider: vscode.SelectionRangeProvider,
		private readonly _logService: ILogService
	) { }

	async provideSelectionRanges(resource: URI, pos: IPosition[], token: CancellationToken): Promise<languages.SelectionRange[][]> {
		const document = this._documents.getDocument(resource);
		const positions = pos.map(typeConvert.Position.to);

		const allProviderRanges = await this._provider.provideSelectionRanges(document, positions, token);
		if (!isNonEmptyArray(allProviderRanges)) {
			return [];
		}
		if (allProviderRanges.length !== positions.length) {
			this._logService.warn('BAD selection ranges, provider must return ranges for each position');
			return [];
		}
		const allResults: languages.SelectionRange[][] = [];
		for (let i = 0; i < positions.length; i++) {
			const oneResult: languages.SelectionRange[] = [];
			allResults.push(oneResult);

			let last: vscode.Position | vscode.Range = positions[i];
			let selectionRange = allProviderRanges[i];

			while (true) {
				if (!selectionRange.range.contains(last)) {
					throw new Error('INVALID selection range, must contain the previous range');
				}
				oneResult.push(typeConvert.SelectionRange.from(selectionRange));
				if (!selectionRange.parent) {
					break;
				}
				last = selectionRange.range;
				selectionRange = selectionRange.parent;
			}
		}
		return allResults;
	}
}

class CallHierarchyAdapter {

	private readonly _idPool = new IdGenerator('');
	private readonly _cache = new Map<string, Map<string, vscode.CallHierarchyItem>>();

	constructor(
		private readonly _documents: ExtHostDocuments,
		private readonly _provider: vscode.CallHierarchyProvider
	) { }

	async prepareSession(uri: URI, position: IPosition, token: CancellationToken): Promise<extHostProtocol.ICallHierarchyItemDto[] | undefined> {
		const doc = this._documents.getDocument(uri);
		const pos = typeConvert.Position.to(position);

		const items = await this._provider.prepareCallHierarchy(doc, pos, token);
		if (!items) {
			return undefined;
		}

		const sessionId = this._idPool.nextId();
		this._cache.set(sessionId, new Map());

		if (Array.isArray(items)) {
			return items.map(item => this._cacheAndConvertItem(sessionId, item));
		} else {
			return [this._cacheAndConvertItem(sessionId, items)];
		}
	}

	async provideCallsTo(sessionId: string, itemId: string, token: CancellationToken): Promise<extHostProtocol.IIncomingCallDto[] | undefined> {
		const item = this._itemFromCache(sessionId, itemId);
		if (!item) {
			throw new Error('missing call hierarchy item');
		}
		const calls = await this._provider.provideCallHierarchyIncomingCalls(item, token);
		if (!calls) {
			return undefined;
		}
		return calls.map(call => {
			return {
				from: this._cacheAndConvertItem(sessionId, call.from),
				fromRanges: call.fromRanges.map(r => typeConvert.Range.from(r))
			};
		});
	}

	async provideCallsFrom(sessionId: string, itemId: string, token: CancellationToken): Promise<extHostProtocol.IOutgoingCallDto[] | undefined> {
		const item = this._itemFromCache(sessionId, itemId);
		if (!item) {
			throw new Error('missing call hierarchy item');
		}
		const calls = await this._provider.provideCallHierarchyOutgoingCalls(item, token);
		if (!calls) {
			return undefined;
		}
		return calls.map(call => {
			return {
				to: this._cacheAndConvertItem(sessionId, call.to),
				fromRanges: call.fromRanges.map(r => typeConvert.Range.from(r))
			};
		});
	}

	releaseSession(sessionId: string): void {
		this._cache.delete(sessionId);
	}

	private _cacheAndConvertItem(sessionId: string, item: vscode.CallHierarchyItem): extHostProtocol.ICallHierarchyItemDto {
		const map = this._cache.get(sessionId)!;
		const dto = typeConvert.CallHierarchyItem.from(item, sessionId, map.size.toString(36));
		map.set(dto._itemId, item);
		return dto;
	}

	private _itemFromCache(sessionId: string, itemId: string): vscode.CallHierarchyItem | undefined {
		const map = this._cache.get(sessionId);
		return map?.get(itemId);
	}
}

class TypeHierarchyAdapter {

	private readonly _idPool = new IdGenerator('');
	private readonly _cache = new Map<string, Map<string, vscode.TypeHierarchyItem>>();

	constructor(
		private readonly _documents: ExtHostDocuments,
		private readonly _provider: vscode.TypeHierarchyProvider
	) { }

	async prepareSession(uri: URI, position: IPosition, token: CancellationToken): Promise<extHostProtocol.ITypeHierarchyItemDto[] | undefined> {
		const doc = this._documents.getDocument(uri);
		const pos = typeConvert.Position.to(position);

		const items = await this._provider.prepareTypeHierarchy(doc, pos, token);
		if (!items) {
			return undefined;
		}

		const sessionId = this._idPool.nextId();
		this._cache.set(sessionId, new Map());

		if (Array.isArray(items)) {
			return items.map(item => this._cacheAndConvertItem(sessionId, item));
		} else {
			return [this._cacheAndConvertItem(sessionId, items)];
		}
	}

	async provideSupertypes(sessionId: string, itemId: string, token: CancellationToken): Promise<extHostProtocol.ITypeHierarchyItemDto[] | undefined> {
		const item = this._itemFromCache(sessionId, itemId);
		if (!item) {
			throw new Error('missing type hierarchy item');
		}
		const supertypes = await this._provider.provideTypeHierarchySupertypes(item, token);
		if (!supertypes) {
			return undefined;
		}
		return supertypes.map(supertype => {
			return this._cacheAndConvertItem(sessionId, supertype);
		});
	}

	async provideSubtypes(sessionId: string, itemId: string, token: CancellationToken): Promise<extHostProtocol.ITypeHierarchyItemDto[] | undefined> {
		const item = this._itemFromCache(sessionId, itemId);
		if (!item) {
			throw new Error('missing type hierarchy item');
		}
		const subtypes = await this._provider.provideTypeHierarchySubtypes(item, token);
		if (!subtypes) {
			return undefined;
		}
		return subtypes.map(subtype => {
			return this._cacheAndConvertItem(sessionId, subtype);
		});
	}

	releaseSession(sessionId: string): void {
		this._cache.delete(sessionId);
	}

	private _cacheAndConvertItem(sessionId: string, item: vscode.TypeHierarchyItem): extHostProtocol.ITypeHierarchyItemDto {
		const map = this._cache.get(sessionId)!;
		const dto = typeConvert.TypeHierarchyItem.from(item, sessionId, map.size.toString(36));
		map.set(dto._itemId, item);
		return dto;
	}

	private _itemFromCache(sessionId: string, itemId: string): vscode.TypeHierarchyItem | undefined {
		const map = this._cache.get(sessionId);
		return map?.get(itemId);
	}
}

class DocumentOnDropEditAdapter {

	public static toInternalProviderId(extId: string, editId: string): string {
		return extId + '.' + editId;
	}

	constructor(
		private readonly _proxy: extHostProtocol.MainThreadLanguageFeaturesShape,
		private readonly _documents: ExtHostDocuments,
		private readonly _provider: vscode.DocumentDropEditProvider,
		private readonly _handle: number,
		private readonly _extension: IExtensionDescription,
	) { }

	async provideDocumentOnDropEdits(requestId: number, uri: URI, position: IPosition, dataTransferDto: extHostProtocol.DataTransferDTO, token: CancellationToken): Promise<extHostProtocol.IDocumentOnDropEditDto | undefined> {
		const doc = this._documents.getDocument(uri);
		const pos = typeConvert.Position.to(position);
		const dataTransfer = typeConvert.DataTransfer.toDataTransfer(dataTransferDto, async (id) => {
			return (await this._proxy.$resolveDocumentOnDropFileData(this._handle, requestId, id)).buffer;
		});

		const edit = await this._provider.provideDocumentDropEdits(doc, pos, dataTransfer, token);
		if (!edit) {
			return undefined;
		}
		return {
			label: edit.label ?? localize('defaultDropLabel', "Drop using '{0}' extension", this._extension.displayName || this._extension.name),
			yieldTo: edit.yieldTo?.map(yTo => {
				return 'mimeType' in yTo ? yTo : { providerId: DocumentOnDropEditAdapter.toInternalProviderId(yTo.extensionId, yTo.providerId) };
			}),
			insertText: typeof edit.insertText === 'string' ? edit.insertText : { snippet: edit.insertText.value },
			additionalEdit: edit.additionalEdit ? typeConvert.WorkspaceEdit.from(edit.additionalEdit, undefined) : undefined,
		};
	}
}

<<<<<<< HEAD
// --- Start Positron ---
// Add 'StatementRangeAdapter' to the list of adapters
=======
class MappedEditsAdapter {

	constructor(
		private readonly _documents: ExtHostDocuments,
		private readonly _provider: vscode.MappedEditsProvider,
	) { }

	async provideMappedEdits(
		resource: UriComponents,
		codeBlocks: string[],
		context: extHostProtocol.IMappedEditsContextDto,
		token: CancellationToken
	): Promise<extHostProtocol.IWorkspaceEditDto | null> {

		const uri = URI.revive(resource);
		const doc = this._documents.getDocument(uri);

		const ctx = {
			selections: context.selections.map(s => typeConvert.Selection.to(s)),
			related: context.related.map(r => ({ uri: URI.revive(r.uri), range: typeConvert.Range.to(r.range) })),
		};

		const mappedEdits = await this._provider.provideMappedEdits(doc, codeBlocks, ctx, token);

		return mappedEdits ? typeConvert.WorkspaceEdit.from(mappedEdits) : null;
	}
}

>>>>>>> 8b617bd0
type Adapter = DocumentSymbolAdapter | CodeLensAdapter | DefinitionAdapter | HoverAdapter
	| DocumentHighlightAdapter | ReferenceAdapter | CodeActionAdapter | DocumentPasteEditProvider | DocumentFormattingAdapter
	| RangeFormattingAdapter | OnTypeFormattingAdapter | NavigateTypeAdapter | RenameAdapter
	| CompletionsAdapter | SignatureHelpAdapter | LinkProviderAdapter | ImplementationAdapter
	| TypeDefinitionAdapter | ColorProviderAdapter | FoldingProviderAdapter | DeclarationAdapter
	| SelectionRangeAdapter | CallHierarchyAdapter | TypeHierarchyAdapter
	| DocumentSemanticTokensAdapter | DocumentRangeSemanticTokensAdapter
	| EvaluatableExpressionAdapter | InlineValuesAdapter
	| LinkedEditingRangeAdapter | InlayHintsAdapter | InlineCompletionAdapter
<<<<<<< HEAD
	| DocumentOnDropEditAdapter | StatementRangeAdapter;
// --- End Positron ---
=======
	| DocumentOnDropEditAdapter | MappedEditsAdapter;
>>>>>>> 8b617bd0

class AdapterData {
	constructor(
		readonly adapter: Adapter,
		readonly extension: IExtensionDescription
	) { }
}

export class ExtHostLanguageFeatures implements extHostProtocol.ExtHostLanguageFeaturesShape {

	private static _handlePool: number = 0;

	private readonly _proxy: extHostProtocol.MainThreadLanguageFeaturesShape;
	private readonly _adapter = new Map<number, AdapterData>();

	constructor(
		mainContext: extHostProtocol.IMainContext,
		private readonly _uriTransformer: IURITransformer,
		private readonly _documents: ExtHostDocuments,
		private readonly _commands: ExtHostCommands,
		private readonly _diagnostics: ExtHostDiagnostics,
		private readonly _logService: ILogService,
		private readonly _apiDeprecation: IExtHostApiDeprecationService,
		private readonly _extensionTelemetry: IExtHostTelemetry
	) {
		this._proxy = mainContext.getProxy(extHostProtocol.MainContext.MainThreadLanguageFeatures);
	}

	private _transformDocumentSelector(selector: vscode.DocumentSelector, extension: IExtensionDescription): Array<extHostProtocol.IDocumentFilterDto> {
		return typeConvert.DocumentSelector.from(selector, this._uriTransformer, extension);
	}

	private _createDisposable(handle: number): Disposable {
		return new Disposable(() => {
			this._adapter.delete(handle);
			this._proxy.$unregister(handle);
		});
	}

	private _nextHandle(): number {
		return ExtHostLanguageFeatures._handlePool++;
	}

	private async _withAdapter<A, R>(
		handle: number,
		ctor: { new(...args: any[]): A },
		callback: (adapter: A, extension: IExtensionDescription) => Promise<R>,
		fallbackValue: R,
		tokenToRaceAgainst: CancellationToken | undefined,
		doNotLog: boolean = false
	): Promise<R> {
		const data = this._adapter.get(handle);
		if (!data || !(data.adapter instanceof ctor)) {
			return fallbackValue;
		}

		const t1: number = Date.now();
		if (!doNotLog) {
			this._logService.trace(`[${data.extension.identifier.value}] INVOKE provider '${callback.toString().replace(/[\r\n]/g, '')}'`);
		}

		const result = callback(data.adapter, data.extension);

		// logging,tracing
		Promise.resolve(result).catch(err => {
			if (!isCancellationError(err)) {
				this._logService.error(`[${data.extension.identifier.value}] provider FAILED`);
				this._logService.error(err);

				this._extensionTelemetry.onExtensionError(data.extension.identifier, err);
			}
		}).finally(() => {
			if (!doNotLog) {
				this._logService.trace(`[${data.extension.identifier.value}] provider DONE after ${Date.now() - t1}ms`);
			}
		});

		if (CancellationToken.isCancellationToken(tokenToRaceAgainst)) {
			return raceCancellationError(result, tokenToRaceAgainst);
		}
		return result;
	}

	private _addNewAdapter(adapter: Adapter, extension: IExtensionDescription): number {
		const handle = this._nextHandle();
		this._adapter.set(handle, new AdapterData(adapter, extension));
		return handle;
	}

	private static _extLabel(ext: IExtensionDescription): string {
		return ext.displayName || ext.name;
	}

	// --- outline

	registerDocumentSymbolProvider(extension: IExtensionDescription, selector: vscode.DocumentSelector, provider: vscode.DocumentSymbolProvider, metadata?: vscode.DocumentSymbolProviderMetadata): vscode.Disposable {
		const handle = this._addNewAdapter(new DocumentSymbolAdapter(this._documents, provider), extension);
		const displayName = (metadata && metadata.label) || ExtHostLanguageFeatures._extLabel(extension);
		this._proxy.$registerDocumentSymbolProvider(handle, this._transformDocumentSelector(selector, extension), displayName);
		return this._createDisposable(handle);
	}

	$provideDocumentSymbols(handle: number, resource: UriComponents, token: CancellationToken): Promise<languages.DocumentSymbol[] | undefined> {
		return this._withAdapter(handle, DocumentSymbolAdapter, adapter => adapter.provideDocumentSymbols(URI.revive(resource), token), undefined, token);
	}

	// --- code lens

	registerCodeLensProvider(extension: IExtensionDescription, selector: vscode.DocumentSelector, provider: vscode.CodeLensProvider): vscode.Disposable {
		const handle = this._nextHandle();
		const eventHandle = typeof provider.onDidChangeCodeLenses === 'function' ? this._nextHandle() : undefined;

		this._adapter.set(handle, new AdapterData(new CodeLensAdapter(this._documents, this._commands.converter, provider), extension));
		this._proxy.$registerCodeLensSupport(handle, this._transformDocumentSelector(selector, extension), eventHandle);
		let result = this._createDisposable(handle);

		if (eventHandle !== undefined) {
			const subscription = provider.onDidChangeCodeLenses!(_ => this._proxy.$emitCodeLensEvent(eventHandle));
			result = Disposable.from(result, subscription);
		}

		return result;
	}

	$provideCodeLenses(handle: number, resource: UriComponents, token: CancellationToken): Promise<extHostProtocol.ICodeLensListDto | undefined> {
		return this._withAdapter(handle, CodeLensAdapter, adapter => adapter.provideCodeLenses(URI.revive(resource), token), undefined, token);
	}

	$resolveCodeLens(handle: number, symbol: extHostProtocol.ICodeLensDto, token: CancellationToken): Promise<extHostProtocol.ICodeLensDto | undefined> {
		return this._withAdapter(handle, CodeLensAdapter, adapter => adapter.resolveCodeLens(symbol, token), undefined, undefined);
	}

	$releaseCodeLenses(handle: number, cacheId: number): void {
		this._withAdapter(handle, CodeLensAdapter, adapter => Promise.resolve(adapter.releaseCodeLenses(cacheId)), undefined, undefined);
	}

	// --- declaration

	registerDefinitionProvider(extension: IExtensionDescription, selector: vscode.DocumentSelector, provider: vscode.DefinitionProvider): vscode.Disposable {
		const handle = this._addNewAdapter(new DefinitionAdapter(this._documents, provider), extension);
		this._proxy.$registerDefinitionSupport(handle, this._transformDocumentSelector(selector, extension));
		return this._createDisposable(handle);
	}

	$provideDefinition(handle: number, resource: UriComponents, position: IPosition, token: CancellationToken): Promise<languages.LocationLink[]> {
		return this._withAdapter(handle, DefinitionAdapter, adapter => adapter.provideDefinition(URI.revive(resource), position, token), [], token);
	}

	registerDeclarationProvider(extension: IExtensionDescription, selector: vscode.DocumentSelector, provider: vscode.DeclarationProvider): vscode.Disposable {
		const handle = this._addNewAdapter(new DeclarationAdapter(this._documents, provider), extension);
		this._proxy.$registerDeclarationSupport(handle, this._transformDocumentSelector(selector, extension));
		return this._createDisposable(handle);
	}

	$provideDeclaration(handle: number, resource: UriComponents, position: IPosition, token: CancellationToken): Promise<languages.LocationLink[]> {
		return this._withAdapter(handle, DeclarationAdapter, adapter => adapter.provideDeclaration(URI.revive(resource), position, token), [], token);
	}

	registerImplementationProvider(extension: IExtensionDescription, selector: vscode.DocumentSelector, provider: vscode.ImplementationProvider): vscode.Disposable {
		const handle = this._addNewAdapter(new ImplementationAdapter(this._documents, provider), extension);
		this._proxy.$registerImplementationSupport(handle, this._transformDocumentSelector(selector, extension));
		return this._createDisposable(handle);
	}

	$provideImplementation(handle: number, resource: UriComponents, position: IPosition, token: CancellationToken): Promise<languages.LocationLink[]> {
		return this._withAdapter(handle, ImplementationAdapter, adapter => adapter.provideImplementation(URI.revive(resource), position, token), [], token);
	}

	registerTypeDefinitionProvider(extension: IExtensionDescription, selector: vscode.DocumentSelector, provider: vscode.TypeDefinitionProvider): vscode.Disposable {
		const handle = this._addNewAdapter(new TypeDefinitionAdapter(this._documents, provider), extension);
		this._proxy.$registerTypeDefinitionSupport(handle, this._transformDocumentSelector(selector, extension));
		return this._createDisposable(handle);
	}

	$provideTypeDefinition(handle: number, resource: UriComponents, position: IPosition, token: CancellationToken): Promise<languages.LocationLink[]> {
		return this._withAdapter(handle, TypeDefinitionAdapter, adapter => adapter.provideTypeDefinition(URI.revive(resource), position, token), [], token);
	}

	// --- extra info

	registerHoverProvider(extension: IExtensionDescription, selector: vscode.DocumentSelector, provider: vscode.HoverProvider, extensionId?: ExtensionIdentifier): vscode.Disposable {
		const handle = this._addNewAdapter(new HoverAdapter(this._documents, provider), extension);
		this._proxy.$registerHoverProvider(handle, this._transformDocumentSelector(selector, extension));
		return this._createDisposable(handle);
	}

	$provideHover(handle: number, resource: UriComponents, position: IPosition, token: CancellationToken): Promise<languages.Hover | undefined> {
		return this._withAdapter(handle, HoverAdapter, adapter => adapter.provideHover(URI.revive(resource), position, token), undefined, token);
	}

	// --- debug hover

	registerEvaluatableExpressionProvider(extension: IExtensionDescription, selector: vscode.DocumentSelector, provider: vscode.EvaluatableExpressionProvider, extensionId?: ExtensionIdentifier): vscode.Disposable {
		const handle = this._addNewAdapter(new EvaluatableExpressionAdapter(this._documents, provider), extension);
		this._proxy.$registerEvaluatableExpressionProvider(handle, this._transformDocumentSelector(selector, extension));
		return this._createDisposable(handle);
	}

	$provideEvaluatableExpression(handle: number, resource: UriComponents, position: IPosition, token: CancellationToken): Promise<languages.EvaluatableExpression | undefined> {
		return this._withAdapter(handle, EvaluatableExpressionAdapter, adapter => adapter.provideEvaluatableExpression(URI.revive(resource), position, token), undefined, token);
	}

	// --- debug inline values

	registerInlineValuesProvider(extension: IExtensionDescription, selector: vscode.DocumentSelector, provider: vscode.InlineValuesProvider, extensionId?: ExtensionIdentifier): vscode.Disposable {

		const eventHandle = typeof provider.onDidChangeInlineValues === 'function' ? this._nextHandle() : undefined;
		const handle = this._addNewAdapter(new InlineValuesAdapter(this._documents, provider), extension);

		this._proxy.$registerInlineValuesProvider(handle, this._transformDocumentSelector(selector, extension), eventHandle);
		let result = this._createDisposable(handle);

		if (eventHandle !== undefined) {
			const subscription = provider.onDidChangeInlineValues!(_ => this._proxy.$emitInlineValuesEvent(eventHandle));
			result = Disposable.from(result, subscription);
		}
		return result;
	}

	$provideInlineValues(handle: number, resource: UriComponents, range: IRange, context: extHostProtocol.IInlineValueContextDto, token: CancellationToken): Promise<languages.InlineValue[] | undefined> {
		return this._withAdapter(handle, InlineValuesAdapter, adapter => adapter.provideInlineValues(URI.revive(resource), range, context, token), undefined, token);
	}

	// --- occurrences

	registerDocumentHighlightProvider(extension: IExtensionDescription, selector: vscode.DocumentSelector, provider: vscode.DocumentHighlightProvider): vscode.Disposable {
		const handle = this._addNewAdapter(new DocumentHighlightAdapter(this._documents, provider), extension);
		this._proxy.$registerDocumentHighlightProvider(handle, this._transformDocumentSelector(selector, extension));
		return this._createDisposable(handle);
	}

	$provideDocumentHighlights(handle: number, resource: UriComponents, position: IPosition, token: CancellationToken): Promise<languages.DocumentHighlight[] | undefined> {
		return this._withAdapter(handle, DocumentHighlightAdapter, adapter => adapter.provideDocumentHighlights(URI.revive(resource), position, token), undefined, token);
	}

	// --- linked editing

	registerLinkedEditingRangeProvider(extension: IExtensionDescription, selector: vscode.DocumentSelector, provider: vscode.LinkedEditingRangeProvider): vscode.Disposable {
		const handle = this._addNewAdapter(new LinkedEditingRangeAdapter(this._documents, provider), extension);
		this._proxy.$registerLinkedEditingRangeProvider(handle, this._transformDocumentSelector(selector, extension));
		return this._createDisposable(handle);
	}

	$provideLinkedEditingRanges(handle: number, resource: UriComponents, position: IPosition, token: CancellationToken): Promise<extHostProtocol.ILinkedEditingRangesDto | undefined> {
		return this._withAdapter(handle, LinkedEditingRangeAdapter, async adapter => {
			const res = await adapter.provideLinkedEditingRanges(URI.revive(resource), position, token);
			if (res) {
				return {
					ranges: res.ranges,
					wordPattern: res.wordPattern ? ExtHostLanguageFeatures._serializeRegExp(res.wordPattern) : undefined
				};
			}
			return undefined;
		}, undefined, token);
	}

	// --- references

	registerReferenceProvider(extension: IExtensionDescription, selector: vscode.DocumentSelector, provider: vscode.ReferenceProvider): vscode.Disposable {
		const handle = this._addNewAdapter(new ReferenceAdapter(this._documents, provider), extension);
		this._proxy.$registerReferenceSupport(handle, this._transformDocumentSelector(selector, extension));
		return this._createDisposable(handle);
	}

	$provideReferences(handle: number, resource: UriComponents, position: IPosition, context: languages.ReferenceContext, token: CancellationToken): Promise<languages.Location[] | undefined> {
		return this._withAdapter(handle, ReferenceAdapter, adapter => adapter.provideReferences(URI.revive(resource), position, context, token), undefined, token);
	}

	// --- quick fix

	registerCodeActionProvider(extension: IExtensionDescription, selector: vscode.DocumentSelector, provider: vscode.CodeActionProvider, metadata?: vscode.CodeActionProviderMetadata): vscode.Disposable {
		const store = new DisposableStore();
		const handle = this._addNewAdapter(new CodeActionAdapter(this._documents, this._commands.converter, this._diagnostics, provider, this._logService, extension, this._apiDeprecation), extension);
		this._proxy.$registerQuickFixSupport(handle, this._transformDocumentSelector(selector, extension), {
			providedKinds: metadata?.providedCodeActionKinds?.map(kind => kind.value),
			documentation: metadata?.documentation?.map(x => ({
				kind: x.kind.value,
				command: this._commands.converter.toInternal(x.command, store),
			}))
		}, ExtHostLanguageFeatures._extLabel(extension), Boolean(provider.resolveCodeAction));
		store.add(this._createDisposable(handle));
		return store;
	}


	$provideCodeActions(handle: number, resource: UriComponents, rangeOrSelection: IRange | ISelection, context: languages.CodeActionContext, token: CancellationToken): Promise<extHostProtocol.ICodeActionListDto | undefined> {
		return this._withAdapter(handle, CodeActionAdapter, adapter => adapter.provideCodeActions(URI.revive(resource), rangeOrSelection, context, token), undefined, token);
	}

	$resolveCodeAction(handle: number, id: extHostProtocol.ChainedCacheId, token: CancellationToken): Promise<{ edit?: extHostProtocol.IWorkspaceEditDto; command?: extHostProtocol.ICommandDto }> {
		return this._withAdapter(handle, CodeActionAdapter, adapter => adapter.resolveCodeAction(id, token), {}, undefined);
	}

	$releaseCodeActions(handle: number, cacheId: number): void {
		this._withAdapter(handle, CodeActionAdapter, adapter => Promise.resolve(adapter.releaseCodeActions(cacheId)), undefined, undefined);
	}

	// --- formatting

	registerDocumentFormattingEditProvider(extension: IExtensionDescription, selector: vscode.DocumentSelector, provider: vscode.DocumentFormattingEditProvider): vscode.Disposable {
		const handle = this._addNewAdapter(new DocumentFormattingAdapter(this._documents, provider), extension);
		this._proxy.$registerDocumentFormattingSupport(handle, this._transformDocumentSelector(selector, extension), extension.identifier, extension.displayName || extension.name);
		return this._createDisposable(handle);
	}

	$provideDocumentFormattingEdits(handle: number, resource: UriComponents, options: languages.FormattingOptions, token: CancellationToken): Promise<ISingleEditOperation[] | undefined> {
		return this._withAdapter(handle, DocumentFormattingAdapter, adapter => adapter.provideDocumentFormattingEdits(URI.revive(resource), options, token), undefined, token);
	}

	registerDocumentRangeFormattingEditProvider(extension: IExtensionDescription, selector: vscode.DocumentSelector, provider: vscode.DocumentRangeFormattingEditProvider): vscode.Disposable {
		const canFormatMultipleRanges = typeof provider.provideDocumentRangesFormattingEdits === 'function';
		const handle = this._addNewAdapter(new RangeFormattingAdapter(this._documents, provider), extension);
		this._proxy.$registerRangeFormattingSupport(handle, this._transformDocumentSelector(selector, extension), extension.identifier, extension.displayName || extension.name, canFormatMultipleRanges);
		return this._createDisposable(handle);
	}

	$provideDocumentRangeFormattingEdits(handle: number, resource: UriComponents, range: IRange, options: languages.FormattingOptions, token: CancellationToken): Promise<ISingleEditOperation[] | undefined> {
		return this._withAdapter(handle, RangeFormattingAdapter, adapter => adapter.provideDocumentRangeFormattingEdits(URI.revive(resource), range, options, token), undefined, token);
	}

	$provideDocumentRangesFormattingEdits(handle: number, resource: UriComponents, ranges: IRange[], options: languages.FormattingOptions, token: CancellationToken): Promise<ISingleEditOperation[] | undefined> {
		return this._withAdapter(handle, RangeFormattingAdapter, adapter => adapter.provideDocumentRangesFormattingEdits(URI.revive(resource), ranges, options, token), undefined, token);
	}

	registerOnTypeFormattingEditProvider(extension: IExtensionDescription, selector: vscode.DocumentSelector, provider: vscode.OnTypeFormattingEditProvider, triggerCharacters: string[]): vscode.Disposable {
		const handle = this._addNewAdapter(new OnTypeFormattingAdapter(this._documents, provider), extension);
		this._proxy.$registerOnTypeFormattingSupport(handle, this._transformDocumentSelector(selector, extension), triggerCharacters, extension.identifier);
		return this._createDisposable(handle);
	}

	$provideOnTypeFormattingEdits(handle: number, resource: UriComponents, position: IPosition, ch: string, options: languages.FormattingOptions, token: CancellationToken): Promise<ISingleEditOperation[] | undefined> {
		return this._withAdapter(handle, OnTypeFormattingAdapter, adapter => adapter.provideOnTypeFormattingEdits(URI.revive(resource), position, ch, options, token), undefined, token);
	}

	// --- navigate types

	registerWorkspaceSymbolProvider(extension: IExtensionDescription, provider: vscode.WorkspaceSymbolProvider): vscode.Disposable {
		const handle = this._addNewAdapter(new NavigateTypeAdapter(provider, this._logService), extension);
		this._proxy.$registerNavigateTypeSupport(handle, typeof provider.resolveWorkspaceSymbol === 'function');
		return this._createDisposable(handle);
	}

	$provideWorkspaceSymbols(handle: number, search: string, token: CancellationToken): Promise<extHostProtocol.IWorkspaceSymbolsDto> {
		return this._withAdapter(handle, NavigateTypeAdapter, adapter => adapter.provideWorkspaceSymbols(search, token), { symbols: [] }, token);
	}

	$resolveWorkspaceSymbol(handle: number, symbol: extHostProtocol.IWorkspaceSymbolDto, token: CancellationToken): Promise<extHostProtocol.IWorkspaceSymbolDto | undefined> {
		return this._withAdapter(handle, NavigateTypeAdapter, adapter => adapter.resolveWorkspaceSymbol(symbol, token), undefined, undefined);
	}

	$releaseWorkspaceSymbols(handle: number, id: number): void {
		this._withAdapter(handle, NavigateTypeAdapter, adapter => adapter.releaseWorkspaceSymbols(id), undefined, undefined);
	}

	// --- rename

	registerRenameProvider(extension: IExtensionDescription, selector: vscode.DocumentSelector, provider: vscode.RenameProvider): vscode.Disposable {
		const handle = this._addNewAdapter(new RenameAdapter(this._documents, provider, this._logService), extension);
		this._proxy.$registerRenameSupport(handle, this._transformDocumentSelector(selector, extension), RenameAdapter.supportsResolving(provider));
		return this._createDisposable(handle);
	}

	$provideRenameEdits(handle: number, resource: UriComponents, position: IPosition, newName: string, token: CancellationToken): Promise<extHostProtocol.IWorkspaceEditDto | undefined> {
		return this._withAdapter(handle, RenameAdapter, adapter => adapter.provideRenameEdits(URI.revive(resource), position, newName, token), undefined, token);
	}

	$resolveRenameLocation(handle: number, resource: URI, position: IPosition, token: CancellationToken): Promise<languages.RenameLocation | undefined> {
		return this._withAdapter(handle, RenameAdapter, adapter => adapter.resolveRenameLocation(URI.revive(resource), position, token), undefined, token);
	}

	//#region semantic coloring

	registerDocumentSemanticTokensProvider(extension: IExtensionDescription, selector: vscode.DocumentSelector, provider: vscode.DocumentSemanticTokensProvider, legend: vscode.SemanticTokensLegend): vscode.Disposable {
		const handle = this._addNewAdapter(new DocumentSemanticTokensAdapter(this._documents, provider), extension);
		const eventHandle = (typeof provider.onDidChangeSemanticTokens === 'function' ? this._nextHandle() : undefined);
		this._proxy.$registerDocumentSemanticTokensProvider(handle, this._transformDocumentSelector(selector, extension), legend, eventHandle);
		let result = this._createDisposable(handle);

		if (eventHandle) {
			const subscription = provider.onDidChangeSemanticTokens!(_ => this._proxy.$emitDocumentSemanticTokensEvent(eventHandle));
			result = Disposable.from(result, subscription);
		}

		return result;
	}

	$provideDocumentSemanticTokens(handle: number, resource: UriComponents, previousResultId: number, token: CancellationToken): Promise<VSBuffer | null> {
		return this._withAdapter(handle, DocumentSemanticTokensAdapter, adapter => adapter.provideDocumentSemanticTokens(URI.revive(resource), previousResultId, token), null, token);
	}

	$releaseDocumentSemanticTokens(handle: number, semanticColoringResultId: number): void {
		this._withAdapter(handle, DocumentSemanticTokensAdapter, adapter => adapter.releaseDocumentSemanticColoring(semanticColoringResultId), undefined, undefined);
	}

	registerDocumentRangeSemanticTokensProvider(extension: IExtensionDescription, selector: vscode.DocumentSelector, provider: vscode.DocumentRangeSemanticTokensProvider, legend: vscode.SemanticTokensLegend): vscode.Disposable {
		const handle = this._addNewAdapter(new DocumentRangeSemanticTokensAdapter(this._documents, provider), extension);
		this._proxy.$registerDocumentRangeSemanticTokensProvider(handle, this._transformDocumentSelector(selector, extension), legend);
		return this._createDisposable(handle);
	}

	$provideDocumentRangeSemanticTokens(handle: number, resource: UriComponents, range: IRange, token: CancellationToken): Promise<VSBuffer | null> {
		return this._withAdapter(handle, DocumentRangeSemanticTokensAdapter, adapter => adapter.provideDocumentRangeSemanticTokens(URI.revive(resource), range, token), null, token);
	}

	//#endregion

	// --- suggestion

	registerCompletionItemProvider(extension: IExtensionDescription, selector: vscode.DocumentSelector, provider: vscode.CompletionItemProvider, triggerCharacters: string[]): vscode.Disposable {
		const handle = this._addNewAdapter(new CompletionsAdapter(this._documents, this._commands.converter, provider, this._apiDeprecation, extension), extension);
		this._proxy.$registerCompletionsProvider(handle, this._transformDocumentSelector(selector, extension), triggerCharacters, CompletionsAdapter.supportsResolving(provider), extension.identifier);
		return this._createDisposable(handle);
	}

	$provideCompletionItems(handle: number, resource: UriComponents, position: IPosition, context: languages.CompletionContext, token: CancellationToken): Promise<extHostProtocol.ISuggestResultDto | undefined> {
		return this._withAdapter(handle, CompletionsAdapter, adapter => adapter.provideCompletionItems(URI.revive(resource), position, context, token), undefined, token);
	}

	$resolveCompletionItem(handle: number, id: extHostProtocol.ChainedCacheId, token: CancellationToken): Promise<extHostProtocol.ISuggestDataDto | undefined> {
		return this._withAdapter(handle, CompletionsAdapter, adapter => adapter.resolveCompletionItem(id, token), undefined, token);
	}

	$releaseCompletionItems(handle: number, id: number): void {
		this._withAdapter(handle, CompletionsAdapter, adapter => adapter.releaseCompletionItems(id), undefined, undefined);
	}

	// --- ghost test

	registerInlineCompletionsProvider(extension: IExtensionDescription, selector: vscode.DocumentSelector, provider: vscode.InlineCompletionItemProvider, metadata: vscode.InlineCompletionItemProviderMetadata | undefined): vscode.Disposable {
		const adapter = new InlineCompletionAdapter(extension, this._documents, provider, this._commands.converter);
		const handle = this._addNewAdapter(adapter, extension);
		this._proxy.$registerInlineCompletionsSupport(handle, this._transformDocumentSelector(selector, extension), adapter.supportsHandleEvents,
			ExtensionIdentifier.toKey(extension.identifier.value), metadata?.yieldTo?.map(extId => ExtensionIdentifier.toKey(extId)) || []);
		return this._createDisposable(handle);
	}

	$provideInlineCompletions(handle: number, resource: UriComponents, position: IPosition, context: languages.InlineCompletionContext, token: CancellationToken): Promise<extHostProtocol.IdentifiableInlineCompletions | undefined> {
		return this._withAdapter(handle, InlineCompletionAdapterBase, adapter => adapter.provideInlineCompletions(URI.revive(resource), position, context, token), undefined, token);
	}

	$handleInlineCompletionDidShow(handle: number, pid: number, idx: number, updatedInsertText: string): void {
		this._withAdapter(handle, InlineCompletionAdapterBase, async adapter => {
			adapter.handleDidShowCompletionItem(pid, idx, updatedInsertText);
		}, undefined, undefined);
	}

	$handleInlineCompletionPartialAccept(handle: number, pid: number, idx: number, acceptedCharacters: number): void {
		this._withAdapter(handle, InlineCompletionAdapterBase, async adapter => {
			adapter.handlePartialAccept(pid, idx, acceptedCharacters);
		}, undefined, undefined);
	}

	$freeInlineCompletionsList(handle: number, pid: number): void {
		this._withAdapter(handle, InlineCompletionAdapterBase, async adapter => { adapter.disposeCompletions(pid); }, undefined, undefined);
	}

	// --- parameter hints

	registerSignatureHelpProvider(extension: IExtensionDescription, selector: vscode.DocumentSelector, provider: vscode.SignatureHelpProvider, metadataOrTriggerChars: string[] | vscode.SignatureHelpProviderMetadata): vscode.Disposable {
		const metadata: extHostProtocol.ISignatureHelpProviderMetadataDto | undefined = Array.isArray(metadataOrTriggerChars)
			? { triggerCharacters: metadataOrTriggerChars, retriggerCharacters: [] }
			: metadataOrTriggerChars;

		const handle = this._addNewAdapter(new SignatureHelpAdapter(this._documents, provider), extension);
		this._proxy.$registerSignatureHelpProvider(handle, this._transformDocumentSelector(selector, extension), metadata);
		return this._createDisposable(handle);
	}

	$provideSignatureHelp(handle: number, resource: UriComponents, position: IPosition, context: extHostProtocol.ISignatureHelpContextDto, token: CancellationToken): Promise<extHostProtocol.ISignatureHelpDto | undefined> {
		return this._withAdapter(handle, SignatureHelpAdapter, adapter => adapter.provideSignatureHelp(URI.revive(resource), position, context, token), undefined, token);
	}

	$releaseSignatureHelp(handle: number, id: number): void {
		this._withAdapter(handle, SignatureHelpAdapter, adapter => adapter.releaseSignatureHelp(id), undefined, undefined);
	}

	// --- inline hints

	registerInlayHintsProvider(extension: IExtensionDescription, selector: vscode.DocumentSelector, provider: vscode.InlayHintsProvider): vscode.Disposable {

		const eventHandle = typeof provider.onDidChangeInlayHints === 'function' ? this._nextHandle() : undefined;
		const handle = this._addNewAdapter(new InlayHintsAdapter(this._documents, this._commands.converter, provider, this._logService, extension), extension);

		this._proxy.$registerInlayHintsProvider(handle, this._transformDocumentSelector(selector, extension), typeof provider.resolveInlayHint === 'function', eventHandle, ExtHostLanguageFeatures._extLabel(extension));
		let result = this._createDisposable(handle);

		if (eventHandle !== undefined) {
			const subscription = provider.onDidChangeInlayHints!(uri => this._proxy.$emitInlayHintsEvent(eventHandle));
			result = Disposable.from(result, subscription);
		}
		return result;
	}

	$provideInlayHints(handle: number, resource: UriComponents, range: IRange, token: CancellationToken): Promise<extHostProtocol.IInlayHintsDto | undefined> {
		return this._withAdapter(handle, InlayHintsAdapter, adapter => adapter.provideInlayHints(URI.revive(resource), range, token), undefined, token);
	}

	$resolveInlayHint(handle: number, id: extHostProtocol.ChainedCacheId, token: CancellationToken): Promise<extHostProtocol.IInlayHintDto | undefined> {
		return this._withAdapter(handle, InlayHintsAdapter, adapter => adapter.resolveInlayHint(id, token), undefined, token);
	}

	$releaseInlayHints(handle: number, id: number): void {
		this._withAdapter(handle, InlayHintsAdapter, adapter => adapter.releaseHints(id), undefined, undefined);
	}

	// --- links

	registerDocumentLinkProvider(extension: IExtensionDescription, selector: vscode.DocumentSelector, provider: vscode.DocumentLinkProvider): vscode.Disposable {
		const handle = this._addNewAdapter(new LinkProviderAdapter(this._documents, provider), extension);
		this._proxy.$registerDocumentLinkProvider(handle, this._transformDocumentSelector(selector, extension), typeof provider.resolveDocumentLink === 'function');
		return this._createDisposable(handle);
	}

	$provideDocumentLinks(handle: number, resource: UriComponents, token: CancellationToken): Promise<extHostProtocol.ILinksListDto | undefined> {
		return this._withAdapter(handle, LinkProviderAdapter, adapter => adapter.provideLinks(URI.revive(resource), token), undefined, token, resource.scheme === 'output');
	}

	$resolveDocumentLink(handle: number, id: extHostProtocol.ChainedCacheId, token: CancellationToken): Promise<extHostProtocol.ILinkDto | undefined> {
		return this._withAdapter(handle, LinkProviderAdapter, adapter => adapter.resolveLink(id, token), undefined, undefined, true);
	}

	$releaseDocumentLinks(handle: number, id: number): void {
		this._withAdapter(handle, LinkProviderAdapter, adapter => adapter.releaseLinks(id), undefined, undefined, true);
	}

	registerColorProvider(extension: IExtensionDescription, selector: vscode.DocumentSelector, provider: vscode.DocumentColorProvider): vscode.Disposable {
		const handle = this._addNewAdapter(new ColorProviderAdapter(this._documents, provider), extension);
		this._proxy.$registerDocumentColorProvider(handle, this._transformDocumentSelector(selector, extension));
		return this._createDisposable(handle);
	}

	$provideDocumentColors(handle: number, resource: UriComponents, token: CancellationToken): Promise<extHostProtocol.IRawColorInfo[]> {
		return this._withAdapter(handle, ColorProviderAdapter, adapter => adapter.provideColors(URI.revive(resource), token), [], token);
	}

	$provideColorPresentations(handle: number, resource: UriComponents, colorInfo: extHostProtocol.IRawColorInfo, token: CancellationToken): Promise<languages.IColorPresentation[] | undefined> {
		return this._withAdapter(handle, ColorProviderAdapter, adapter => adapter.provideColorPresentations(URI.revive(resource), colorInfo, token), undefined, token);
	}

	registerFoldingRangeProvider(extension: IExtensionDescription, selector: vscode.DocumentSelector, provider: vscode.FoldingRangeProvider): vscode.Disposable {
		const handle = this._nextHandle();
		const eventHandle = typeof provider.onDidChangeFoldingRanges === 'function' ? this._nextHandle() : undefined;

		this._adapter.set(handle, new AdapterData(new FoldingProviderAdapter(this._documents, provider), extension));
		this._proxy.$registerFoldingRangeProvider(handle, this._transformDocumentSelector(selector, extension), extension.identifier, eventHandle);
		let result = this._createDisposable(handle);

		if (eventHandle !== undefined) {
			const subscription = provider.onDidChangeFoldingRanges!(() => this._proxy.$emitFoldingRangeEvent(eventHandle));
			result = Disposable.from(result, subscription);
		}

		return result;
	}

	$provideFoldingRanges(handle: number, resource: UriComponents, context: vscode.FoldingContext, token: CancellationToken): Promise<languages.FoldingRange[] | undefined> {
		return this._withAdapter(
			handle,
			FoldingProviderAdapter,
			(adapter) =>
				adapter.provideFoldingRanges(URI.revive(resource), context, token),
			undefined,
			token
		);
	}

	// --- smart select

	registerSelectionRangeProvider(extension: IExtensionDescription, selector: vscode.DocumentSelector, provider: vscode.SelectionRangeProvider): vscode.Disposable {
		const handle = this._addNewAdapter(new SelectionRangeAdapter(this._documents, provider, this._logService), extension);
		this._proxy.$registerSelectionRangeProvider(handle, this._transformDocumentSelector(selector, extension));
		return this._createDisposable(handle);
	}

	$provideSelectionRanges(handle: number, resource: UriComponents, positions: IPosition[], token: CancellationToken): Promise<languages.SelectionRange[][]> {
		return this._withAdapter(handle, SelectionRangeAdapter, adapter => adapter.provideSelectionRanges(URI.revive(resource), positions, token), [], token);
	}

	// --- Start Positron ---
	registerStatementRangeProvider(extension: IExtensionDescription, selector: vscode.DocumentSelector, provider: positron.StatementRangeProvider): vscode.Disposable {
		const handle = this._addNewAdapter(new StatementRangeAdapter(this._documents, provider), extension);
		this._proxy.$registerStatementRangeProvider(handle, this._transformDocumentSelector(selector, extension));
		return this._createDisposable(handle);
	}

	$provideStatementRange(handle: number, resource: UriComponents, position: IPosition, token: CancellationToken): Promise<IRange | undefined> {
		return this._withAdapter(handle, StatementRangeAdapter, adapter => adapter.provideStatementRange(URI.revive(resource), position, token), undefined, token);
	}
	// --- End Positron ---

	// --- call hierarchy

	registerCallHierarchyProvider(extension: IExtensionDescription, selector: vscode.DocumentSelector, provider: vscode.CallHierarchyProvider): vscode.Disposable {
		const handle = this._addNewAdapter(new CallHierarchyAdapter(this._documents, provider), extension);
		this._proxy.$registerCallHierarchyProvider(handle, this._transformDocumentSelector(selector, extension));
		return this._createDisposable(handle);
	}

	$prepareCallHierarchy(handle: number, resource: UriComponents, position: IPosition, token: CancellationToken): Promise<extHostProtocol.ICallHierarchyItemDto[] | undefined> {
		return this._withAdapter(handle, CallHierarchyAdapter, adapter => Promise.resolve(adapter.prepareSession(URI.revive(resource), position, token)), undefined, token);
	}

	$provideCallHierarchyIncomingCalls(handle: number, sessionId: string, itemId: string, token: CancellationToken): Promise<extHostProtocol.IIncomingCallDto[] | undefined> {
		return this._withAdapter(handle, CallHierarchyAdapter, adapter => adapter.provideCallsTo(sessionId, itemId, token), undefined, token);
	}

	$provideCallHierarchyOutgoingCalls(handle: number, sessionId: string, itemId: string, token: CancellationToken): Promise<extHostProtocol.IOutgoingCallDto[] | undefined> {
		return this._withAdapter(handle, CallHierarchyAdapter, adapter => adapter.provideCallsFrom(sessionId, itemId, token), undefined, token);
	}

	$releaseCallHierarchy(handle: number, sessionId: string): void {
		this._withAdapter(handle, CallHierarchyAdapter, adapter => Promise.resolve(adapter.releaseSession(sessionId)), undefined, undefined);
	}

	// --- type hierarchy
	registerTypeHierarchyProvider(extension: IExtensionDescription, selector: vscode.DocumentSelector, provider: vscode.TypeHierarchyProvider): vscode.Disposable {
		const handle = this._addNewAdapter(new TypeHierarchyAdapter(this._documents, provider), extension);
		this._proxy.$registerTypeHierarchyProvider(handle, this._transformDocumentSelector(selector, extension));
		return this._createDisposable(handle);
	}

	$prepareTypeHierarchy(handle: number, resource: UriComponents, position: IPosition, token: CancellationToken): Promise<extHostProtocol.ITypeHierarchyItemDto[] | undefined> {
		return this._withAdapter(handle, TypeHierarchyAdapter, adapter => Promise.resolve(adapter.prepareSession(URI.revive(resource), position, token)), undefined, token);
	}

	$provideTypeHierarchySupertypes(handle: number, sessionId: string, itemId: string, token: CancellationToken): Promise<extHostProtocol.ITypeHierarchyItemDto[] | undefined> {
		return this._withAdapter(handle, TypeHierarchyAdapter, adapter => adapter.provideSupertypes(sessionId, itemId, token), undefined, token);
	}

	$provideTypeHierarchySubtypes(handle: number, sessionId: string, itemId: string, token: CancellationToken): Promise<extHostProtocol.ITypeHierarchyItemDto[] | undefined> {
		return this._withAdapter(handle, TypeHierarchyAdapter, adapter => adapter.provideSubtypes(sessionId, itemId, token), undefined, token);
	}

	$releaseTypeHierarchy(handle: number, sessionId: string): void {
		this._withAdapter(handle, TypeHierarchyAdapter, adapter => Promise.resolve(adapter.releaseSession(sessionId)), undefined, undefined);
	}

	// --- Document on drop

	registerDocumentOnDropEditProvider(extension: IExtensionDescription, selector: vscode.DocumentSelector, provider: vscode.DocumentDropEditProvider, metadata?: vscode.DocumentDropEditProviderMetadata) {
		const handle = this._nextHandle();
		this._adapter.set(handle, new AdapterData(new DocumentOnDropEditAdapter(this._proxy, this._documents, provider, handle, extension), extension));

		const id = isProposedApiEnabled(extension, 'dropMetadata') && metadata ? DocumentOnDropEditAdapter.toInternalProviderId(extension.identifier.value, metadata.id) : undefined;
		this._proxy.$registerDocumentOnDropEditProvider(handle, this._transformDocumentSelector(selector, extension), id, isProposedApiEnabled(extension, 'dropMetadata') ? metadata : undefined);

		return this._createDisposable(handle);
	}

	$provideDocumentOnDropEdits(handle: number, requestId: number, resource: UriComponents, position: IPosition, dataTransferDto: extHostProtocol.DataTransferDTO, token: CancellationToken): Promise<extHostProtocol.IDocumentOnDropEditDto | undefined> {
		return this._withAdapter(handle, DocumentOnDropEditAdapter, adapter =>
			Promise.resolve(adapter.provideDocumentOnDropEdits(requestId, URI.revive(resource), position, dataTransferDto, token)), undefined, undefined);
	}

	// --- mapped edits

	registerMappedEditsProvider(extension: IExtensionDescription, selector: vscode.DocumentSelector, provider: vscode.MappedEditsProvider): vscode.Disposable {
		const handle = this._addNewAdapter(new MappedEditsAdapter(this._documents, provider), extension);
		this._proxy.$registerMappedEditsProvider(handle, this._transformDocumentSelector(selector, extension));
		return this._createDisposable(handle);
	}

	$provideMappedEdits(handle: number, document: UriComponents, codeBlocks: string[], context: extHostProtocol.IMappedEditsContextDto, token: CancellationToken): Promise<extHostProtocol.IWorkspaceEditDto | null> {
		return this._withAdapter(handle, MappedEditsAdapter, adapter =>
			Promise.resolve(adapter.provideMappedEdits(document, codeBlocks, context, token)), null, token);
	}

	// --- copy/paste actions

	registerDocumentPasteEditProvider(extension: IExtensionDescription, selector: vscode.DocumentSelector, provider: vscode.DocumentPasteEditProvider, metadata: vscode.DocumentPasteProviderMetadata): vscode.Disposable {
		const handle = this._nextHandle();
		this._adapter.set(handle, new AdapterData(new DocumentPasteEditProvider(this._proxy, this._documents, provider, handle, extension), extension));
		const internalId = DocumentPasteEditProvider.toInternalProviderId(extension.identifier.value, metadata.id);
		this._proxy.$registerPasteEditProvider(handle, this._transformDocumentSelector(selector, extension), internalId, {
			supportsCopy: !!provider.prepareDocumentPaste,
			supportsPaste: !!provider.provideDocumentPasteEdits,
			copyMimeTypes: metadata.copyMimeTypes,
			pasteMimeTypes: metadata.pasteMimeTypes,
		});
		return this._createDisposable(handle);
	}

	$prepareDocumentPaste(handle: number, resource: UriComponents, ranges: IRange[], dataTransfer: extHostProtocol.DataTransferDTO, token: CancellationToken): Promise<extHostProtocol.DataTransferDTO | undefined> {
		return this._withAdapter(handle, DocumentPasteEditProvider, adapter => adapter.prepareDocumentPaste(URI.revive(resource), ranges, dataTransfer, token), undefined, token);
	}

	$providePasteEdits(handle: number, requestId: number, resource: UriComponents, ranges: IRange[], dataTransferDto: extHostProtocol.DataTransferDTO, token: CancellationToken): Promise<extHostProtocol.IPasteEditDto | undefined> {
		return this._withAdapter(handle, DocumentPasteEditProvider, adapter => adapter.providePasteEdits(requestId, URI.revive(resource), ranges, dataTransferDto, token), undefined, token);
	}

	// --- configuration

	private static _serializeRegExp(regExp: RegExp): extHostProtocol.IRegExpDto {
		return {
			pattern: regExp.source,
			flags: regExp.flags,
		};
	}

	private static _serializeIndentationRule(indentationRule: vscode.IndentationRule): extHostProtocol.IIndentationRuleDto {
		return {
			decreaseIndentPattern: ExtHostLanguageFeatures._serializeRegExp(indentationRule.decreaseIndentPattern),
			increaseIndentPattern: ExtHostLanguageFeatures._serializeRegExp(indentationRule.increaseIndentPattern),
			indentNextLinePattern: indentationRule.indentNextLinePattern ? ExtHostLanguageFeatures._serializeRegExp(indentationRule.indentNextLinePattern) : undefined,
			unIndentedLinePattern: indentationRule.unIndentedLinePattern ? ExtHostLanguageFeatures._serializeRegExp(indentationRule.unIndentedLinePattern) : undefined,
		};
	}

	private static _serializeOnEnterRule(onEnterRule: vscode.OnEnterRule): extHostProtocol.IOnEnterRuleDto {
		return {
			beforeText: ExtHostLanguageFeatures._serializeRegExp(onEnterRule.beforeText),
			afterText: onEnterRule.afterText ? ExtHostLanguageFeatures._serializeRegExp(onEnterRule.afterText) : undefined,
			previousLineText: onEnterRule.previousLineText ? ExtHostLanguageFeatures._serializeRegExp(onEnterRule.previousLineText) : undefined,
			action: onEnterRule.action
		};
	}

	private static _serializeOnEnterRules(onEnterRules: vscode.OnEnterRule[]): extHostProtocol.IOnEnterRuleDto[] {
		return onEnterRules.map(ExtHostLanguageFeatures._serializeOnEnterRule);
	}

	setLanguageConfiguration(extension: IExtensionDescription, languageId: string, configuration: vscode.LanguageConfiguration): vscode.Disposable {
		const { wordPattern } = configuration;

		// check for a valid word pattern
		if (wordPattern && regExpLeadsToEndlessLoop(wordPattern)) {
			throw new Error(`Invalid language configuration: wordPattern '${wordPattern}' is not allowed to match the empty string.`);
		}

		// word definition
		if (wordPattern) {
			this._documents.setWordDefinitionFor(languageId, wordPattern);
		} else {
			this._documents.setWordDefinitionFor(languageId, undefined);
		}

		if (configuration.__electricCharacterSupport) {
			this._apiDeprecation.report('LanguageConfiguration.__electricCharacterSupport', extension,
				`Do not use.`);
		}

		if (configuration.__characterPairSupport) {
			this._apiDeprecation.report('LanguageConfiguration.__characterPairSupport', extension,
				`Do not use.`);
		}

		if (configuration.autoClosingPairs) {
			checkProposedApiEnabled(extension, 'languageConfigurationAutoClosingPairs');
		}

		const handle = this._nextHandle();
		const serializedConfiguration: extHostProtocol.ILanguageConfigurationDto = {
			comments: configuration.comments,
			brackets: configuration.brackets,
			wordPattern: configuration.wordPattern ? ExtHostLanguageFeatures._serializeRegExp(configuration.wordPattern) : undefined,
			indentationRules: configuration.indentationRules ? ExtHostLanguageFeatures._serializeIndentationRule(configuration.indentationRules) : undefined,
			onEnterRules: configuration.onEnterRules ? ExtHostLanguageFeatures._serializeOnEnterRules(configuration.onEnterRules) : undefined,
			__electricCharacterSupport: configuration.__electricCharacterSupport,
			__characterPairSupport: configuration.__characterPairSupport,
			autoClosingPairs: configuration.autoClosingPairs
		};

		this._proxy.$setLanguageConfiguration(handle, languageId, serializedConfiguration);
		return this._createDisposable(handle);
	}

	$setWordDefinitions(wordDefinitions: extHostProtocol.ILanguageWordDefinitionDto[]): void {
		for (const wordDefinition of wordDefinitions) {
			this._documents.setWordDefinitionFor(wordDefinition.languageId, new RegExp(wordDefinition.regexSource, wordDefinition.regexFlags));
		}
	}
}<|MERGE_RESOLUTION|>--- conflicted
+++ resolved
@@ -1857,10 +1857,6 @@
 	}
 }
 
-<<<<<<< HEAD
-// --- Start Positron ---
-// Add 'StatementRangeAdapter' to the list of adapters
-=======
 class MappedEditsAdapter {
 
 	constructor(
@@ -1889,7 +1885,8 @@
 	}
 }
 
->>>>>>> 8b617bd0
+// --- Start Positron ---
+// Add 'StatementRangeAdapter' to the list of adapters
 type Adapter = DocumentSymbolAdapter | CodeLensAdapter | DefinitionAdapter | HoverAdapter
 	| DocumentHighlightAdapter | ReferenceAdapter | CodeActionAdapter | DocumentPasteEditProvider | DocumentFormattingAdapter
 	| RangeFormattingAdapter | OnTypeFormattingAdapter | NavigateTypeAdapter | RenameAdapter
@@ -1899,12 +1896,8 @@
 	| DocumentSemanticTokensAdapter | DocumentRangeSemanticTokensAdapter
 	| EvaluatableExpressionAdapter | InlineValuesAdapter
 	| LinkedEditingRangeAdapter | InlayHintsAdapter | InlineCompletionAdapter
-<<<<<<< HEAD
-	| DocumentOnDropEditAdapter | StatementRangeAdapter;
+	| DocumentOnDropEditAdapter | MappedEditsAdapter | StatementRangeAdapter;
 // --- End Positron ---
-=======
-	| DocumentOnDropEditAdapter | MappedEditsAdapter;
->>>>>>> 8b617bd0
 
 class AdapterData {
 	constructor(
