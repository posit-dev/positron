/*---------------------------------------------------------------------------------------------
 *  Copyright (C) 2023-2024 Posit Software, PBC. All rights reserved.
 *--------------------------------------------------------------------------------------------*/

import {
	ExtHostLanguageRuntimeShape,
	MainThreadLanguageRuntimeShape,
	MainPositronContext,
	ExtHostPositronContext,
	RuntimeInitialState
} from '../../common/positron/extHost.positron.protocol';
import { extHostNamedCustomer, IExtHostContext } from 'vs/workbench/services/extensions/common/extHostCustomers';
import { ILanguageRuntimeClientCreatedEvent, ILanguageRuntimeInfo, ILanguageRuntimeMessage, ILanguageRuntimeMessageCommClosed, ILanguageRuntimeMessageCommData, ILanguageRuntimeMessageCommOpen, ILanguageRuntimeMessageError, ILanguageRuntimeMessageInput, ILanguageRuntimeMessageOutput, ILanguageRuntimeMessagePrompt, ILanguageRuntimeMessageState, ILanguageRuntimeMessageStream, ILanguageRuntimeMetadata, ILanguageRuntimeSessionState as ILanguageRuntimeSessionState, ILanguageRuntimeService, ILanguageRuntimeStartupFailure, LanguageRuntimeMessageType, RuntimeCodeExecutionMode, RuntimeCodeFragmentStatus, RuntimeErrorBehavior, RuntimeState, ILanguageRuntimeExit, RuntimeOutputKind, RuntimeExitReason, ILanguageRuntimeMessageWebOutput, PositronOutputLocation, LanguageRuntimeSessionMode } from 'vs/workbench/services/languageRuntime/common/languageRuntimeService';
import { ILanguageRuntimeSession, ILanguageRuntimeSessionManager, IRuntimeSessionMetadata, IRuntimeSessionService } from 'vs/workbench/services/runtimeSession/common/runtimeSessionService';
import { Disposable, DisposableStore } from 'vs/base/common/lifecycle';
import { Event, Emitter } from 'vs/base/common/event';
import { IPositronConsoleService } from 'vs/workbench/services/positronConsole/browser/interfaces/positronConsoleService';
import { IPositronVariablesService } from 'vs/workbench/services/positronVariables/common/interfaces/positronVariablesService';
import { INotificationService } from 'vs/platform/notification/common/notification';
import { ICommandService } from 'vs/platform/commands/common/commands';
import { ILogService } from 'vs/platform/log/common/log';
import { IRuntimeClientInstance, RuntimeClientState, RuntimeClientType } from 'vs/workbench/services/languageRuntime/common/languageRuntimeClientInstance';
import { DeferredPromise } from 'vs/base/common/async';
import { generateUuid } from 'vs/base/common/uuid';
import { IPositronPlotsService } from 'vs/workbench/services/positronPlots/common/positronPlots';
import { IPositronIPyWidgetsService, MIME_TYPE_WIDGET_STATE, MIME_TYPE_WIDGET_VIEW } from 'vs/workbench/services/positronIPyWidgets/common/positronIPyWidgetsService';
import { IPositronHelpService } from 'vs/workbench/contrib/positronHelp/browser/positronHelpService';
import { INotebookService } from 'vs/workbench/contrib/notebook/common/notebookService';
import { IRuntimeClientEvent } from 'vs/workbench/services/languageRuntime/common/languageRuntimeUiClient';
import { URI } from 'vs/base/common/uri';
import { BusyEvent, UiFrontendEvent, OpenEditorEvent, PromptStateEvent, WorkingDirectoryEvent, ShowMessageEvent, ExecuteCommandEvent } from 'vs/workbench/services/languageRuntime/common/positronUiComm';
import { IEditorService } from 'vs/workbench/services/editor/common/editorService';
import { ITextResourceEditorInput } from 'vs/platform/editor/common/editor';
import { IPositronDataExplorerService } from 'vs/workbench/services/positronDataExplorer/browser/interfaces/positronDataExplorerService';
import { ObservableValue } from 'vs/base/common/observableInternal/base';
import { IRuntimeStartupService, RuntimeStartupPhase } from 'vs/workbench/services/runtimeStartup/common/runtimeStartupService';

/**
 * Represents a language runtime event (for example a message or state change)
 * that is queued for delivery.
 */
abstract class QueuedRuntimeEvent {
	/**
	 * Create a new queued runtime event.
	 *
	 * @param clock The Lamport clock value for the event
	 */
	constructor(readonly clock: number) { }
	abstract summary(): string;
}

/**
 * Represents a language runtime message event.
 */
class QueuedRuntimeMessageEvent extends QueuedRuntimeEvent {
	override summary(): string {
		return `${this.message.type}`;
	}

	constructor(clock: number, readonly message: ILanguageRuntimeMessage) {
		super(clock);
	}
}

/**
 * Represents a language runtime state change event.
 */
class QueuedRuntimeStateEvent extends QueuedRuntimeEvent {
	override summary(): string {
		return `=> ${this.state}`;
	}
	constructor(clock: number, readonly state: RuntimeState) {
		super(clock);
	}
}

// Adapter class; presents an ILanguageRuntime interface that connects to the
// extension host proxy to supply language features.
class ExtHostLanguageRuntimeSessionAdapter implements ILanguageRuntimeSession {

	private readonly _stateEmitter = new Emitter<RuntimeState>();
	private readonly _startupEmitter = new Emitter<ILanguageRuntimeInfo>();
	private readonly _startupFailureEmitter = new Emitter<ILanguageRuntimeStartupFailure>();
	private readonly _exitEmitter = new Emitter<ILanguageRuntimeExit>();

	private readonly _onDidReceiveRuntimeMessageOutputEmitter = new Emitter<ILanguageRuntimeMessageOutput>();
	private readonly _onDidReceiveRuntimeMessageStreamEmitter = new Emitter<ILanguageRuntimeMessageStream>();
	private readonly _onDidReceiveRuntimeMessageInputEmitter = new Emitter<ILanguageRuntimeMessageInput>();
	private readonly _onDidReceiveRuntimeMessageErrorEmitter = new Emitter<ILanguageRuntimeMessageError>();
	private readonly _onDidReceiveRuntimeMessagePromptEmitter = new Emitter<ILanguageRuntimeMessagePrompt>();
	private readonly _onDidReceiveRuntimeMessageStateEmitter = new Emitter<ILanguageRuntimeMessageState>();
	private readonly _onDidReceiveRuntimeMessageClientEventEmitter = new Emitter<IRuntimeClientEvent>();
	private readonly _onDidReceiveRuntimeMessagePromptConfigEmitter = new Emitter<void>();
	private readonly _onDidCreateClientInstanceEmitter = new Emitter<ILanguageRuntimeClientCreatedEvent>();

	private _currentState: RuntimeState = RuntimeState.Uninitialized;
	private _clients: Map<string, ExtHostRuntimeClientInstance<any, any>> =
		new Map<string, ExtHostRuntimeClientInstance<any, any>>();

	/** Lamport clock, used for event ordering */
	private _eventClock = 0;

	/** Queue of language runtime events that need to be delivered */
	private _eventQueue: QueuedRuntimeEvent[] = [];

	/** Timer used to ensure event queue processing occurs within a set interval */
	private _eventQueueTimer: NodeJS.Timeout | undefined;

	/** The handle uniquely identifying this runtime session with the extension host*/
	private handle: number;

	/** The dynamic state of the runtime session */
	dynState: ILanguageRuntimeSessionState;

	constructor(
		initialState: RuntimeInitialState,
		readonly runtimeMetadata: ILanguageRuntimeMetadata,
		readonly metadata: IRuntimeSessionMetadata,
		private readonly _runtimeSessionService: IRuntimeSessionService,
		private readonly _notificationService: INotificationService,
		private readonly _logService: ILogService,
		private readonly _commandService: ICommandService,
		private readonly _notebookService: INotebookService,
		private readonly _editorService: IEditorService,
		private readonly _proxy: ExtHostLanguageRuntimeShape) {

		// Save handle
		this.handle = initialState.handle;
		this.dynState = {
			currentWorkingDirectory: '',
			busy: false,
			...initialState.dynState,
		};

		// Bind events to emitters
		this.onDidChangeRuntimeState = this._stateEmitter.event;
		this.onDidCompleteStartup = this._startupEmitter.event;
		this.onDidEncounterStartupFailure = this._startupFailureEmitter.event;
		this.onDidEndSession = this._exitEmitter.event;

		// Listen to state changes and track the current state
		this.onDidChangeRuntimeState((state) => {
			this._currentState = state;

			if (state === RuntimeState.Exited) {

				// When the runtime exits, check for any clients that still
				// think they're connected, and notify them that they are now
				// closed.
				for (const client of this._clients.values()) {
					if (client.clientState.get() === RuntimeClientState.Connected) {
						client.setClientState(RuntimeClientState.Closing);
						client.setClientState(RuntimeClientState.Closed);
						client.dispose();
					}
				}

				// Remove all clients; none can send or receive data any more
				this._clients.clear();
			}
		});

		this._runtimeSessionService.onDidReceiveRuntimeEvent(globalEvent => {
			// Ignore events for other sessions.
			if (globalEvent.session_id !== this.sessionId) {
				return;
			}

			const ev = globalEvent.event;
			if (ev.name === UiFrontendEvent.PromptState) {
				// Update config before propagating event
				const state = ev.data as PromptStateEvent;

				// Runtimes might supply prompts with trailing whitespace (e.g. R,
				// Python) that we trim here because we add our own whitespace later on
				const inputPrompt = state.input_prompt?.trimEnd();
				const continuationPrompt = state.continuation_prompt?.trimEnd();

				if (inputPrompt) {
					this.dynState.inputPrompt = inputPrompt;
				}
				if (continuationPrompt) {
					this.dynState.continuationPrompt = continuationPrompt;
				}

				// Don't include new state in event, clients should
				// inspect the runtime's dyn state instead
				this.emitDidReceiveRuntimeMessagePromptConfig();
			} else if (ev.name === UiFrontendEvent.Busy) {
				// Update busy state
				const busy = ev.data as BusyEvent;
				this.dynState.busy = busy.busy;
			} else if (ev.name === UiFrontendEvent.OpenEditor) {
				// Open an editor
				const ed = ev.data as OpenEditorEvent;
				const editor: ITextResourceEditorInput = {
					resource: URI.file(ed.file),
					options: { selection: { startLineNumber: ed.line, startColumn: ed.column } }
				};
				this._editorService.openEditor(editor);
			} else if (ev.name === UiFrontendEvent.WorkingDirectory) {
				// Update current working directory
				const dir = ev.data as WorkingDirectoryEvent;
				this.dynState.currentWorkingDirectory = dir.directory;
			} else if (ev.name === UiFrontendEvent.ShowMessage) {
				// Show a message
				const msg = ev.data as ShowMessageEvent;
				this._notificationService.info(msg.message);
			} else if (ev.name === UiFrontendEvent.ExecuteCommand) {
				const cmd = ev.data as ExecuteCommandEvent;
				this._commandService.executeCommand(cmd.command);
			}

			// Propagate event
			this._onDidReceiveRuntimeMessageClientEventEmitter.fire(ev);
		});
	}

	onDidChangeRuntimeState: Event<RuntimeState>;

	onDidCompleteStartup: Event<ILanguageRuntimeInfo>;

	onDidEncounterStartupFailure: Event<ILanguageRuntimeStartupFailure>;

	onDidEndSession: Event<ILanguageRuntimeExit>;

	onDidReceiveRuntimeMessageOutput = this._onDidReceiveRuntimeMessageOutputEmitter.event;
	onDidReceiveRuntimeMessageStream = this._onDidReceiveRuntimeMessageStreamEmitter.event;
	onDidReceiveRuntimeMessageInput = this._onDidReceiveRuntimeMessageInputEmitter.event;
	onDidReceiveRuntimeMessageError = this._onDidReceiveRuntimeMessageErrorEmitter.event;
	onDidReceiveRuntimeMessagePrompt = this._onDidReceiveRuntimeMessagePromptEmitter.event;
	onDidReceiveRuntimeMessageState = this._onDidReceiveRuntimeMessageStateEmitter.event;
	onDidReceiveRuntimeClientEvent = this._onDidReceiveRuntimeMessageClientEventEmitter.event;
	onDidReceiveRuntimeMessagePromptConfig = this._onDidReceiveRuntimeMessagePromptConfigEmitter.event;
	onDidCreateClientInstance = this._onDidCreateClientInstanceEmitter.event;

	handleRuntimeMessage(message: ILanguageRuntimeMessage): void {
		// Add the message to the event queue
		const event = new QueuedRuntimeMessageEvent(message.event_clock, message);
		this.addToEventQueue(event);
	}

	emitDidReceiveRuntimeMessageOutput(languageRuntimeMessageOutput: ILanguageRuntimeMessageOutput) {
		this._onDidReceiveRuntimeMessageOutputEmitter.fire(languageRuntimeMessageOutput);
	}

	emitDidReceiveRuntimeMessageStream(languageRuntimeMessageStream: ILanguageRuntimeMessageStream) {
		this._onDidReceiveRuntimeMessageStreamEmitter.fire(languageRuntimeMessageStream);
	}

	emitDidReceiveRuntimeMessageInput(languageRuntimeMessageInput: ILanguageRuntimeMessageInput) {
		this._onDidReceiveRuntimeMessageInputEmitter.fire(languageRuntimeMessageInput);
	}

	emitDidReceiveRuntimeMessageError(languageRuntimeMessageError: ILanguageRuntimeMessageError) {
		this._onDidReceiveRuntimeMessageErrorEmitter.fire(languageRuntimeMessageError);
	}

	emitDidReceiveRuntimeMessagePrompt(languageRuntimeMessagePrompt: ILanguageRuntimeMessagePrompt) {
		this._onDidReceiveRuntimeMessagePromptEmitter.fire(languageRuntimeMessagePrompt);
	}

	emitDidReceiveRuntimeMessageState(languageRuntimeMessageState: ILanguageRuntimeMessageState) {
		this._onDidReceiveRuntimeMessageStateEmitter.fire(languageRuntimeMessageState);
	}

	emitDidReceiveRuntimeMessagePromptConfig() {
		this._onDidReceiveRuntimeMessagePromptConfigEmitter.fire();
	}

	emitState(clock: number, state: RuntimeState): void {
		// Add the state change to the event queue
		const event = new QueuedRuntimeStateEvent(clock, state);
		this.addToEventQueue(event);
	}

	emitExit(exit: ILanguageRuntimeExit): void {
		this._exitEmitter.fire(exit);
	}

	/**
	 * Returns the current set of client instances
	 */
	get clientInstances(): IRuntimeClientInstance<any, any>[] {
		return Array.from(this._clients.values());
	}

	/**
	 * Convenience method to get the session's ID without having to access the
	 * the metadata directly.
	 */
	get sessionId(): string {
		return this.metadata.sessionId;
	}

	/**
	 * Relays a message from the server side of a comm to the client side.
	 */
	emitDidReceiveClientMessage(message: ILanguageRuntimeMessageCommData): void {
		const client = this._clients.get(message.comm_id);
		if (client) {
			client.emitData(message);
		} else {
			this._logService.warn(`Client instance '${message.comm_id}' not found; dropping message: ${JSON.stringify(message)}`);
		}
	}

	/**
	 * Opens a client instance (comm) on the frontend. This is called when a new
	 * comm is created on the backend.
	 */
	openClientInstance(message: ILanguageRuntimeMessageCommOpen): void {
		// If the target name is not a valid client type, remove the client on
		// the back end instead of creating an instance wrapper on the front
		// end.
		if (!Object.values(RuntimeClientType).includes(message.target_name as RuntimeClientType)) {
			this._proxy.$removeClient(this.handle, message.comm_id);
			return;
		}

		// Create a new client instance wrapper on the front end. This will be
		// used to relay messages to the server side of the comm.
		const client = new ExtHostRuntimeClientInstance<any, any>(
			message.comm_id,
			message.target_name as RuntimeClientType,
			this.handle, this._proxy);

		// Save the client instance so we can relay messages to it
		this._clients.set(message.comm_id, client);

		// The client instance is now connected, since it already exists on the back end
		client.setClientState(RuntimeClientState.Connected);

		// Fire an event to notify listeners that a new client instance has been created
		this._onDidCreateClientInstanceEmitter.fire({ client, message });
	}

	/**
	 * Updates the state of a client from the server side of a comm.
	 */
	emitClientState(id: string, state: RuntimeClientState): void {
		const client = this._clients.get(id);
		if (client) {
			client.setClientState(state);
		} else {
			this._logService.warn(`Client instance '${id}' not found; dropping state change: ${state}`);
		}
	}

	/** Gets the current state of the notebook runtime */
	getRuntimeState(): RuntimeState {
		return this._currentState;
	}

	openResource(resource: URI | string): Thenable<boolean> {
		return this._proxy.$openResource(this.handle, resource);
	}

	execute(code: string, id: string, mode: RuntimeCodeExecutionMode, errorBehavior: RuntimeErrorBehavior): void {
		this._proxy.$executeCode(this.handle, code, id, mode, errorBehavior);
	}

	isCodeFragmentComplete(code: string): Thenable<RuntimeCodeFragmentStatus> {
		return this._proxy.$isCodeFragmentComplete(this.handle, code);
	}

	/** Create a new client inside the runtime */
	createClient<Input, Output>(type: RuntimeClientType, params: any):
		Thenable<IRuntimeClientInstance<Input, Output>> {
		// Create an ID for the client.
		const id = this.generateClientId(this.runtimeMetadata.languageId, type);

		// Create the new instance and add it to the map.
		const client = new ExtHostRuntimeClientInstance<Input, Output>(id, type, this.handle, this._proxy);
		this._clients.set(id, client);
		this._logService.info(`Creating ${type} client '${id}'...`);
		client.setClientState(RuntimeClientState.Opening);

		// Kick off the creation of the client on the server side. There's no
		// reply defined to this call in the protocol, so this is almost
		// fire-and-forget; we need to return the instance right away so that
		// the client can start listening to events.
		//
		// If the creation fails on the server, we'll either get an error here
		// or see the server end get closed immediately via a CommClose message.
		// In either case we'll let the client know.
		this._proxy.$createClient(this.handle, id, type, params).then(() => {
			// There is no protocol message indicating that the client has been
			// successfully created, so presume it's connected once the message
			// has been safely delivered, and handle the close event if it
			// happens.
			if (client.clientState.get() === RuntimeClientState.Opening) {
				client.setClientState(RuntimeClientState.Connected);
			} else {
				this._logService.trace(`Client '${id}' in runtime '${this.runtimeMetadata.runtimeName}' ` +
					`was closed instead of being created; it is unsupported by this runtime.`);
				client.setClientState(RuntimeClientState.Closed);
			}
		}).catch((err) => {
			this._logService.error(`Failed to create client '${id}' ` +
				`in runtime '${this.runtimeMetadata.runtimeName}': ${err}`);
			client.setClientState(RuntimeClientState.Closed);
			this._clients.delete(id);
		});

		return Promise.resolve(client);
	}

	/** List active clients */
	listClients(type?: RuntimeClientType): Thenable<IRuntimeClientInstance<any, any>[]> {
		return new Promise((resolve, reject) => {
			this._proxy.$listClients(this.handle, type).then(clients => {
				// Array to hold resolved set of clients. This will be a combination of clients
				// already known to the extension host and new clients that need to be created.
				const instances = new Array<IRuntimeClientInstance<any, any>>();

				// Loop over each client ID and check if we already have an instance for it;
				// if not, create a new instance and add it to the list.
				Object.keys(clients).forEach((key) => {
					// Check for it in the list of active clients; if it's there, add it to the
					// list of instances and move on.
					const instance = this._clients.get(key);
					if (instance) {
						instances.push(instance);
						return;
					}
					// We don't know about this client yet. Create a new
					// instance and add it to the list, if it's a valid client
					// type.
					const clientType = clients[key];
					if (Object.values(RuntimeClientType).includes(clientType as RuntimeClientType)) {
						// We know what type of client this is, so create a new
						// instance and add it to the list.
						const client = new ExtHostRuntimeClientInstance<any, any>(
							key,
							clientType as RuntimeClientType,
							this.handle,
							this._proxy);

						// The client instance is now connected, since it
						// already exists on the back end
						client.setClientState(RuntimeClientState.Connected);
						this._clients.set(key, client);
						instances.push(client);
					} else {
						// We don't know what type of client this is, so
						// just log a warning and ignore it.
						this._logService.warn(`Ignoring unknown client type '${clientType}' for client '${key}'`);
					}
				});

				resolve(instances);
			}).catch((err) => {
				reject(err);
			});
		});
	}

	replyToPrompt(id: string, value: string): void {
		this._proxy.$replyToPrompt(this.handle, id, value);
	}

	async interrupt(): Promise<void> {
		this._stateEmitter.fire(RuntimeState.Interrupting);
		return this._proxy.$interruptLanguageRuntime(this.handle);
	}

	async restart(): Promise<void> {
		if (!this.canShutdown()) {
			throw new Error(`Cannot restart runtime '${this.runtimeMetadata.runtimeName}': ` +
				`runtime is in state '${this._currentState}'`);
		}
		this._stateEmitter.fire(RuntimeState.Restarting);
		return this._proxy.$restartSession(this.handle);
	}

	async shutdown(exitReason = RuntimeExitReason.Shutdown): Promise<void> {
		if (!this.canShutdown()) {
			throw new Error(`Cannot shut down runtime '${this.runtimeMetadata.runtimeName}': ` +
				`runtime is in state '${this._currentState}'`);
		}
		this._stateEmitter.fire(RuntimeState.Exiting);
		return this._proxy.$shutdownLanguageRuntime(this.handle, exitReason);
	}

	async forceQuit(): Promise<void> {
		// No check for state here; we can force quit the runtime at any time.
		return this._proxy.$forceQuitLanguageRuntime(this.handle);
	}

	async showOutput(): Promise<void> {
		return this._proxy.$showOutputLanguageRuntime(this.handle);
	}

	/**
	 * Checks to see whether the runtime can be shut down or restarted.
	 *
	 * @returns true if the runtime can be shut down or restarted, false otherwise
	 */
	private canShutdown(): boolean {
		return this._currentState === RuntimeState.Busy ||
			this._currentState === RuntimeState.Idle ||
			this._currentState === RuntimeState.Ready;
	}

	start(): Promise<ILanguageRuntimeInfo> {
		return new Promise((resolve, reject) => {
			this._proxy.$startLanguageRuntime(this.handle).then((info) => {
				// Update prompts in case user has customised them. Trim
				// trailing whitespace as the rendering code adds its own
				// whitespace.
				if (info.input_prompt) {
					this.dynState.inputPrompt = info.input_prompt.trimEnd();
				}
				if (info.continuation_prompt) {
					this.dynState.continuationPrompt = info.continuation_prompt.trimEnd();
				}

				this._startupEmitter.fire(info);
				resolve(info);
			}).catch((err) => {
				// Examine the error object to see what kind of failure it is
				if (err.message && err.details) {
					// We have an error message and details; use both
					this._startupFailureEmitter.fire(err satisfies ILanguageRuntimeStartupFailure);
					reject(err.message);
				} else if (err.message) {
					// We only have a message.
					this._startupFailureEmitter.fire({
						message: err.message,
						details: ''
					} satisfies ILanguageRuntimeStartupFailure);
					reject(err.message);
				} else {
					// Not an error object, or it doesn't have a message; just use the string
					this._startupFailureEmitter.fire({
						message: err.toString(),
						details: ''
					} satisfies ILanguageRuntimeStartupFailure);
					reject(err);
				}
			});
		});
	}

	/**
	 * Generates a client ID for a language runtime client instance.
	 *
	 * @param languageId The ID of the language that the client is associated with, such as "python"
	 * @param clientType The type of client for which to generate an ID
	 * @returns A unique ID for the client, such as "positron-environment-python-1-f2ef6a9a"
	 */
	private generateClientId(languageId: string, clientType: RuntimeClientType): string {
		// Generate a random 8-character hexadecimal string to serve as this client's ID
		const randomId = Math.floor(Math.random() * 0x100000000).toString(16);

		// Generate a unique auto-incrementing ID for this client
		const nextId = ExtHostLanguageRuntimeSessionAdapter.clientCounter++;

		// Replace periods in the language ID with hyphens, so that the generated ID contains only
		// alphanumeric characters and hyphens
		const client = clientType.replace(/\./g, '-');

		// Return the generated client ID
		return `${client}-${languageId}-${nextId}-${randomId}`;
	}

	/**
	 * Adds an event to the queue, then processes the event queue, or schedules
	 * a deferred processing if the event clock is not yet ready.
	 *
	 * @param event The new event to add to the queue.
	 */
	private addToEventQueue(event: QueuedRuntimeEvent): void {
		const clock = event.clock;

		// If the event happened before our current clock value, it's out of
		// order.
		if (clock < this._eventClock) {
			if (event instanceof QueuedRuntimeMessageEvent) {
				// Emit messages out of order, with a warning.
				this._logService.warn(`Received '${event.summary()}' at tick ${clock} ` +
					`while waiting for tick ${this._eventClock + 1}; emitting anyway`);
				this.processMessage(event.message);
			}

			// We intentionally ignore state changes here; runtime state
			// changes supercede each other, so emitting one out of order
			// would leave the UI in an inconsistent state.
			return;
		}

		// Add the event to the queue.
		this._eventQueue.push(event);

		if (clock === this._eventClock + 1 || this._eventClock === 0) {
			// We have received the next message in the sequence (or we have
			// never received a message); process the queue immediately.
			this.processEventQueue();
		} else {
			// Log an INFO level message; this can happen if we receive messages
			// out of order, but it's normal for this to happen due to message
			// batching from the extension host.
			this._logService.info(`Received '${event.summary()}' at tick ${clock} ` +
				`while waiting for tick ${this._eventClock + 1}; deferring`);

			// The message that arrived isn't the next one in the sequence, so
			// wait for the next message to arrive before processing the queue.
			//
			// We don't want to wait forever, so debounce the queue processing
			// to occur after a short delay. If the next message in the sequence
			// doesn't arrive by then, we'll process the queue anyway.
			if (this._eventQueueTimer) {
				clearTimeout(this._eventQueueTimer);
				this._eventQueueTimer = undefined;
			}
			this._eventQueueTimer = setTimeout(() => {
				// Warn that we're processing the queue after a timeout; this usually
				// means we're going to process messages out of order because the
				// next message in the sequence didn't arrive in time.
				this._logService.warn(`Processing runtime event queue after timeout; ` +
					`event ordering issues possible.`);
				this.processEventQueue();
			}, 250);
		}
	}

	private processEventQueue(): void {
		// Clear the timer, if there is one.
		clearTimeout(this._eventQueueTimer);
		this._eventQueueTimer = undefined;

		// Typically, there's only ever 1 message in the queue; if there are 2
		// or more, it means that we've received messages out of order
		if (this._eventQueue.length > 1) {

			// Sort the queue by event clock, so that we can process messages in
			// order.
			this._eventQueue.sort((a, b) => {
				return a.clock - b.clock;
			});

			// Emit an INFO level message with the number of events in the queue
			// and the clock value of each event, for diagnostic purposes.
			this._logService.info(`Processing ${this._eventQueue.length} runtime events. ` +
				`Clocks: ` + this._eventQueue.map((e) => {
					return `${e.clock}: ${e.summary()}`;
				}).join(', '));
		}

		// Process each event in the sorted queue.
		this._eventQueue.forEach((event) => {
			// Update our view of the event clock.
			this._eventClock = event.clock;

			// Handle the event.
			this.handleQueuedEvent(event);
		});

		// Clear the queue.
		this._eventQueue = [];
	}

	private handleQueuedEvent(event: QueuedRuntimeEvent): void {
		if (event instanceof QueuedRuntimeMessageEvent) {
			this.processMessage(event.message);
		} else if (event instanceof QueuedRuntimeStateEvent) {
			this._stateEmitter.fire(event.state);
		}
	}

	/**
	 * Given a message from the language runtime, infer the kind of output that
	 * we should display for the message. The protocol allows a message to
	 * contain output in multiple formats, designated by MIME types; the goal of
	 * this routine is to centralize the logic around which MIME type to use for
	 * display.
	 *
	 * @param message A message from the language runtime
	 * @returns The kind of output that the message represents
	 */
	private inferPositronOutputKind(message: ILanguageRuntimeMessageOutput): RuntimeOutputKind {
		const mimeTypes = Object.keys(message.data);

		// The most common type of output is plain text, so short-circuit for that before we
		// do any more expensive processing.
		if (mimeTypes.length === 1 && mimeTypes[0] === 'text/plain') {
			return RuntimeOutputKind.Text;
		}

		// Short-circuit for static image types
		if (mimeTypes.length === 1 && mimeTypes[0].startsWith('image/')) {
			return RuntimeOutputKind.StaticImage;
		}

		// Check to see if the message itself indicates where it'd like to be placed.
		if (Object.keys(message).includes('output_location')) {
			const webOutput = message as ILanguageRuntimeMessageWebOutput;
			switch (webOutput.output_location) {
				case PositronOutputLocation.Console:
					return RuntimeOutputKind.InlineHtml;
				case PositronOutputLocation.Viewer:
					return RuntimeOutputKind.ViewerWidget;
				case PositronOutputLocation.Plot:
					return RuntimeOutputKind.PlotWidget;
			}
		}

		// Check to see if there are any renderers registered for the type.
		// These renderers are custom built for displaying notebook output in VS
		// Code / Positron so should have priority over other visualization
		// types.
		for (const mimeType of mimeTypes) {
			// These mime types are exclusive to IPyWidgets, and should be coded as such.
			if (mimeType === MIME_TYPE_WIDGET_STATE || mimeType === MIME_TYPE_WIDGET_VIEW) {
				return RuntimeOutputKind.IPyWidget;
			}

			if (mimeType.startsWith('application/') ||
				mimeType === 'text/markdown' ||
				mimeType.startsWith('text/x-')) {
				const renderer = this._notebookService.getPreferredRenderer(mimeType);
				if (renderer) {
					// Mime type guessing: if it has "table" in the name, it's
					// probably tabular data, which should go in the Viewer.
					// Same deal for text-based output types.
					if (mimeType.indexOf('table') >= 0 || mimeType.startsWith('text/')) {
						return RuntimeOutputKind.ViewerWidget;
					} else {
						return RuntimeOutputKind.PlotWidget;
					}
				}
			}
		}

		// If there's an HTML representation, use that.
		if (mimeTypes.includes('text/html')) {
			// Check to see if there are any <script>, <html>, or <body> tags.
			if (/<(script|html|body)/.test(message.data['text/html'])) {
				// This looks like standalone HTML.
				if (message.data['text/html'].includes('<table')) {
					// Tabular data? Probably best in the Viewer pane.
					return RuntimeOutputKind.ViewerWidget;
				} else {
					// Guess that anything else is a plot.
					return RuntimeOutputKind.PlotWidget;
				}
			} else {
				// This looks like a small HTML fragment we can render inline.
				return RuntimeOutputKind.InlineHtml;
			}
		}

		// We have now eliminated all rich output types; if _any_ output type is an image, use it.
		for (const mimeType of mimeTypes) {
			if (mimeType.startsWith('image/')) {
				return RuntimeOutputKind.StaticImage;
			}
		}

		// At this point, use the lowest common denominator (plain text) if it exists.
		if (mimeTypes.includes('text/plain')) {
			return RuntimeOutputKind.Text;
		}

		// If we get here, we don't know what kind of output this is.
		return RuntimeOutputKind.Unknown;
	}

	private emitRuntimeMessageOutput(message: ILanguageRuntimeMessageOutput): void {
		const outputMessage: ILanguageRuntimeMessageOutput = {
			// The incoming message from the backend doesn't actually have a
			// 'kind' property; we amend it with one here.
			//
			// @ts-ignore
			kind: this.inferPositronOutputKind(message),
			...message,
		};
		this.emitDidReceiveRuntimeMessageOutput(outputMessage);
	}

	private processMessage(message: ILanguageRuntimeMessage): void {
		// Broker the message type to one of the discrete message events.
		switch (message.type) {
			case LanguageRuntimeMessageType.Stream:
				this.emitDidReceiveRuntimeMessageStream(message as ILanguageRuntimeMessageStream);
				break;

			case LanguageRuntimeMessageType.Output:
				this.emitRuntimeMessageOutput(message as ILanguageRuntimeMessageOutput);
				break;

			case LanguageRuntimeMessageType.Input:
				this.emitDidReceiveRuntimeMessageInput(message as ILanguageRuntimeMessageInput);
				break;

			case LanguageRuntimeMessageType.Error:
				this.emitDidReceiveRuntimeMessageError(message as ILanguageRuntimeMessageError);
				break;

			case LanguageRuntimeMessageType.Prompt:
				this.emitDidReceiveRuntimeMessagePrompt(message as ILanguageRuntimeMessagePrompt);
				break;

			case LanguageRuntimeMessageType.State:
				this.emitDidReceiveRuntimeMessageState(message as ILanguageRuntimeMessageState);
				break;

			case LanguageRuntimeMessageType.CommOpen:
				this.openClientInstance(message as ILanguageRuntimeMessageCommOpen);
				break;

			case LanguageRuntimeMessageType.CommData:
				this.emitDidReceiveClientMessage(message as ILanguageRuntimeMessageCommData);
				break;

			case LanguageRuntimeMessageType.CommClosed:
				this.emitClientState((message as ILanguageRuntimeMessageCommClosed).comm_id, RuntimeClientState.Closed);
				break;
		}
	}

	static clientCounter = 0;
}

/**
 * Represents the front-end instance of a client widget inside a language runtime.
 *
 * Its lifetime is tied to the lifetime of the client widget and associated server
 * component. It is presumed that the comm channel has already been established
 * between the client and server; this class is responsible for managing the
 * communication channel and closing it when the client is disposed.
 */
class ExtHostRuntimeClientInstance<Input, Output>
	extends Disposable
	implements IRuntimeClientInstance<Input, Output> {

	private readonly _dataEmitter = new Emitter<Output>();

	private readonly _pendingRpcs = new Map<string, DeferredPromise<any>>();

	private _state: RuntimeClientState = RuntimeClientState.Uninitialized;

	/**
	 * An observable value that tracks the number of messages sent and received
	 * by this client.
	 */
	public messageCounter: ObservableValue<number>;

	/**
	 * An observable value that tracks the current state of the client.
	 */
	public clientState: ObservableValue<RuntimeClientState>;

	constructor(
		private readonly _id: string,
		private readonly _type: RuntimeClientType,
		private readonly _handle: number,
		private readonly _proxy: ExtHostLanguageRuntimeShape) {
		super();

		this.messageCounter = new ObservableValue(this, this._id, 0);

		this.clientState = new ObservableValue(this, this._id, RuntimeClientState.Uninitialized);

		this.onDidReceiveData = this._dataEmitter.event;
		this._register(this._dataEmitter);
	}

	/**
	 * Performs an RPC call to the server side of the comm.
	 *
	 * @param request The request to send to the server.
	 * @returns A promise that will be resolved with the response from the server.
	 */
	performRpc<T>(request: Input): Promise<T> {
		// Generate a unique ID for this message.
		const messageId = generateUuid();

		// Add the promise to the list of pending RPCs.
		const promise = new DeferredPromise<T>();
		this._pendingRpcs.set(messageId, promise);

		// Send the message to the server side.
		this._proxy.$sendClientMessage(this._handle, this._id, messageId, request);

		// Tick the message counter.
		this.messageCounter.set(this.messageCounter.get() + 1, undefined);

		// Start a timeout to reject the promise if the server doesn't respond.
		//
		// TODO(jmcphers): This timeout value should be configurable.
		setTimeout(() => {
			// If the promise has already been resolved, do nothing.
			if (promise.isSettled) {
				return;
			}

			// Otherwise, reject the promise and remove it from the list of pending RPCs.
			promise.error(new Error(`RPC timed out after 5 seconds: ${JSON.stringify(request)}`));
			this._pendingRpcs.delete(messageId);
		}, 5000);

		// Return a promise that will be resolved when the server responds.
		return promise.p;
	}

	/**
	 * Sends a message (of any type) to the server side of the comm. This is only used for
	 * fire-and-forget messages; RPCs should use performRpc instead.
	 *
	 * @param message Message to send to the server
	 */
	sendMessage(message: any): void {
		// Generate a unique ID for this message.
		const messageId = generateUuid();

		// Send the message to the server side.
		this._proxy.$sendClientMessage(this._handle, this._id, messageId, message);

		// Tick the message counter.
		this.messageCounter.set(this.messageCounter.get() + 1, undefined);
	}

	/**
	 * Emits a message (of any type) to the client side of the comm. Handles
	 * both events and RPC responses.
	 *
	 * @param message The message to emit to the client
	 */
	emitData(message: ILanguageRuntimeMessageCommData): void {
		// Tick the message counter.
		this.messageCounter.set(this.messageCounter.get() + 1, undefined);

		if (message.parent_id && this._pendingRpcs.has(message.parent_id)) {
			// This is a response to an RPC call; resolve the deferred promise.
			const promise = this._pendingRpcs.get(message.parent_id);
			promise?.complete(message.data);
			this._pendingRpcs.delete(message.parent_id);
		} else {
			// This is a regular message; emit it to the client as an event.
			this._dataEmitter.fire(message.data as Output);
		}
	}

	/**
	 * Sets the state of the client by firing an event bearing the new state.
	 *
	 * @param state The new state of the client
	 */
	setClientState(state: RuntimeClientState): void {
		this.clientState.set(state, undefined);
	}

	onDidReceiveData: Event<Output>;

	getClientId(): string {
		return this._id;
	}

	getClientType(): RuntimeClientType {
		return this._type;
	}

	public override dispose(): void {
		super.dispose();

		// Cancel any pending RPCs
		for (const promise of this._pendingRpcs.values()) {
			promise.error('The language runtime exited before the RPC completed.');
		}

		// If we aren't currently closed, clean up before completing disposal.
		if (this._state !== RuntimeClientState.Closed) {
			// If we are actually connected to the backend, notify the backend that we are
			// closing the connection from our side.
			if (this._state === RuntimeClientState.Connected) {
				this.setClientState(RuntimeClientState.Closing);
				this._proxy.$removeClient(this._handle, this._id);
			}

			// Emit the closed event.
			this.setClientState(RuntimeClientState.Closed);
		}
	}
}

@extHostNamedCustomer(MainPositronContext.MainThreadLanguageRuntime)
export class MainThreadLanguageRuntime
	implements MainThreadLanguageRuntimeShape, ILanguageRuntimeSessionManager {

	private readonly _disposables = new DisposableStore();

	private readonly _proxy: ExtHostLanguageRuntimeShape;

	private readonly _sessions: Map<number, ExtHostLanguageRuntimeSessionAdapter> = new Map();

	private readonly _registeredRuntimes: Map<number, ILanguageRuntimeMetadata> = new Map();

	constructor(
		extHostContext: IExtHostContext,
		@ILanguageRuntimeService private readonly _languageRuntimeService: ILanguageRuntimeService,
		@IRuntimeSessionService private readonly _runtimeSessionService: IRuntimeSessionService,
		@IRuntimeStartupService private readonly _runtimeStartupService: IRuntimeStartupService,
		@IPositronConsoleService private readonly _positronConsoleService: IPositronConsoleService,
		@IPositronDataExplorerService private readonly _positronDataExplorerService: IPositronDataExplorerService,
		@IPositronVariablesService private readonly _positronVariablesService: IPositronVariablesService,
		@IPositronHelpService private readonly _positronHelpService: IPositronHelpService,
		@IPositronPlotsService private readonly _positronPlotService: IPositronPlotsService,
		@IPositronIPyWidgetsService private readonly _positronIPyWidgetsService: IPositronIPyWidgetsService,
		@INotificationService private readonly _notificationService: INotificationService,
		@ILogService private readonly _logService: ILogService,
		@ICommandService private readonly _commandService: ICommandService,
		@INotebookService private readonly _notebookService: INotebookService,
		@IEditorService private readonly _editorService: IEditorService,
	) {
		// TODO@softwarenerd - We needed to find a central place where we could ensure that certain
		// Positron services were up and running early in the application lifecycle. For now, this
		// is where we're doing this.
		this._positronHelpService.initialize();
		this._positronConsoleService.initialize();
		this._positronDataExplorerService.initialize();
		this._positronVariablesService.initialize();
		this._positronPlotService.initialize();
		this._positronIPyWidgetsService.initialize();
		this._proxy = extHostContext.getProxy(ExtHostPositronContext.ExtHostLanguageRuntime);

		this._runtimeStartupService.onDidChangeRuntimeStartupPhase((phase) => {
			if (phase === RuntimeStartupPhase.Discovering) {
				this._proxy.$discoverLanguageRuntimes();
			}
		});

		this._runtimeSessionService.registerSessionManager(this);
	}

	$emitLanguageRuntimeMessage(handle: number, message: ILanguageRuntimeMessage): void {
		this.findSession(handle).handleRuntimeMessage(message);
	}

	$emitLanguageRuntimeState(handle: number, clock: number, state: RuntimeState): void {
		this.findSession(handle).emitState(clock, state);
	}

	$emitLanguageRuntimeExit(handle: number, exit: ILanguageRuntimeExit): void {
		this.findSession(handle).emitExit(exit);
	}

	// Called by the extension host to register a language runtime
<<<<<<< HEAD
	$registerLanguageRuntime(handle: number, metadata: ILanguageRuntimeMetadata, dynState: ILanguageRuntimeDynState): void {
		const adapter = new ExtHostLanguageRuntimeAdapter(
			handle,
			metadata,
			dynState,
			this._languageRuntimeService,
			this._notificationService,
			this._logService,
			this._commandService,
			this._notebookService,
			this._editorService,
			this._proxy
		);
		this._runtimes.set(handle, adapter);

		this._languageRuntimeService.registerRuntime(adapter, metadata.startupBehavior);
=======
	$registerLanguageRuntime(handle: number, metadata: ILanguageRuntimeMetadata): void {
		this._languageRuntimeService.registerRuntime(metadata);
>>>>>>> 1dc58267
	}

	$getPreferredRuntime(languageId: string): Promise<ILanguageRuntimeMetadata> {
		return Promise.resolve(this._runtimeStartupService.getPreferredRuntime(languageId));
	}

	// Called by the extension host to select a previously registered language runtime
	$selectLanguageRuntime(runtimeId: string): Promise<void> {
		return this._runtimeSessionService.selectRuntime(
			runtimeId,
			'Extension-requested runtime selection via Positron API');
	}

	// Called by the extension host to start a previously registered language runtime
	async $startLanguageRuntime(runtimeId: string,
		sessionName: string,
		sessionMode: LanguageRuntimeSessionMode,
		notebookUri: URI | undefined): Promise<string> {
		// Revive the URI from the serialized form
		const uri = URI.revive(notebookUri);

		// Start the runtime session
		const sessionId = await this._runtimeSessionService.startNewRuntimeSession(
			runtimeId,
			sessionName,
			sessionMode,
			uri,
			'Extension-requested runtime selection via Positron API');

		return sessionId;
	}

	// Called by the extension host to restart a running language runtime
	$restartSession(handle: number): Promise<void> {
		return this._runtimeSessionService.restartSession(
			this.findSession(handle).sessionId,
			'Extension-requested runtime restart via Positron API');
	}

	// Signals that language runtime discovery is complete.
	$completeLanguageRuntimeDiscovery(): void {
		this._runtimeStartupService.completeDiscovery();
	}

	$unregisterLanguageRuntime(handle: number): void {
		const runtime = this._registeredRuntimes.get(handle);
		if (runtime) {
			this._languageRuntimeService.unregisterRuntime(runtime.runtimeId);
			this._registeredRuntimes.delete(handle);
		}
	}

	$executeCode(languageId: string, code: string, focus: boolean, skipChecks?: boolean): Promise<boolean> {
		return this._positronConsoleService.executeCode(languageId, code, focus, skipChecks);
	}

	public dispose(): void {
		this._disposables.dispose();
	}

	/**
	 * Creates (provisions) a new language runtime session.
	 */
	async createSession(
		runtimeMetadata: ILanguageRuntimeMetadata,
		sessionMetadata: IRuntimeSessionMetadata):
		Promise<ILanguageRuntimeSession> {

		const initialState = await this._proxy.$createLanguageRuntimeSession(runtimeMetadata,
			sessionMetadata);
		const session = this.createSessionAdapter(initialState, runtimeMetadata, sessionMetadata);
		this._sessions.set(initialState.handle, session);
		return session;
	}

	/**
	 * Restores (prepares for reconnection to) a new language runtime session.
	 */
	async restoreSession(
		runtimeMetadata: ILanguageRuntimeMetadata,
		sessionMetadata: IRuntimeSessionMetadata):
		Promise<ILanguageRuntimeSession> {

		const initialState = await this._proxy.$restoreLanguageRuntimeSession(runtimeMetadata,
			sessionMetadata);
		const session = this.createSessionAdapter(initialState, runtimeMetadata, sessionMetadata);
		this._sessions.set(initialState.handle, session);
		return session;
	}

	/**
	 * Validates the metadata for a language runtime.
	 *
	 * @param metadata The metadata to validate
	 */
	async validateMetadata(metadata: ILanguageRuntimeMetadata): Promise<ILanguageRuntimeMetadata> {
		return this._proxy.$validateLangaugeRuntimeMetadata(metadata);
	}

	/**
	 * Creates a new language runtime session adapter, to wrap a new or existing
	 * runtime session.
	 *
	 * @param initialState The handle and initial state of the runtime session
	 * @param runtimeMetadata The metadata for the language runtime
	 * @param sessionMetadata The metadata for the session
	 *
	 * @returns A new language runtime session adapter
	 */
	private createSessionAdapter(
		initialState: RuntimeInitialState,
		runtimeMetadata: ILanguageRuntimeMetadata,
		sessionMetadata: IRuntimeSessionMetadata): ExtHostLanguageRuntimeSessionAdapter {

		return new ExtHostLanguageRuntimeSessionAdapter(initialState,
			runtimeMetadata,
			sessionMetadata,
			this._runtimeSessionService,
			this._notificationService,
			this._logService,
			this._notebookService,
			this._editorService,
			this._proxy);
	}

	private findSession(handle: number): ExtHostLanguageRuntimeSessionAdapter {
		const session = this._sessions.get(handle);
		if (!session) {
			throw new Error(`Unknown language runtime session handle: ${handle}`);
		}

		return session;
	}
}<|MERGE_RESOLUTION|>--- conflicted
+++ resolved
@@ -118,6 +118,7 @@
 		readonly metadata: IRuntimeSessionMetadata,
 		private readonly _runtimeSessionService: IRuntimeSessionService,
 		private readonly _notificationService: INotificationService,
+	  private readonly _commandService: ICommandService,
 		private readonly _logService: ILogService,
 		private readonly _commandService: ICommandService,
 		private readonly _notebookService: INotebookService,
@@ -207,6 +208,7 @@
 				const msg = ev.data as ShowMessageEvent;
 				this._notificationService.info(msg.message);
 			} else if (ev.name === UiFrontendEvent.ExecuteCommand) {
+        // Execute a command
 				const cmd = ev.data as ExecuteCommandEvent;
 				this._commandService.executeCommand(cmd.command);
 			}
@@ -1009,6 +1011,7 @@
 		@IPositronPlotsService private readonly _positronPlotService: IPositronPlotsService,
 		@IPositronIPyWidgetsService private readonly _positronIPyWidgetsService: IPositronIPyWidgetsService,
 		@INotificationService private readonly _notificationService: INotificationService,
+		@ICommandService private readonly _commandService: ICommandService,
 		@ILogService private readonly _logService: ILogService,
 		@ICommandService private readonly _commandService: ICommandService,
 		@INotebookService private readonly _notebookService: INotebookService,
@@ -1047,27 +1050,8 @@
 	}
 
 	// Called by the extension host to register a language runtime
-<<<<<<< HEAD
-	$registerLanguageRuntime(handle: number, metadata: ILanguageRuntimeMetadata, dynState: ILanguageRuntimeDynState): void {
-		const adapter = new ExtHostLanguageRuntimeAdapter(
-			handle,
-			metadata,
-			dynState,
-			this._languageRuntimeService,
-			this._notificationService,
-			this._logService,
-			this._commandService,
-			this._notebookService,
-			this._editorService,
-			this._proxy
-		);
-		this._runtimes.set(handle, adapter);
-
-		this._languageRuntimeService.registerRuntime(adapter, metadata.startupBehavior);
-=======
 	$registerLanguageRuntime(handle: number, metadata: ILanguageRuntimeMetadata): void {
 		this._languageRuntimeService.registerRuntime(metadata);
->>>>>>> 1dc58267
 	}
 
 	$getPreferredRuntime(languageId: string): Promise<ILanguageRuntimeMetadata> {
@@ -1187,6 +1171,7 @@
 			sessionMetadata,
 			this._runtimeSessionService,
 			this._notificationService,
+			this._commandService,
 			this._logService,
 			this._notebookService,
 			this._editorService,
