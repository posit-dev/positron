/*---------------------------------------------------------------------------------------------
 *  Copyright (c) Microsoft Corporation. All rights reserved.
 *  Licensed under the MIT License. See License.txt in the project root for license information.
 *--------------------------------------------------------------------------------------------*/

import { asArray } from '../../../../base/common/arrays.js';
import { Emitter, Event } from '../../../../base/common/event.js';
import { IMarkdownString, MarkdownString, isMarkdownString } from '../../../../base/common/htmlContent.js';
import { Disposable, IDisposable } from '../../../../base/common/lifecycle.js';
import { ResourceMap } from '../../../../base/common/map.js';
import { revive } from '../../../../base/common/marshalling.js';
import { Schemas } from '../../../../base/common/network.js';
import { equals } from '../../../../base/common/objects.js';
import { IObservable, ITransaction, ObservablePromise, observableFromEvent, observableSignalFromEvent, observableValue } from '../../../../base/common/observable.js';
import { basename, isEqual } from '../../../../base/common/resources.js';
import { ThemeIcon } from '../../../../base/common/themables.js';
import { URI, UriComponents, UriDto, isUriComponents } from '../../../../base/common/uri.js';
import { generateUuid } from '../../../../base/common/uuid.js';
import { IRange } from '../../../../editor/common/core/range.js';
import { OffsetRange } from '../../../../editor/common/core/ranges/offsetRange.js';
import { TextEdit } from '../../../../editor/common/languages.js';
import { localize } from '../../../../nls.js';
import { ILogService } from '../../../../platform/log/common/log.js';
import { CellUri, ICellEditOperation } from '../../notebook/common/notebookCommon.js';
import { IChatAgentCommand, IChatAgentData, IChatAgentResult, IChatAgentService, reviveSerializedAgent } from './chatAgents.js';
import { IChatEditingService, IChatEditingSession } from './chatEditingService.js';
import { ChatRequestTextPart, IParsedChatRequest, reviveParsedChatRequest } from './chatParserTypes.js';
import { ChatAgentVoteDirection, ChatAgentVoteDownReason, IChatAgentMarkdownContentWithVulnerability, IChatCodeCitation, IChatCommandButton, IChatConfirmation, IChatContentInlineReference, IChatContentReference, IChatEditingSessionAction, IChatElicitationRequest, IChatExtensionsContent, IChatFollowup, IChatLocationData, IChatMarkdownContent, IChatNotebookEdit, IChatPrepareToolInvocationPart, IChatProgress, IChatProgressMessage, IChatResponseCodeblockUriPart, IChatResponseProgressFileTreeData, IChatTask, IChatTaskSerialized, IChatTextEdit, IChatToolInvocation, IChatToolInvocationSerialized, IChatTreeData, IChatUndoStop, IChatUsedContext, IChatWarningMessage, isIUsedContext } from './chatService.js';
import { IChatRequestVariableEntry } from './chatVariableEntries.js';
import { ChatAgentLocation, ChatModeKind } from './constants.js';


export const CHAT_ATTACHABLE_IMAGE_MIME_TYPES: Record<string, string> = {
	png: 'image/png',
	jpg: 'image/jpeg',
	jpeg: 'image/jpeg',
	gif: 'image/gif',
	webp: 'image/webp',
};

export function getAttachableImageExtension(mimeType: string): string | undefined {
	return Object.entries(CHAT_ATTACHABLE_IMAGE_MIME_TYPES).find(([_, value]) => value === mimeType)?.[0];
}

export interface IChatRequestVariableData {
	variables: IChatRequestVariableEntry[];
}

export interface IChatRequestModel {
	readonly id: string;
	readonly timestamp: number;
	readonly username: string;
	readonly avatarIconUri?: URI;
	readonly session: IChatModel;
	readonly message: IParsedChatRequest;
	readonly attempt: number;
	readonly variableData: IChatRequestVariableData;
	readonly confirmation?: string;
	readonly locationData?: IChatLocationData;
	readonly attachedContext?: IChatRequestVariableEntry[];
	readonly isCompleteAddedRequest: boolean;
	readonly response?: IChatResponseModel;
	readonly editedFileEvents?: IChatAgentEditedFileEvent[];
	shouldBeRemovedOnSend: IChatRequestDisablement | undefined;
	shouldBeBlocked: boolean;
	readonly modelId?: string;
}

export interface IChatTextEditGroupState {
	sha1: string;
	applied: number;
}

export interface IChatTextEditGroup {
	uri: URI;
	edits: TextEdit[][];
	state?: IChatTextEditGroupState;
	kind: 'textEditGroup';
	done: boolean | undefined;
}

export function isCellTextEditOperation(value: unknown): value is ICellTextEditOperation {
	const candidate = value as ICellTextEditOperation;
	return !!candidate && !!candidate.edit && !!candidate.uri && URI.isUri(candidate.uri);
}

export interface ICellTextEditOperation {
	edit: TextEdit;
	uri: URI;
}

export interface IChatNotebookEditGroup {
	uri: URI;
	edits: (ICellTextEditOperation | ICellEditOperation)[];
	state?: IChatTextEditGroupState;
	kind: 'notebookEditGroup';
	done: boolean | undefined;
}

/**
 * Progress kinds that are included in the history of a response.
 * Excludes "internal" types that are included in history.
 */
export type IChatProgressHistoryResponseContent =
	| IChatMarkdownContent
	| IChatAgentMarkdownContentWithVulnerability
	| IChatResponseCodeblockUriPart
	| IChatTreeData
	| IChatContentInlineReference
	| IChatProgressMessage
	| IChatCommandButton
	| IChatWarningMessage
	| IChatTask
	| IChatTaskSerialized
	| IChatTextEditGroup
	| IChatNotebookEditGroup
	| IChatConfirmation
	| IChatExtensionsContent;

/**
 * "Normal" progress kinds that are rendered as parts of the stream of content.
 */
export type IChatProgressResponseContent =
	| IChatProgressHistoryResponseContent
	| IChatToolInvocation
	| IChatToolInvocationSerialized
	| IChatUndoStop
	| IChatPrepareToolInvocationPart
	| IChatElicitationRequest;

const nonHistoryKinds = new Set(['toolInvocation', 'toolInvocationSerialized', 'undoStop', 'prepareToolInvocation']);
function isChatProgressHistoryResponseContent(content: IChatProgressResponseContent): content is IChatProgressHistoryResponseContent {
	return !nonHistoryKinds.has(content.kind);
}

export function toChatHistoryContent(content: ReadonlyArray<IChatProgressResponseContent>): IChatProgressHistoryResponseContent[] {
	return content.filter(isChatProgressHistoryResponseContent);
}

export type IChatProgressRenderableResponseContent = Exclude<IChatProgressResponseContent, IChatContentInlineReference | IChatAgentMarkdownContentWithVulnerability | IChatResponseCodeblockUriPart>;

export interface IResponse {
	readonly value: ReadonlyArray<IChatProgressResponseContent>;
	getMarkdown(): string;
	toString(): string;
}

// --- Start Positron ---
export interface IChatTokenUsage {
	readonly provider: string;
	readonly inputTokens: number;
	readonly outputTokens: number;
}
// --- End Positron ---

export interface IChatResponseModel {
	readonly onDidChange: Event<ChatResponseModelChangeReason>;
	readonly id: string;
	readonly requestId: string;
	readonly username: string;
	readonly avatarIcon?: ThemeIcon | URI;
	readonly session: IChatModel;
	readonly agent?: IChatAgentData;
	readonly usedContext: IChatUsedContext | undefined;
	readonly contentReferences: ReadonlyArray<IChatContentReference>;
	readonly codeCitations: ReadonlyArray<IChatCodeCitation>;
	readonly progressMessages: ReadonlyArray<IChatProgressMessage>;
	readonly slashCommand?: IChatAgentCommand;
	readonly agentOrSlashCommandDetected: boolean;
	/** View of the response shown to the user, may have parts omitted from undo stops. */
	readonly response: IResponse;
	/** Entire response from the model. */
	readonly entireResponse: IResponse;
	readonly isComplete: boolean;
	readonly isCanceled: boolean;
	readonly isPaused: IObservable<boolean>;
	readonly isPendingConfirmation: IObservable<boolean>;
	readonly isInProgress: IObservable<boolean>;
	readonly shouldBeRemovedOnSend: IChatRequestDisablement | undefined;
	shouldBeBlocked: boolean;
	readonly isCompleteAddedRequest: boolean;
	/** A stale response is one that has been persisted and rehydrated, so e.g. Commands that have their arguments stored in the EH are gone. */
	readonly isStale: boolean;
	readonly vote: ChatAgentVoteDirection | undefined;
	readonly voteDownReason: ChatAgentVoteDownReason | undefined;
	readonly followups?: IChatFollowup[] | undefined;
	readonly result?: IChatAgentResult;
	// --- Start Positron ---
	readonly tokenUsage?: IChatTokenUsage;
	// --- End Positron ---
	addUndoStop(undoStop: IChatUndoStop): void;
	setVote(vote: ChatAgentVoteDirection): void;
	setVoteDownReason(reason: ChatAgentVoteDownReason | undefined): void;
	setEditApplied(edit: IChatTextEditGroup, editCount: number): boolean;
	setPaused(isPause: boolean, tx?: ITransaction): void;
	/**
	 * Adopts any partially-undo {@link response} as the {@link entireResponse}.
	 * Only valid when {@link isComplete}. This is needed because otherwise an
	 * undone and then diverged state would start showing old data because the
	 * undo stops would no longer exist in the model.
	 */
	finalizeUndoState(): void;
}

export type ChatResponseModelChangeReason =
	| { reason: 'other' }
	| { reason: 'undoStop'; id: string };

const defaultChatResponseModelChangeReason: ChatResponseModelChangeReason = { reason: 'other' };

export interface IChatRequestModelParameters {
	session: ChatModel;
	message: IParsedChatRequest;
	variableData: IChatRequestVariableData;
	timestamp: number;
	attempt?: number;
	confirmation?: string;
	locationData?: IChatLocationData;
	attachedContext?: IChatRequestVariableEntry[];
	isCompleteAddedRequest?: boolean;
	modelId?: string;
	restoredId?: string;
	editedFileEvents?: IChatAgentEditedFileEvent[];
}

export class ChatRequestModel implements IChatRequestModel {
	public readonly id: string;
	public response: ChatResponseModel | undefined;
	public shouldBeRemovedOnSend: IChatRequestDisablement | undefined;
	public readonly timestamp: number;
	public readonly message: IParsedChatRequest;
	public readonly isCompleteAddedRequest: boolean;
	public readonly modelId?: string;

	public shouldBeBlocked: boolean = false;

	private _session: ChatModel;
	private readonly _attempt: number;
	private _variableData: IChatRequestVariableData;
	private readonly _confirmation?: string;
	private readonly _locationData?: IChatLocationData;
	private readonly _attachedContext?: IChatRequestVariableEntry[];
	private readonly _editedFileEvents?: IChatAgentEditedFileEvent[];

	public get session(): ChatModel {
		return this._session;
	}

	public get username(): string {
		return this.session.requesterUsername;
	}

	public get avatarIconUri(): URI | undefined {
		return this.session.requesterAvatarIconUri;
	}

	public get attempt(): number {
		return this._attempt;
	}

	public get variableData(): IChatRequestVariableData {
		return this._variableData;
	}

	public set variableData(v: IChatRequestVariableData) {
		this._variableData = v;
	}

	public get confirmation(): string | undefined {
		return this._confirmation;
	}

	public get locationData(): IChatLocationData | undefined {
		return this._locationData;
	}

	public get attachedContext(): IChatRequestVariableEntry[] | undefined {
		return this._attachedContext;
	}

	public get editedFileEvents(): IChatAgentEditedFileEvent[] | undefined {
		return this._editedFileEvents;
	}

	constructor(params: IChatRequestModelParameters) {
		this._session = params.session;
		this.message = params.message;
		this._variableData = params.variableData;
		this.timestamp = params.timestamp;
		this._attempt = params.attempt ?? 0;
		this._confirmation = params.confirmation;
		this._locationData = params.locationData;
		this._attachedContext = params.attachedContext;
		this.isCompleteAddedRequest = params.isCompleteAddedRequest ?? false;
		this.modelId = params.modelId;
		this.id = params.restoredId ?? 'request_' + generateUuid();
		this._editedFileEvents = params.editedFileEvents;
	}

	adoptTo(session: ChatModel) {
		this._session = session;
	}
}

class AbstractResponse implements IResponse {
	protected _responseParts: IChatProgressResponseContent[];

	/**
	 * A stringified representation of response data which might be presented to a screenreader or used when copying a response.
	 */
	protected _responseRepr = '';

	/**
	 * Just the markdown content of the response, used for determining the rendering rate of markdown
	 */
	protected _markdownContent = '';

	get value(): IChatProgressResponseContent[] {
		return this._responseParts;
	}

	constructor(value: IChatProgressResponseContent[]) {
		this._responseParts = value;
		this._updateRepr();
	}

	toString(): string {
		return this._responseRepr;
	}

	/**
	 * _Just_ the content of markdown parts in the response
	 */
	getMarkdown(): string {
		return this._markdownContent;
	}

	protected _updateRepr() {
		this._responseRepr = this.partsToRepr(this._responseParts);

		this._markdownContent = this._responseParts.map(part => {
			if (part.kind === 'inlineReference') {
				return this.inlineRefToRepr(part);
			} else if (part.kind === 'markdownContent' || part.kind === 'markdownVuln') {
				return part.content.value;
			} else {
				return '';
			}
		})
			.filter(s => s.length > 0)
			.join('');
	}

	private partsToRepr(parts: readonly IChatProgressResponseContent[]): string {
		const blocks: string[] = [];
		let currentBlockSegments: string[] = [];

		for (const part of parts) {
			let segment: { text: string; isBlock?: boolean } | undefined;
			switch (part.kind) {
				case 'treeData':
				case 'progressMessage':
				case 'codeblockUri':
				case 'toolInvocation':
				case 'toolInvocationSerialized':
				case 'extensions':
				case 'undoStop':
				case 'prepareToolInvocation':
				case 'elicitation':
					// Ignore
					continue;
				case 'inlineReference':
					segment = { text: this.inlineRefToRepr(part) };
					break;
				case 'command':
					segment = { text: part.command.title, isBlock: true };
					break;
				case 'textEditGroup':
				case 'notebookEditGroup':
					segment = { text: localize('editsSummary', "Made changes."), isBlock: true };
					break;
				case 'confirmation':
					segment = { text: `${part.title}\n${part.message}`, isBlock: true };
					break;
				default:
					segment = { text: part.content.value };
					break;
			}

			if (segment.isBlock) {
				if (currentBlockSegments.length) {
					blocks.push(currentBlockSegments.join(''));
					currentBlockSegments = [];
				}
				blocks.push(segment.text);
			} else {
				currentBlockSegments.push(segment.text);
			}
		}

		if (currentBlockSegments.length) {
			blocks.push(currentBlockSegments.join(''));
		}

		return blocks.join('\n\n');
	}

	private inlineRefToRepr(part: IChatContentInlineReference) {
		if ('uri' in part.inlineReference) {
			return this.uriToRepr(part.inlineReference.uri);
		}

		return 'name' in part.inlineReference
			? '`' + part.inlineReference.name + '`'
			: this.uriToRepr(part.inlineReference);
	}

	private uriToRepr(uri: URI): string {
		if (uri.scheme === Schemas.http || uri.scheme === Schemas.https) {
			return uri.toString(false);
		}

		return basename(uri);
	}
}

/** A view of a subset of a response */
class ResponseView extends AbstractResponse {
	constructor(
		_response: IResponse,
		public readonly undoStop: string,
	) {
		let idx = _response.value.findIndex(v => v.kind === 'undoStop' && v.id === undoStop);
		// Undo stops are inserted before `codeblockUri`'s, which are preceeded by a
		// markdownContent containing the opening code fence. Adjust the index
		// backwards to avoid a buggy response if it looked like this happened.
		if (_response.value[idx + 1]?.kind === 'codeblockUri' && _response.value[idx - 1]?.kind === 'markdownContent') {
			idx--;
		}

		super(idx === -1 ? _response.value.slice() : _response.value.slice(0, idx));
	}
}

export class Response extends AbstractResponse implements IDisposable {
	private _onDidChangeValue = new Emitter<void>();
	public get onDidChangeValue() {
		return this._onDidChangeValue.event;
	}

	private _citations: IChatCodeCitation[] = [];


	constructor(value: IMarkdownString | ReadonlyArray<IMarkdownString | IChatResponseProgressFileTreeData | IChatContentInlineReference | IChatAgentMarkdownContentWithVulnerability | IChatResponseCodeblockUriPart>) {
		super(asArray(value).map((v) => (isMarkdownString(v) ?
			{ content: v, kind: 'markdownContent' } satisfies IChatMarkdownContent :
			'kind' in v ? v : { kind: 'treeData', treeData: v })));
	}

	dispose(): void {
		this._onDidChangeValue.dispose();
	}


	clear(): void {
		this._responseParts = [];
		this._updateRepr(true);
	}

	updateContent(progress: IChatProgressResponseContent | IChatTextEdit | IChatNotebookEdit | IChatTask, quiet?: boolean): void {
		if (progress.kind === 'markdownContent') {

			// last response which is NOT a text edit group because we do want to support heterogenous streaming but not have
			// the MD be chopped up by text edit groups (and likely other non-renderable parts)
			const lastResponsePart = this._responseParts
				.filter(p => p.kind !== 'textEditGroup')
				.at(-1);

			if (!lastResponsePart || lastResponsePart.kind !== 'markdownContent' || !canMergeMarkdownStrings(lastResponsePart.content, progress.content)) {
				// The last part can't be merged with- not markdown, or markdown with different permissions
				this._responseParts.push(progress);
			} else {
				// Don't modify the current object, since it's being diffed by the renderer
				const idx = this._responseParts.indexOf(lastResponsePart);
				this._responseParts[idx] = { ...lastResponsePart, content: appendMarkdownString(lastResponsePart.content, progress.content) };
			}
			this._updateRepr(quiet);
		} else if (progress.kind === 'textEdit' || progress.kind === 'notebookEdit') {
			// If the progress.uri is a cell Uri, its possible its part of the inline chat.
			// Old approach of notebook inline chat would not start and end with notebook Uri, so we need to check for old approach.
			const useOldApproachForInlineNotebook = progress.uri.scheme === Schemas.vscodeNotebookCell && !this._responseParts.find(part => part.kind === 'notebookEditGroup');
			// merge edits for the same file no matter when they come in
			const notebookUri = useOldApproachForInlineNotebook ? undefined : CellUri.parse(progress.uri)?.notebook;
			const uri = notebookUri ?? progress.uri;
			let found = false;
			const groupKind = progress.kind === 'textEdit' && !notebookUri ? 'textEditGroup' : 'notebookEditGroup';
			const edits: any = groupKind === 'textEditGroup' ? progress.edits : progress.edits.map(edit => TextEdit.isTextEdit(edit) ? { uri: progress.uri, edit } : edit);
			for (let i = 0; !found && i < this._responseParts.length; i++) {
				const candidate = this._responseParts[i];
				if (candidate.kind === groupKind && !candidate.done && isEqual(candidate.uri, uri)) {
					candidate.edits.push(edits);
					candidate.done = progress.done;
					found = true;
				}
			}
			if (!found) {
				this._responseParts.push({
					kind: groupKind,
					uri,
					edits: groupKind === 'textEditGroup' ? [edits] : edits,
					done: progress.done
				});
			}
			this._updateRepr(quiet);
		} else if (progress.kind === 'progressTask') {
			// Add a new resolving part
			const responsePosition = this._responseParts.push(progress) - 1;
			this._updateRepr(quiet);

			const disp = progress.onDidAddProgress(() => {
				this._updateRepr(false);
			});

			progress.task?.().then((content) => {
				// Stop listening for progress updates once the task settles
				disp.dispose();

				// Replace the resolving part's content with the resolved response
				if (typeof content === 'string') {
					(this._responseParts[responsePosition] as IChatTask).content = new MarkdownString(content);
				}
				this._updateRepr(false);
			});

		} else if (progress.kind === 'toolInvocation') {
			if (progress.confirmationMessages) {
				progress.confirmed.p.then(() => {
					this._updateRepr(false);
				});
			}
			progress.isCompletePromise.then(() => {
				this._updateRepr(false);
			});
			this._responseParts.push(progress);
			this._updateRepr(quiet);
		} else {
			this._responseParts.push(progress);
			this._updateRepr(quiet);
		}
	}

	public addCitation(citation: IChatCodeCitation) {
		this._citations.push(citation);
		this._updateRepr();
	}

	protected override _updateRepr(quiet?: boolean) {
		super._updateRepr();
		if (!this._onDidChangeValue) {
			return; // called from parent constructor
		}

		this._responseRepr += this._citations.length ? '\n\n' + getCodeCitationsMessage(this._citations) : '';

		if (!quiet) {
			this._onDidChangeValue.fire();
		}
	}
}

export interface IChatResponseModelParameters {
	responseContent: IMarkdownString | ReadonlyArray<IMarkdownString | IChatResponseProgressFileTreeData | IChatContentInlineReference | IChatAgentMarkdownContentWithVulnerability | IChatResponseCodeblockUriPart>;
	session: ChatModel;
	agent?: IChatAgentData;
	slashCommand?: IChatAgentCommand;
	requestId: string;
	isComplete?: boolean;
	isCanceled?: boolean;
	vote?: ChatAgentVoteDirection;
	voteDownReason?: ChatAgentVoteDownReason;
	result?: IChatAgentResult;
	followups?: ReadonlyArray<IChatFollowup>;
	isCompleteAddedRequest?: boolean;
	shouldBeRemovedOnSend?: IChatRequestDisablement;
	shouldBeBlocked?: boolean;
	restoredId?: string;
}

export class ChatResponseModel extends Disposable implements IChatResponseModel {
	private readonly _onDidChange = this._register(new Emitter<ChatResponseModelChangeReason>());
	readonly onDidChange = this._onDidChange.event;

	public readonly id: string;
	public readonly requestId: string;
	private _session: ChatModel;
	private _agent: IChatAgentData | undefined;
	private _slashCommand: IChatAgentCommand | undefined;
	private _isComplete: boolean;
	private _isCanceled: boolean;
	private _vote?: ChatAgentVoteDirection;
	private _voteDownReason?: ChatAgentVoteDownReason;
	private _result?: IChatAgentResult;
	private _shouldBeRemovedOnSend: IChatRequestDisablement | undefined;
	// --- Start Positron ---
	private _tokenUsage?: IChatTokenUsage;
	// --- End Positron ---
	public readonly isCompleteAddedRequest: boolean;
	private _shouldBeBlocked: boolean = false;

	public get shouldBeBlocked() {
		return this._shouldBeBlocked;
	}

	public get session() {
		return this._session;
	}

	public get shouldBeRemovedOnSend() {
		return this._shouldBeRemovedOnSend;
	}

	public get isComplete(): boolean {
		return this._isComplete;
	}

	public set shouldBeRemovedOnSend(disablement: IChatRequestDisablement | undefined) {
		this._shouldBeRemovedOnSend = disablement;
		this._onDidChange.fire(defaultChatResponseModelChangeReason);
	}

	public get isCanceled(): boolean {
		return this._isCanceled;
	}

	public get vote(): ChatAgentVoteDirection | undefined {
		return this._vote;
	}

	public get voteDownReason(): ChatAgentVoteDownReason | undefined {
		return this._voteDownReason;
	}

	public get followups(): IChatFollowup[] | undefined {
		return this._followups;
	}

	private _response: Response;
	private _finalizedResponse?: IResponse;
	public get entireResponse(): IResponse {
		return this._finalizedResponse || this._response;
	}

	public get result(): IChatAgentResult | undefined {
		return this._result;
	}

	// --- Start Positron ---
	public get tokenUsage(): IChatTokenUsage | undefined {
		return this._tokenUsage;
	}
	// --- End Positron ---

	public get username(): string {
		return this.session.responderUsername;
	}

	public get avatarIcon(): ThemeIcon | URI | undefined {
		return this.session.responderAvatarIcon;
	}

	private _followups?: IChatFollowup[];

	public get agent(): IChatAgentData | undefined {
		return this._agent;
	}

	public get slashCommand(): IChatAgentCommand | undefined {
		return this._slashCommand;
	}

	private _agentOrSlashCommandDetected: boolean | undefined;
	public get agentOrSlashCommandDetected(): boolean {
		return this._agentOrSlashCommandDetected ?? false;
	}

	private _usedContext: IChatUsedContext | undefined;
	public get usedContext(): IChatUsedContext | undefined {
		return this._usedContext;
	}

	private readonly _contentReferences: IChatContentReference[] = [];
	public get contentReferences(): ReadonlyArray<IChatContentReference> {
		return Array.from(this._contentReferences);
	}

	private readonly _codeCitations: IChatCodeCitation[] = [];
	public get codeCitations(): ReadonlyArray<IChatCodeCitation> {
		return this._codeCitations;
	}

	private readonly _progressMessages: IChatProgressMessage[] = [];
	public get progressMessages(): ReadonlyArray<IChatProgressMessage> {
		return this._progressMessages;
	}

	private _isStale: boolean = false;
	public get isStale(): boolean {
		return this._isStale;
	}

	private readonly _isPaused = observableValue('isPaused', false);
	public get isPaused(): IObservable<boolean> {
		return this._isPaused;
	}

	readonly isPendingConfirmation: IObservable<boolean>;

	readonly isInProgress: IObservable<boolean>;

	private _responseView?: ResponseView;
	public get response(): IResponse {
		const undoStop = this._shouldBeRemovedOnSend?.afterUndoStop;
		if (!undoStop) {
			return this._finalizedResponse || this._response;
		}

		if (this._responseView?.undoStop !== undoStop) {
			this._responseView = new ResponseView(this._response, undoStop);
		}

		return this._responseView;
	}

	/** Functions run once the chat response is unpaused. */
	private bufferedPauseContent?: (() => void)[];

	constructor(params: IChatResponseModelParameters) {
		super();

		this._session = params.session;
		this._agent = params.agent;
		this._slashCommand = params.slashCommand;
		this.requestId = params.requestId;
		this._isComplete = params.isComplete ?? false;
		this._isCanceled = params.isCanceled ?? false;
		this._vote = params.vote;
		this._voteDownReason = params.voteDownReason;
		this._result = params.result;
		this._followups = params.followups ? [...params.followups] : undefined;
		this.isCompleteAddedRequest = params.isCompleteAddedRequest ?? false;
		this._shouldBeRemovedOnSend = params.shouldBeRemovedOnSend;
		this._shouldBeBlocked = params.shouldBeBlocked ?? false;

		// If we are creating a response with some existing content, consider it stale
		this._isStale = Array.isArray(params.responseContent) && (params.responseContent.length !== 0 || isMarkdownString(params.responseContent) && params.responseContent.value.length !== 0);

		this._response = this._register(new Response(params.responseContent));

		const signal = observableSignalFromEvent(this, this.onDidChange);

		this.isPendingConfirmation = signal.map((_value, r) => {

			signal.read(r);

			return this._response.value.some(part =>
				part.kind === 'toolInvocation' && part.isConfirmed === undefined
				|| part.kind === 'confirmation' && part.isUsed === false
			);
		});

		this.isInProgress = signal.map((_value, r) => {

			signal.read(r);

			return !this.isPendingConfirmation.read(r)
				&& !this.shouldBeRemovedOnSend
				&& !this._isComplete;
		});

		this._register(this._response.onDidChangeValue(() => this._onDidChange.fire(defaultChatResponseModelChangeReason)));
		this.id = params.restoredId ?? 'response_' + generateUuid();

		this._register(this._session.onDidChange((e) => {
			if (e.kind === 'setCheckpoint') {
				const isDisabled = e.disabledResponseIds.has(this.id);
				const didChange = this._shouldBeBlocked === isDisabled;
				this._shouldBeBlocked = isDisabled;
				if (didChange) {
					this._onDidChange.fire(defaultChatResponseModelChangeReason);
				}
			}
		}));
	}

	/**
	 * Apply a progress update to the actual response content.
	 */
	updateContent(responsePart: IChatProgressResponseContent | IChatTextEdit | IChatNotebookEdit, quiet?: boolean) {
		this.bufferWhenPaused(() => this._response.updateContent(responsePart, quiet));
	}

	/**
	 * Adds an undo stop at the current position in the stream.
	 */
	addUndoStop(undoStop: IChatUndoStop) {
		this.bufferWhenPaused(() => {
			this._onDidChange.fire({ reason: 'undoStop', id: undoStop.id });
			this._response.updateContent(undoStop, true);
		});
	}

	/**
	 * Apply one of the progress updates that are not part of the actual response content.
	 */
	applyReference(progress: IChatUsedContext | IChatContentReference) {
		if (progress.kind === 'usedContext') {
			this._usedContext = progress;
		} else if (progress.kind === 'reference') {
			this._contentReferences.push(progress);
			this._onDidChange.fire(defaultChatResponseModelChangeReason);
		}
	}

	applyCodeCitation(progress: IChatCodeCitation) {
		this._codeCitations.push(progress);
		this._response.addCitation(progress);
		this._onDidChange.fire(defaultChatResponseModelChangeReason);
	}

	setAgent(agent: IChatAgentData, slashCommand?: IChatAgentCommand) {
		this._agent = agent;
		this._slashCommand = slashCommand;
		this._agentOrSlashCommandDetected = !agent.isDefault || !!slashCommand;
		this._onDidChange.fire(defaultChatResponseModelChangeReason);
	}

	setResult(result: IChatAgentResult): void {
		this._result = result;

		// --- Start Positron ---
		// Extract token usage from result metadata if available
		if (result.metadata && result.metadata.tokenUsage) {
			this.setTokenUsage(result.metadata.tokenUsage);
		}
		// --- End Positron ---

		this._onDidChange.fire(defaultChatResponseModelChangeReason);
	}

	complete(): void {
		if (this._result?.errorDetails?.responseIsRedacted) {
			this._response.clear();
		}

		this._isComplete = true;
		this._onDidChange.fire(defaultChatResponseModelChangeReason);
	}

	cancel(): void {
		this._isComplete = true;
		this._isCanceled = true;
		this._onDidChange.fire(defaultChatResponseModelChangeReason);
	}

	setFollowups(followups: IChatFollowup[] | undefined): void {
		this._followups = followups;
		this._onDidChange.fire(defaultChatResponseModelChangeReason); // Fire so that command followups get rendered on the row
	}

	setVote(vote: ChatAgentVoteDirection): void {
		this._vote = vote;
		this._onDidChange.fire(defaultChatResponseModelChangeReason);
	}

	setVoteDownReason(reason: ChatAgentVoteDownReason | undefined): void {
		this._voteDownReason = reason;
		this._onDidChange.fire(defaultChatResponseModelChangeReason);
	}

	// --- Start Positron ---
	setTokenUsage(tokenUsage: IChatTokenUsage | undefined): void {
		this._tokenUsage = tokenUsage;
		this._onDidChange.fire(defaultChatResponseModelChangeReason);
	}
	// --- End Positron ---

	setEditApplied(edit: IChatTextEditGroup, editCount: number): boolean {
		if (!this.response.value.includes(edit)) {
			return false;
		}
		if (!edit.state) {
			return false;
		}
		edit.state.applied = editCount; // must not be edit.edits.length
		this._onDidChange.fire(defaultChatResponseModelChangeReason);
		return true;
	}

	adoptTo(session: ChatModel) {
		this._session = session;
		this._onDidChange.fire(defaultChatResponseModelChangeReason);
	}

	setPaused(isPause: boolean, tx?: ITransaction): void {
		this._isPaused.set(isPause, tx);
		this._onDidChange.fire(defaultChatResponseModelChangeReason);

		this.bufferedPauseContent?.forEach(f => f());
		this.bufferedPauseContent = undefined;
	}

	finalizeUndoState(): void {
		this._finalizedResponse = this.response;
		this._responseView = undefined;
		this._shouldBeRemovedOnSend = undefined;
	}

	private bufferWhenPaused(apply: () => void) {
		if (!this._isPaused.get()) {
			apply();
		} else {
			this.bufferedPauseContent ??= [];
			this.bufferedPauseContent.push(apply);
		}
	}
}

export const enum ChatPauseState {
	NotPausable,
	Paused,
	Unpaused,
}

export interface IChatRequestDisablement {
	requestId: string;
	afterUndoStop?: string;
}

export interface IChatModel {
	readonly onDidDispose: Event<void>;
	readonly onDidChange: Event<IChatChangeEvent>;
	readonly sessionId: string;
	readonly initialLocation: ChatAgentLocation;
	readonly title: string;
	readonly requestInProgress: boolean;
	readonly requestInProgressObs: IObservable<boolean>;
	readonly requestPausibility: ChatPauseState;
	readonly inputPlaceholder?: string;
	readonly editingSessionObs?: ObservablePromise<IChatEditingSession> | undefined;
	readonly editingSession?: IChatEditingSession | undefined;
	toggleLastRequestPaused(paused?: boolean): void;
	/**
	 * Sets requests as 'disabled', removing them from the UI. If a request ID
	 * is given without undo stops, it's removed entirely. If an undo stop
	 * is given, all content after that stop is removed.
	 */
	setDisabledRequests(requestIds: IChatRequestDisablement[]): void;
	getRequests(): IChatRequestModel[];
	setCheckpoint(requestId: string | undefined): void;
	readonly checkpoint: IChatRequestModel | undefined;
	addRequest(message: IParsedChatRequest, variableData: IChatRequestVariableData, attempt: number, chatAgent?: IChatAgentData, slashCommand?: IChatAgentCommand, confirmation?: string, locationData?: IChatLocationData, attachments?: IChatRequestVariableEntry[], isCompleteAddedRequest?: boolean, modelId?: string): IChatRequestModel;
	acceptResponseProgress(request: IChatRequestModel, progress: IChatProgress, quiet?: boolean): void;
	setResponse(request: IChatRequestModel, result: IChatAgentResult): void;
	completeResponse(request: IChatRequestModel): void;
	toExport(): IExportableChatData;
	toJSON(): ISerializableChatData;
}

export interface ISerializableChatsData {
	[sessionId: string]: ISerializableChatData;
}

export type ISerializableChatAgentData = UriDto<IChatAgentData>;

export interface ISerializableChatRequestData {
	requestId: string;
	message: string | IParsedChatRequest; // string => old format
	/** Is really like "prompt data". This is the message in the format in which the agent gets it + variable values. */
	variableData: IChatRequestVariableData;
	response: ReadonlyArray<IMarkdownString | IChatResponseProgressFileTreeData | IChatContentInlineReference | IChatAgentMarkdownContentWithVulnerability> | undefined;

	/**Old, persisted name for shouldBeRemovedOnSend */
	isHidden?: boolean;
	shouldBeRemovedOnSend?: IChatRequestDisablement;
	responseId?: string;
	agent?: ISerializableChatAgentData;
	workingSet?: UriComponents[];
	slashCommand?: IChatAgentCommand;
	// responseErrorDetails: IChatResponseErrorDetails | undefined;
	result?: IChatAgentResult; // Optional for backcompat
	followups: ReadonlyArray<IChatFollowup> | undefined;
	isCanceled: boolean | undefined;
	vote: ChatAgentVoteDirection | undefined;
	voteDownReason?: ChatAgentVoteDownReason;
	/** For backward compat: should be optional */
	usedContext?: IChatUsedContext;
	contentReferences?: ReadonlyArray<IChatContentReference>;
	codeCitations?: ReadonlyArray<IChatCodeCitation>;
	timestamp?: number;
	confirmation?: string;
	editedFileEvents?: IChatAgentEditedFileEvent[];
	modelId?: string;
	// --- Start Positron ---
	tokenUsage?: IChatTokenUsage;
	// --- End Positron ---
}

export interface IExportableChatData {
	initialLocation: ChatAgentLocation | undefined;
	requests: ISerializableChatRequestData[];
	requesterUsername: string;
	responderUsername: string;
	requesterAvatarIconUri: UriComponents | undefined;
	responderAvatarIconUri: ThemeIcon | UriComponents | undefined; // Keeping Uri name for backcompat
}

/*
	NOTE: every time the serialized data format is updated, we need to create a new interface, because we may need to handle any old data format when parsing.
*/

export interface ISerializableChatData1 extends IExportableChatData {
	sessionId: string;
	creationDate: number;
	isImported: boolean;

	/** Indicates that this session was created in this window. Is cleared after the chat has been written to storage once. Needed to sync chat creations/deletions between empty windows. */
	isNew?: boolean;
}

export interface ISerializableChatData2 extends ISerializableChatData1 {
	version: 2;
	lastMessageDate: number;
	computedTitle: string | undefined;
}

export interface ISerializableChatData3 extends Omit<ISerializableChatData2, 'version' | 'computedTitle'> {
	version: 3;
	customTitle: string | undefined;
}

/**
 * Chat data that has been parsed and normalized to the current format.
 */
export type ISerializableChatData = ISerializableChatData3;

/**
 * Chat data that has been loaded but not normalized, and could be any format
 */
export type ISerializableChatDataIn = ISerializableChatData1 | ISerializableChatData2 | ISerializableChatData3;

/**
 * Normalize chat data from storage to the current format.
 * TODO- ChatModel#_deserialize and reviveSerializedAgent also still do some normalization and maybe that should be done in here too.
 */
export function normalizeSerializableChatData(raw: ISerializableChatDataIn): ISerializableChatData {
	normalizeOldFields(raw);

	if (!('version' in raw)) {
		return {
			version: 3,
			...raw,
			lastMessageDate: raw.creationDate,
			customTitle: undefined,
		};
	}

	if (raw.version === 2) {
		return {
			...raw,
			version: 3,
			customTitle: raw.computedTitle
		};
	}

	return raw;
}

function normalizeOldFields(raw: ISerializableChatDataIn): void {
	// Fill in fields that very old chat data may be missing
	if (!raw.sessionId) {
		raw.sessionId = generateUuid();
	}

	if (!raw.creationDate) {
		raw.creationDate = getLastYearDate();
	}

	if ('version' in raw && (raw.version === 2 || raw.version === 3)) {
		if (!raw.lastMessageDate) {
			// A bug led to not porting creationDate properly, and that was copied to lastMessageDate, so fix that up if missing.
			raw.lastMessageDate = getLastYearDate();
		}
	}

	if ((raw.initialLocation as any) === 'editing-session') {
		raw.initialLocation = ChatAgentLocation.Panel;
	}
}

function getLastYearDate(): number {
	const lastYearDate = new Date();
	lastYearDate.setFullYear(lastYearDate.getFullYear() - 1);
	return lastYearDate.getTime();
}

export function isExportableSessionData(obj: unknown): obj is IExportableChatData {
	const data = obj as IExportableChatData;
	return typeof data === 'object' &&
		typeof data.requesterUsername === 'string';
}

export function isSerializableSessionData(obj: unknown): obj is ISerializableChatData {
	const data = obj as ISerializableChatData;
	return isExportableSessionData(obj) &&
		typeof data.creationDate === 'number' &&
		typeof data.sessionId === 'string' &&
		obj.requests.every((request: ISerializableChatRequestData) =>
			!request.usedContext /* for backward compat allow missing usedContext */ || isIUsedContext(request.usedContext)
		);
}

export type IChatChangeEvent =
	| IChatInitEvent
	| IChatAddRequestEvent | IChatChangedRequestEvent | IChatRemoveRequestEvent
	| IChatAddResponseEvent
	| IChatSetAgentEvent
	| IChatMoveEvent
	| IChatSetHiddenEvent
	| IChatCompletedRequestEvent
	| IChatSetCheckpointEvent
	;

export interface IChatAddRequestEvent {
	kind: 'addRequest';
	request: IChatRequestModel;
}

export interface IChatSetCheckpointEvent {
	kind: 'setCheckpoint';
	disabledRequestIds: Set<string>;
	disabledResponseIds: Set<string>;
}

export interface IChatChangedRequestEvent {
	kind: 'changedRequest';
	request: IChatRequestModel;
}

export interface IChatCompletedRequestEvent {
	kind: 'completedRequest';
	request: IChatRequestModel;
}

export interface IChatAddResponseEvent {
	kind: 'addResponse';
	response: IChatResponseModel;
}

export const enum ChatRequestRemovalReason {
	/**
	 * "Normal" remove
	 */
	Removal,

	/**
	 * Removed because the request will be resent
	 */
	Resend,

	/**
	 * Remove because the request is moving to another model
	 */
	Adoption
}

export interface IChatRemoveRequestEvent {
	kind: 'removeRequest';
	requestId: string;
	responseId?: string;
	reason: ChatRequestRemovalReason;
}

export interface IChatSetHiddenEvent {
	kind: 'setHidden';
	hiddenRequestIds: readonly IChatRequestDisablement[];
}

export interface IChatMoveEvent {
	kind: 'move';
	target: URI;
	range: IRange;
}

export interface IChatSetAgentEvent {
	kind: 'setAgent';
	agent: IChatAgentData;
	command?: IChatAgentCommand;
}

export interface IChatInitEvent {
	kind: 'initialize';
}

export class ChatModel extends Disposable implements IChatModel {
	static getDefaultTitle(requests: (ISerializableChatRequestData | IChatRequestModel)[]): string {
		const firstRequestMessage = requests.at(0)?.message ?? '';
		const message = typeof firstRequestMessage === 'string' ?
			firstRequestMessage :
			firstRequestMessage.text;
		return message.split('\n')[0].substring(0, 50);
	}

	private readonly _onDidDispose = this._register(new Emitter<void>());
	readonly onDidDispose = this._onDidDispose.event;

	private readonly _onDidChange = this._register(new Emitter<IChatChangeEvent>());
	readonly onDidChange = this._onDidChange.event;

	private _requests: ChatRequestModel[];

	// TODO to be clear, this is not the same as the id from the session object, which belongs to the provider.
	// It's easier to be able to identify this model before its async initialization is complete
	private _sessionId: string;
	get sessionId(): string {
		return this._sessionId;
	}

	get requestInProgress(): boolean {
		return this.requestInProgressObs.get();
	}

	readonly requestInProgressObs: IObservable<boolean>;

	get requestPausibility(): ChatPauseState {
		const lastRequest = this.lastRequest;
		if (!lastRequest?.response?.agent || lastRequest.response.isComplete || lastRequest.response.isPendingConfirmation.get()) {
			return ChatPauseState.NotPausable;
		}

		return lastRequest.response.isPaused.get() ? ChatPauseState.Paused : ChatPauseState.Unpaused;
	}

	get hasRequests(): boolean {
		return this._requests.length > 0;
	}

	get lastRequest(): ChatRequestModel | undefined {
		return this._requests.at(-1);
	}

	private _creationDate: number;
	get creationDate(): number {
		return this._creationDate;
	}

	private _lastMessageDate: number;
	get lastMessageDate(): number {
		return this._lastMessageDate;
	}

	private get _defaultAgent() {
		return this.chatAgentService.getDefaultAgent(ChatAgentLocation.Panel, ChatModeKind.Ask);
	}

	get requesterUsername(): string {
		return this._defaultAgent?.metadata.requester?.name ??
			this.initialData?.requesterUsername ?? '';
	}

	get responderUsername(): string {
		return this._defaultAgent?.fullName ??
			this.initialData?.responderUsername ?? '';
	}

	private readonly _initialRequesterAvatarIconUri: URI | undefined;
	get requesterAvatarIconUri(): URI | undefined {
		return this._defaultAgent?.metadata.requester?.icon ??
			this._initialRequesterAvatarIconUri;
	}

	private readonly _initialResponderAvatarIconUri: ThemeIcon | URI | undefined;
	get responderAvatarIcon(): ThemeIcon | URI | undefined {
		return this._defaultAgent?.metadata.themeIcon ??
			this._initialResponderAvatarIconUri;
	}

	private _isImported = false;
	get isImported(): boolean {
		return this._isImported;
	}

	private _customTitle: string | undefined;
	get customTitle(): string | undefined {
		return this._customTitle;
	}

	get title(): string {
		return this._customTitle || ChatModel.getDefaultTitle(this._requests);
	}

	get initialLocation() {
		return this._initialLocation;
	}

	private _editingSession: ObservablePromise<IChatEditingSession> | undefined;
	get editingSessionObs(): ObservablePromise<IChatEditingSession> | undefined {
		return this._editingSession;
	}

	get editingSession(): IChatEditingSession | undefined {
		return this._editingSession?.promiseResult.get()?.data;
	}

	constructor(
		private readonly initialData: ISerializableChatData | IExportableChatData | undefined,
		private readonly _initialLocation: ChatAgentLocation,
		@ILogService private readonly logService: ILogService,
		@IChatAgentService private readonly chatAgentService: IChatAgentService,
		@IChatEditingService private readonly chatEditingService: IChatEditingService,
	) {
		super();

		const isValid = isSerializableSessionData(initialData);
		if (initialData && !isValid) {
			this.logService.warn(`ChatModel#constructor: Loaded malformed session data: ${JSON.stringify(initialData)}`);
		}

		this._isImported = (!!initialData && !isValid) || (initialData?.isImported ?? false);
		this._sessionId = (isValid && initialData.sessionId) || generateUuid();
		this._requests = initialData ? this._deserialize(initialData) : [];
		this._creationDate = (isValid && initialData.creationDate) || Date.now();
		this._lastMessageDate = (isValid && initialData.lastMessageDate) || this._creationDate;
		this._customTitle = isValid ? initialData.customTitle : undefined;

		this._initialRequesterAvatarIconUri = initialData?.requesterAvatarIconUri && URI.revive(initialData.requesterAvatarIconUri);
		this._initialResponderAvatarIconUri = isUriComponents(initialData?.responderAvatarIconUri) ? URI.revive(initialData.responderAvatarIconUri) : initialData?.responderAvatarIconUri;


		const lastResponse = observableFromEvent(this, this.onDidChange, () => this._requests.at(-1)?.response);

		this.requestInProgressObs = lastResponse.map((response, r) => {
			return response?.isInProgress.read(r) ?? false;
		});
	}

	startEditingSession(isGlobalEditingSession?: boolean): void {
		const editingSessionPromise = isGlobalEditingSession ?
			this.chatEditingService.startOrContinueGlobalEditingSession(this) :
			this.chatEditingService.createEditingSession(this);
		this._editingSession = new ObservablePromise(editingSessionPromise);
		this._editingSession.promise.then(editingSession => {
			this._store.isDisposed ? editingSession.dispose() : this._register(editingSession);
		});
	}

	private currentEditedFileEvents = new ResourceMap<IChatAgentEditedFileEvent>();
	notifyEditingAction(action: IChatEditingSessionAction): void {
		const state = action.outcome === 'accepted' ? ChatRequestEditedFileEventKind.Keep :
			action.outcome === 'rejected' ? ChatRequestEditedFileEventKind.Undo :
				action.outcome === 'userModified' ? ChatRequestEditedFileEventKind.UserModification : null;
		if (state === null) {
			return;
		}

		if (!this.currentEditedFileEvents.has(action.uri) || this.currentEditedFileEvents.get(action.uri)?.eventKind === ChatRequestEditedFileEventKind.Keep) {
			this.currentEditedFileEvents.set(action.uri, { eventKind: state, uri: action.uri });
		}
	}

	private _deserialize(obj: IExportableChatData): ChatRequestModel[] {
		const requests = obj.requests;
		if (!Array.isArray(requests)) {
			this.logService.error(`Ignoring malformed session data: ${JSON.stringify(obj)}`);
			return [];
		}

		try {
			return requests.map((raw: ISerializableChatRequestData) => {
				const parsedRequest =
					typeof raw.message === 'string'
						? this.getParsedRequestFromString(raw.message)
						: reviveParsedChatRequest(raw.message);

				// Old messages don't have variableData, or have it in the wrong (non-array) shape
				const variableData: IChatRequestVariableData = this.reviveVariableData(raw.variableData);
				const request = new ChatRequestModel({
					session: this,
					message: parsedRequest,
					variableData,
					timestamp: raw.timestamp ?? -1,
					restoredId: raw.requestId,
					confirmation: raw.confirmation,
					editedFileEvents: raw.editedFileEvents,
					modelId: raw.modelId,
				});
				request.shouldBeRemovedOnSend = raw.isHidden ? { requestId: raw.requestId } : raw.shouldBeRemovedOnSend;
				if (raw.response || raw.result || (raw as any).responseErrorDetails) {
					const agent = (raw.agent && 'metadata' in raw.agent) ? // Check for the new format, ignore entries in the old format
						reviveSerializedAgent(raw.agent) : undefined;

					// Port entries from old format
					const result = 'responseErrorDetails' in raw ?
						// eslint-disable-next-line local/code-no-dangerous-type-assertions
						{ errorDetails: raw.responseErrorDetails } as IChatAgentResult : raw.result;
					request.response = new ChatResponseModel({
						responseContent: raw.response ?? [new MarkdownString(raw.response)],
						session: this,
						agent,
						slashCommand: raw.slashCommand,
						requestId: request.id,
						isComplete: true,
						isCanceled: raw.isCanceled,
						vote: raw.vote,
						voteDownReason: raw.voteDownReason,
						result,
						followups: raw.followups,
						restoredId: raw.responseId,
						shouldBeBlocked: request.shouldBeBlocked,
					});
					request.response.shouldBeRemovedOnSend = raw.isHidden ? { requestId: raw.requestId } : raw.shouldBeRemovedOnSend;
					// --- Start Positron ---
					if (raw.tokenUsage) {
						request.response.setTokenUsage(raw.tokenUsage);
					}
					// --- End Positron ---
					if (raw.usedContext) { // @ulugbekna: if this's a new vscode sessions, doc versions are incorrect anyway?
						request.response.applyReference(revive(raw.usedContext));
					}

					raw.contentReferences?.forEach(r => request.response!.applyReference(revive(r)));
					raw.codeCitations?.forEach(c => request.response!.applyCodeCitation(revive(c)));
				}
				return request;
			});
		} catch (error) {
			this.logService.error('Failed to parse chat data', error);
			return [];
		}
	}

	private reviveVariableData(raw: IChatRequestVariableData): IChatRequestVariableData {
		const variableData = raw && Array.isArray(raw.variables)
			? raw :
			{ variables: [] };

		variableData.variables = variableData.variables.map<IChatRequestVariableEntry>((v): IChatRequestVariableEntry => {
			// Old variables format
			if (v && 'values' in v && Array.isArray(v.values)) {
				return {
					kind: 'generic',
					id: v.id ?? '',
					name: v.name,
					value: v.values[0]?.value,
					range: v.range,
					modelDescription: v.modelDescription,
					references: v.references
				};
			} else {
				return v;
			}
		});

		return variableData;
	}

	private getParsedRequestFromString(message: string): IParsedChatRequest {
		// TODO These offsets won't be used, but chat replies need to go through the parser as well
		const parts = [new ChatRequestTextPart(new OffsetRange(0, message.length), { startColumn: 1, startLineNumber: 1, endColumn: 1, endLineNumber: 1 }, message)];
		return {
			text: message,
			parts
		};
	}

	toggleLastRequestPaused(isPaused?: boolean) {
		if (this.requestPausibility !== ChatPauseState.NotPausable && this.lastRequest?.response?.agent) {
			const pausedValue = isPaused ?? !this.lastRequest.response.isPaused.get();
			this.lastRequest.response.setPaused(pausedValue);
			this.chatAgentService.setRequestPaused(this.lastRequest.response.agent.id, this.lastRequest.id, pausedValue);
			this._onDidChange.fire({ kind: 'changedRequest', request: this.lastRequest });
		}
	}

	getRequests(): ChatRequestModel[] {
		return this._requests;
	}

	resetCheckpoint(): void {
		for (const request of this._requests) {
			request.shouldBeBlocked = false;
		}
	}

	setCheckpoint(requestId: string | undefined) {
		let checkpoint: ChatRequestModel | undefined;
		let checkpointIndex = -1;
		if (requestId !== undefined) {
			this._requests.forEach((request, index) => {
				if (request.id === requestId) {
					checkpointIndex = index;
					checkpoint = request;
					request.shouldBeBlocked = true;
				}
			});

			if (!checkpoint) {
				return; // Invalid request ID
			}
		}

		const disabledRequestIds = new Set<string>();
		const disabledResponseIds = new Set<string>();
		for (let i = this._requests.length - 1; i >= 0; i -= 1) {
			const request = this._requests[i];
			if (this._checkpoint && !checkpoint) {
				request.shouldBeBlocked = false;
			} else if (checkpoint && i >= checkpointIndex) {
				request.shouldBeBlocked = true;
				disabledRequestIds.add(request.id);
				if (request.response) {
					disabledResponseIds.add(request.response.id);
				}
			} else if (checkpoint && i < checkpointIndex) {
				request.shouldBeBlocked = false;
			}
		}

		this._checkpoint = checkpoint;
		this._onDidChange.fire({
			kind: 'setCheckpoint',
			disabledRequestIds,
			disabledResponseIds
		});
	}

	private _checkpoint: ChatRequestModel | undefined = undefined;
	public get checkpoint() {
		return this._checkpoint;
	}

	setDisabledRequests(requestIds: IChatRequestDisablement[]) {
		this._requests.forEach((request) => {
			const shouldBeRemovedOnSend = requestIds.find(r => r.requestId === request.id);
			request.shouldBeRemovedOnSend = shouldBeRemovedOnSend;
			if (request.response) {
				request.response.shouldBeRemovedOnSend = shouldBeRemovedOnSend;
			}
		});

		this._onDidChange.fire({
			kind: 'setHidden',
			hiddenRequestIds: requestIds,
		});
	}

	addRequest(message: IParsedChatRequest, variableData: IChatRequestVariableData, attempt: number, chatAgent?: IChatAgentData, slashCommand?: IChatAgentCommand, confirmation?: string, locationData?: IChatLocationData, attachments?: IChatRequestVariableEntry[], isCompleteAddedRequest?: boolean, modelId?: string): ChatRequestModel {
		const editedFileEvents = [...this.currentEditedFileEvents.values()];
		this.currentEditedFileEvents.clear();
		const request = new ChatRequestModel({
			session: this,
			message,
			variableData,
			timestamp: Date.now(),
			attempt,
			confirmation,
			locationData,
			attachedContext: attachments,
			isCompleteAddedRequest,
			modelId,
			editedFileEvents: editedFileEvents.length ? editedFileEvents : undefined,
		});
		request.response = new ChatResponseModel({
			responseContent: [],
			session: this,
			agent: chatAgent,
			slashCommand,
			requestId: request.id,
			isCompleteAddedRequest
		});

		this._requests.push(request);
		this._lastMessageDate = Date.now();
		this._onDidChange.fire({ kind: 'addRequest', request });
		return request;
	}

	setCustomTitle(title: string): void {
		this._customTitle = title;
	}

	updateRequest(request: ChatRequestModel, variableData: IChatRequestVariableData) {
		request.variableData = variableData;
		this._onDidChange.fire({ kind: 'changedRequest', request });
	}

	adoptRequest(request: ChatRequestModel): void {
		// this doesn't use `removeRequest` because it must not dispose the request object
		const oldOwner = request.session;
		const index = oldOwner._requests.findIndex((candidate: ChatRequestModel) => candidate.id === request.id);

		if (index === -1) {
			return;
		}

		oldOwner._requests.splice(index, 1);

		request.adoptTo(this);
		request.response?.adoptTo(this);
		this._requests.push(request);

		oldOwner._onDidChange.fire({ kind: 'removeRequest', requestId: request.id, responseId: request.response?.id, reason: ChatRequestRemovalReason.Adoption });
		this._onDidChange.fire({ kind: 'addRequest', request });
	}

	acceptResponseProgress(request: ChatRequestModel, progress: IChatProgress, quiet?: boolean): void {
		if (!request.response) {
			request.response = new ChatResponseModel({
				responseContent: [],
				session: this,
				requestId: request.id
			});
		}

		if (request.response.isComplete) {
			throw new Error('acceptResponseProgress: Adding progress to a completed response');
		}


		if (progress.kind === 'usedContext' || progress.kind === 'reference') {
			request.response.applyReference(progress);
		} else if (progress.kind === 'codeCitation') {
			request.response.applyCodeCitation(progress);
		} else if (progress.kind === 'move') {
			this._onDidChange.fire({ kind: 'move', target: progress.uri, range: progress.range });
		} else if (progress.kind === 'codeblockUri' && progress.isEdit) {
			request.response.addUndoStop({ id: generateUuid(), kind: 'undoStop' });
			request.response.updateContent(progress, quiet);
		} else if (progress.kind === 'progressTaskResult') {
			// Should have been handled upstream, not sent to model
			this.logService.error(`Couldn't handle progress: ${JSON.stringify(progress)}`);
		} else {
			request.response.updateContent(progress, quiet);
		}
	}

	removeRequest(id: string, reason: ChatRequestRemovalReason = ChatRequestRemovalReason.Removal): void {
		const index = this._requests.findIndex(request => request.id === id);
		const request = this._requests[index];

		if (index !== -1) {
			this._onDidChange.fire({ kind: 'removeRequest', requestId: request.id, responseId: request.response?.id, reason });
			this._requests.splice(index, 1);
			request.response?.dispose();
		}
	}

	cancelRequest(request: ChatRequestModel): void {
		if (request.response) {
			request.response.cancel();
		}
	}

	setResponse(request: ChatRequestModel, result: IChatAgentResult): void {
		if (!request.response) {
			request.response = new ChatResponseModel({
				responseContent: [],
				session: this,
				requestId: request.id
			});
		}

		request.response.setResult(result);
	}

	completeResponse(request: ChatRequestModel): void {
		if (!request.response) {
			throw new Error('Call setResponse before completeResponse');
		}

		request.response.complete();
		this._onDidChange.fire({ kind: 'completedRequest', request });
	}

	setFollowups(request: ChatRequestModel, followups: IChatFollowup[] | undefined): void {
		if (!request.response) {
			// Maybe something went wrong?
			return;
		}

		request.response.setFollowups(followups);
	}

	setResponseModel(request: ChatRequestModel, response: ChatResponseModel): void {
		request.response = response;
		this._onDidChange.fire({ kind: 'addResponse', response });
	}

	toExport(): IExportableChatData {
		return {
			requesterUsername: this.requesterUsername,
			requesterAvatarIconUri: this.requesterAvatarIconUri,
			responderUsername: this.responderUsername,
			responderAvatarIconUri: this.responderAvatarIcon,
			initialLocation: this.initialLocation,
			requests: this._requests.map((r): ISerializableChatRequestData => {
				const message = {
					...r.message,
					parts: r.message.parts.map((p: any) => p && 'toJSON' in p ? (p.toJSON as Function)() : p)
				};
				const agent = r.response?.agent;
				const agentJson = agent && 'toJSON' in agent ? (agent.toJSON as Function)() :
					agent ? { ...agent } : undefined;
				return {
					requestId: r.id,
					message,
					variableData: r.variableData,
					response: r.response ?
						r.response.entireResponse.value.map(item => {
							// Keeping the shape of the persisted data the same for back compat
							if (item.kind === 'treeData') {
								return item.treeData;
							} else if (item.kind === 'markdownContent') {
								return item.content;
							} else {
								return item as any; // TODO
							}
						})
						: undefined,
					responseId: r.response?.id,
					shouldBeRemovedOnSend: r.shouldBeRemovedOnSend,
					result: r.response?.result,
					followups: r.response?.followups,
					isCanceled: r.response?.isCanceled,
					vote: r.response?.vote,
					voteDownReason: r.response?.voteDownReason,
					agent: agentJson,
					slashCommand: r.response?.slashCommand,
					usedContext: r.response?.usedContext,
					contentReferences: r.response?.contentReferences,
					codeCitations: r.response?.codeCitations,
					timestamp: r.timestamp,
					confirmation: r.confirmation,
					editedFileEvents: r.editedFileEvents,
					modelId: r.modelId,
					// --- Start Positron ---
					tokenUsage: r.response?.tokenUsage,
					// --- End Positron ---
				};
			}),
		};
	}

	toJSON(): ISerializableChatData {
		return {
			version: 3,
			...this.toExport(),
			sessionId: this.sessionId,
			creationDate: this._creationDate,
			isImported: this._isImported,
			lastMessageDate: this._lastMessageDate,
			customTitle: this._customTitle
		};
	}

	override dispose() {
		this._requests.forEach(r => r.response?.dispose());
		this._onDidDispose.fire();

		super.dispose();
	}
}

export function updateRanges(variableData: IChatRequestVariableData, diff: number): IChatRequestVariableData {
	return {
		variables: variableData.variables.map(v => ({
			...v,
			range: v.range && {
				start: v.range.start - diff,
				endExclusive: v.range.endExclusive - diff
			}
		}))
	};
}

export function canMergeMarkdownStrings(md1: IMarkdownString, md2: IMarkdownString): boolean {
	if (md1.baseUri && md2.baseUri) {
		const baseUriEquals = md1.baseUri.scheme === md2.baseUri.scheme
			&& md1.baseUri.authority === md2.baseUri.authority
			&& md1.baseUri.path === md2.baseUri.path
			&& md1.baseUri.query === md2.baseUri.query
			&& md1.baseUri.fragment === md2.baseUri.fragment;
		if (!baseUriEquals) {
			return false;
		}
	} else if (md1.baseUri || md2.baseUri) {
		return false;
	}

	return equals(md1.isTrusted, md2.isTrusted) &&
		md1.supportHtml === md2.supportHtml &&
		md1.supportThemeIcons === md2.supportThemeIcons;
}

export function appendMarkdownString(md1: IMarkdownString, md2: IMarkdownString | string): IMarkdownString {
	const appendedValue = typeof md2 === 'string' ? md2 : md2.value;
	return {
		value: md1.value + appendedValue,
		isTrusted: md1.isTrusted,
		supportThemeIcons: md1.supportThemeIcons,
		supportHtml: md1.supportHtml,
		baseUri: md1.baseUri
	};
}

export function getCodeCitationsMessage(citations: ReadonlyArray<IChatCodeCitation>): string {
	if (citations.length === 0) {
		return '';
	}

	const licenseTypes = citations.reduce((set, c) => set.add(c.license), new Set<string>());
	const label = licenseTypes.size === 1 ?
		localize('codeCitation', "Similar code found with 1 license type", licenseTypes.size) :
		localize('codeCitations', "Similar code found with {0} license types", licenseTypes.size);
	return label;
}

export enum ChatRequestEditedFileEventKind {
	Keep = 1,
	Undo = 2,
	UserModification = 3,
}

export interface IChatAgentEditedFileEvent {
	readonly uri: URI;
	readonly eventKind: ChatRequestEditedFileEventKind;
<<<<<<< HEAD
}

// --- Start Positron ---
export interface IChatTokenUsage {
	readonly inputTokens: number;
	readonly outputTokens: number;
}
// --- End Positron ---

/** URI for a resource embedded in a chat request/response */
export namespace ChatResponseResource {
	export const scheme = 'vscode-chat-response-resource';

	export function createUri(sessionId: string, requestId: string, toolCallId: string, index: number, basename?: string): URI {
		return URI.from({
			scheme: ChatResponseResource.scheme,
			authority: sessionId,
			path: `/tool/${requestId}/${toolCallId}/${index}` + (basename ? `/${basename}` : ''),
		});
	}

	export function parseUri(uri: URI): undefined | { sessionId: string; requestId: string; toolCallId: string; index: number } {
		if (uri.scheme !== ChatResponseResource.scheme) {
			return undefined;
		}

		const parts = uri.path.split('/');
		if (parts.length < 5) {
			return undefined;
		}

		const [, kind, requestId, toolCallId, index] = parts;
		if (kind !== 'tool') {
			return undefined;
		}

		return {
			sessionId: uri.authority,
			requestId: requestId,
			toolCallId: toolCallId,
			index: Number(index),
		};
	}
=======
>>>>>>> 665d8234
}<|MERGE_RESOLUTION|>--- conflicted
+++ resolved
@@ -1833,15 +1833,7 @@
 export interface IChatAgentEditedFileEvent {
 	readonly uri: URI;
 	readonly eventKind: ChatRequestEditedFileEventKind;
-<<<<<<< HEAD
-}
-
-// --- Start Positron ---
-export interface IChatTokenUsage {
-	readonly inputTokens: number;
-	readonly outputTokens: number;
-}
-// --- End Positron ---
+}
 
 /** URI for a resource embedded in a chat request/response */
 export namespace ChatResponseResource {
@@ -1877,6 +1869,4 @@
 			index: Number(index),
 		};
 	}
-=======
->>>>>>> 665d8234
 }