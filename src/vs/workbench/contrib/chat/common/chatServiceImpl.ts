/*---------------------------------------------------------------------------------------------
 *  Copyright (c) Microsoft Corporation. All rights reserved.
 *  Licensed under the MIT License. See License.txt in the project root for license information.
 *--------------------------------------------------------------------------------------------*/

import { Action } from 'vs/base/common/actions';
import { CancellationToken, CancellationTokenSource } from 'vs/base/common/cancellation';
import { ErrorNoTelemetry } from 'vs/base/common/errors';
import { Emitter, Event } from 'vs/base/common/event';
import { MarkdownString } from 'vs/base/common/htmlContent';
import { Iterable } from 'vs/base/common/iterator';
import { Disposable, DisposableMap } from 'vs/base/common/lifecycle';
import { revive } from 'vs/base/common/marshalling';
import { StopWatch } from 'vs/base/common/stopwatch';
import { URI, UriComponents } from 'vs/base/common/uri';
import { localize } from 'vs/nls';
import { CommandsRegistry, ICommandService } from 'vs/platform/commands/common/commands';
<<<<<<< HEAD
import { IContextKey, IContextKeyService } from 'vs/platform/contextkey/common/contextkey';
=======
>>>>>>> 6319a0b6
import { IInstantiationService } from 'vs/platform/instantiation/common/instantiation';
import { ILogService } from 'vs/platform/log/common/log';
import { INotificationService, Severity } from 'vs/platform/notification/common/notification';
import { Progress } from 'vs/platform/progress/common/progress';
import { IStorageService, StorageScope, StorageTarget } from 'vs/platform/storage/common/storage';
import { ITelemetryService } from 'vs/platform/telemetry/common/telemetry';
import { IWorkspaceContextService } from 'vs/platform/workspace/common/workspace';
import { ChatAgentLocation, IChatAgent, IChatAgentRequest, IChatAgentResult, IChatAgentService } from 'vs/workbench/contrib/chat/common/chatAgents';
import { ChatModel, ChatRequestModel, ChatWelcomeMessageModel, IChatModel, IChatRequestModel, IChatRequestVariableData, IChatRequestVariableEntry, IExportableChatData, ISerializableChatData, ISerializableChatsData, getHistoryEntriesFromModel, updateRanges } from 'vs/workbench/contrib/chat/common/chatModel';
import { ChatRequestAgentPart, ChatRequestAgentSubcommandPart, ChatRequestSlashCommandPart, IParsedChatRequest, getPromptText } from 'vs/workbench/contrib/chat/common/chatParserTypes';
import { ChatRequestParser } from 'vs/workbench/contrib/chat/common/chatRequestParser';
import { ChatCopyKind, IChatCompleteResponse, IChatDetail, IChatFollowup, IChatProgress, IChatSendRequestData, IChatSendRequestOptions, IChatService, IChatTransferredSessionData, IChatUserActionEvent, InteractiveSessionVoteDirection } from 'vs/workbench/contrib/chat/common/chatService';
import { IChatSlashCommandService } from 'vs/workbench/contrib/chat/common/chatSlashCommands';
import { IChatVariablesService } from 'vs/workbench/contrib/chat/common/chatVariables';
import { ChatMessageRole, IChatMessage } from 'vs/workbench/contrib/chat/common/languageModels';
import { IExtensionService } from 'vs/workbench/services/extensions/common/extensions';

const serializedChatKey = 'interactive.sessions';

const globalChatKey = 'chat.workspaceTransfer';
interface IChatTransfer {
	toWorkspace: UriComponents;
	timestampInMilliseconds: number;
	chat: ISerializableChatData;
	inputValue: string;
}
const SESSION_TRANSFER_EXPIRATION_IN_MILLISECONDS = 1000 * 60;

type ChatProviderInvokedEvent = {
	timeToFirstProgress: number | undefined;
	totalTime: number | undefined;
	result: 'success' | 'error' | 'errorWithOutput' | 'cancelled' | 'filtered';
	requestType: 'string' | 'followup' | 'slashCommand';
	chatSessionId: string;
	agent: string;
	slashCommand: string | undefined;
};

type ChatProviderInvokedClassification = {
	timeToFirstProgress: { classification: 'SystemMetaData'; purpose: 'PerformanceAndHealth'; comment: 'The time in milliseconds from invoking the provider to getting the first data.' };
	totalTime: { classification: 'SystemMetaData'; purpose: 'PerformanceAndHealth'; comment: 'The total time it took to run the provider\'s `provideResponseWithProgress`.' };
	result: { classification: 'SystemMetaData'; purpose: 'FeatureInsight'; comment: 'Whether invoking the ChatProvider resulted in an error.' };
	requestType: { classification: 'SystemMetaData'; purpose: 'FeatureInsight'; comment: 'The type of request that the user made.' };
	chatSessionId: { classification: 'SystemMetaData'; purpose: 'FeatureInsight'; comment: 'A random ID for the session.' };
	agent: { classification: 'SystemMetaData'; purpose: 'FeatureInsight'; comment: 'The type of agent used.' };
	slashCommand?: { classification: 'SystemMetaData'; purpose: 'FeatureInsight'; comment: 'The type of slashCommand used.' };
	owner: 'roblourens';
	comment: 'Provides insight into the performance of Chat providers.';
};

type ChatVoteEvent = {
	direction: 'up' | 'down';
};

type ChatVoteClassification = {
	direction: { classification: 'SystemMetaData'; purpose: 'FeatureInsight'; comment: 'Whether the user voted up or down.' };
	owner: 'roblourens';
	comment: 'Provides insight into the performance of Chat providers.';
};

type ChatCopyEvent = {
	copyKind: 'action' | 'toolbar';
};

type ChatCopyClassification = {
	copyKind: { classification: 'SystemMetaData'; purpose: 'FeatureInsight'; comment: 'How the copy was initiated.' };
	owner: 'roblourens';
	comment: 'Provides insight into the usage of Chat features.';
};

type ChatInsertEvent = {
	newFile: boolean;
};

type ChatInsertClassification = {
	newFile: { classification: 'SystemMetaData'; purpose: 'FeatureInsight'; comment: 'Whether the code was inserted into a new untitled file.' };
	owner: 'roblourens';
	comment: 'Provides insight into the usage of Chat features.';
};

type ChatCommandEvent = {
	commandId: string;
};

type ChatCommandClassification = {
	commandId: { classification: 'SystemMetaData'; purpose: 'FeatureInsight'; comment: 'The id of the command that was executed.' };
	owner: 'roblourens';
	comment: 'Provides insight into the usage of Chat features.';
};

type ChatTerminalEvent = {
	languageId: string;
};

type ChatTerminalClassification = {
	languageId: { classification: 'SystemMetaData'; purpose: 'FeatureInsight'; comment: 'The language of the code that was run in the terminal.' };
	owner: 'roblourens';
	comment: 'Provides insight into the usage of Chat features.';
};

const maxPersistedSessions = 25;

export class ChatService extends Disposable implements IChatService {
	declare _serviceBrand: undefined;

	private readonly _sessionModels = this._register(new DisposableMap<string, ChatModel>());
	private readonly _pendingRequests = this._register(new DisposableMap<string, CancellationTokenSource>());
	private _persistedSessions: ISerializableChatsData;


	private _transferredSessionData: IChatTransferredSessionData | undefined;
	public get transferredSessionData(): IChatTransferredSessionData | undefined {
		return this._transferredSessionData;
	}

	private readonly _onDidPerformUserAction = this._register(new Emitter<IChatUserActionEvent>());
	public readonly onDidPerformUserAction: Event<IChatUserActionEvent> = this._onDidPerformUserAction.event;

	private readonly _onDidDisposeSession = this._register(new Emitter<{ sessionId: string; reason: 'initializationFailed' | 'cleared' }>());
	public readonly onDidDisposeSession = this._onDidDisposeSession.event;

	private readonly _sessionFollowupCancelTokens = this._register(new DisposableMap<string, CancellationTokenSource>());

	constructor(
		@IStorageService private readonly storageService: IStorageService,
		@ILogService private readonly logService: ILogService,
		@IExtensionService private readonly extensionService: IExtensionService,
		@IInstantiationService private readonly instantiationService: IInstantiationService,
		@ITelemetryService private readonly telemetryService: ITelemetryService,
		@IWorkspaceContextService private readonly workspaceContextService: IWorkspaceContextService,
		@IChatSlashCommandService private readonly chatSlashCommandService: IChatSlashCommandService,
		@IChatVariablesService private readonly chatVariablesService: IChatVariablesService,
		@IChatAgentService private readonly chatAgentService: IChatAgentService,
		@INotificationService private readonly notificationService: INotificationService,
		@ICommandService private readonly commandService: ICommandService,
	) {
		super();

		const sessionData = storageService.get(serializedChatKey, StorageScope.WORKSPACE, '');
		if (sessionData) {
			this._persistedSessions = this.deserializeChats(sessionData);
			const countsForLog = Object.keys(this._persistedSessions).length;
			if (countsForLog > 0) {
				this.trace('constructor', `Restored ${countsForLog} persisted sessions`);
			}
		} else {
			this._persistedSessions = {};
		}

		const transferredData = this.getTransferredSessionData();
		const transferredChat = transferredData?.chat;
		if (transferredChat) {
			this.trace('constructor', `Transferred session ${transferredChat.sessionId}`);
			this._persistedSessions[transferredChat.sessionId] = transferredChat;
			this._transferredSessionData = { sessionId: transferredChat.sessionId, inputValue: transferredData.inputValue };
		}

		this._register(storageService.onWillSaveState(() => this.saveState()));
	}

	isEnabled(location: ChatAgentLocation): boolean {
		return this.chatAgentService.getContributedDefaultAgent(location) !== undefined;
	}

	private saveState(): void {
		let allSessions: (ChatModel | ISerializableChatData)[] = Array.from(this._sessionModels.values())
			.filter(session => session.initialLocation === ChatAgentLocation.Panel)
			.filter(session => session.getRequests().length > 0);
		allSessions = allSessions.concat(
			Object.values(this._persistedSessions)
				.filter(session => !this._sessionModels.has(session.sessionId))
				.filter(session => session.requests.length));
		allSessions.sort((a, b) => (b.creationDate ?? 0) - (a.creationDate ?? 0));
		allSessions = allSessions.slice(0, maxPersistedSessions);
		if (allSessions.length) {
			this.trace('onWillSaveState', `Persisting ${allSessions.length} sessions`);
		}

		const serialized = JSON.stringify(allSessions);

		if (allSessions.length) {
			this.trace('onWillSaveState', `Persisting ${serialized.length} chars`);
		}

		this.storageService.store(serializedChatKey, serialized, StorageScope.WORKSPACE, StorageTarget.MACHINE);
	}

	notifyUserAction(action: IChatUserActionEvent): void {
		if (action.action.kind === 'vote') {
			this.telemetryService.publicLog2<ChatVoteEvent, ChatVoteClassification>('interactiveSessionVote', {
				direction: action.action.direction === InteractiveSessionVoteDirection.Up ? 'up' : 'down'
			});
		} else if (action.action.kind === 'copy') {
			this.telemetryService.publicLog2<ChatCopyEvent, ChatCopyClassification>('interactiveSessionCopy', {
				copyKind: action.action.copyKind === ChatCopyKind.Action ? 'action' : 'toolbar'
			});
		} else if (action.action.kind === 'insert') {
			this.telemetryService.publicLog2<ChatInsertEvent, ChatInsertClassification>('interactiveSessionInsert', {
				newFile: !!action.action.newFile
			});
		} else if (action.action.kind === 'command') {
			// TODO not currently called
			const command = CommandsRegistry.getCommand(action.action.commandButton.command.id);
			const commandId = command ? action.action.commandButton.command.id : 'INVALID';
			this.telemetryService.publicLog2<ChatCommandEvent, ChatCommandClassification>('interactiveSessionCommand', {
				commandId
			});
		} else if (action.action.kind === 'runInTerminal') {
			this.telemetryService.publicLog2<ChatTerminalEvent, ChatTerminalClassification>('interactiveSessionRunInTerminal', {
				languageId: action.action.languageId ?? ''
			});
		}

		this._onDidPerformUserAction.fire(action);
	}

	private trace(method: string, message?: string): void {
		if (message) {
			this.logService.trace(`ChatService#${method}: ${message}`);
		} else {
			this.logService.trace(`ChatService#${method}`);
		}
	}

	private error(method: string, message: string): void {
		this.logService.error(`ChatService#${method} ${message}`);
	}

	private deserializeChats(sessionData: string): ISerializableChatsData {
		try {
			const arrayOfSessions: ISerializableChatData[] = revive(JSON.parse(sessionData)); // Revive serialized URIs in session data
			if (!Array.isArray(arrayOfSessions)) {
				throw new Error('Expected array');
			}

			const sessions = arrayOfSessions.reduce<ISerializableChatsData>((acc, session) => {
				// Revive serialized markdown strings in response data
				for (const request of session.requests) {
					if (Array.isArray(request.response)) {
						request.response = request.response.map((response) => {
							if (typeof response === 'string') {
								return new MarkdownString(response);
							}
							return response;
						});
					} else if (typeof request.response === 'string') {
						request.response = [new MarkdownString(request.response)];
					}
				}

				acc[session.sessionId] = session;
				return acc;
			}, {});
			return sessions;
		} catch (err) {
			this.error('deserializeChats', `Malformed session data: ${err}. [${sessionData.substring(0, 20)}${sessionData.length > 20 ? '...' : ''}]`);
			return {};
		}
	}

	private getTransferredSessionData(): IChatTransfer | undefined {
		const data: IChatTransfer[] = this.storageService.getObject(globalChatKey, StorageScope.PROFILE, []);
		const workspaceUri = this.workspaceContextService.getWorkspace().folders[0]?.uri;
		if (!workspaceUri) {
			return;
		}

		const thisWorkspace = workspaceUri.toString();
		const currentTime = Date.now();
		// Only use transferred data if it was created recently
		const transferred = data.find(item => URI.revive(item.toWorkspace).toString() === thisWorkspace && (currentTime - item.timestampInMilliseconds < SESSION_TRANSFER_EXPIRATION_IN_MILLISECONDS));
		// Keep data that isn't for the current workspace and that hasn't expired yet
		const filtered = data.filter(item => URI.revive(item.toWorkspace).toString() !== thisWorkspace && (currentTime - item.timestampInMilliseconds < SESSION_TRANSFER_EXPIRATION_IN_MILLISECONDS));
		this.storageService.store(globalChatKey, JSON.stringify(filtered), StorageScope.PROFILE, StorageTarget.MACHINE);
		return transferred;
	}

	/**
	 * Returns an array of chat details for all persisted chat sessions that have at least one request.
	 * The array is sorted by creation date in descending order.
	 * Chat sessions that have already been loaded into the chat view are excluded from the result.
	 * Imported chat sessions are also excluded from the result.
	 */
	getHistory(): IChatDetail[] {
		const sessions = Object.values(this._persistedSessions)
			.filter(session => session.requests.length > 0);
		sessions.sort((a, b) => (b.creationDate ?? 0) - (a.creationDate ?? 0));

		return sessions
			.filter(session => !this._sessionModels.has(session.sessionId))
			.filter(session => !session.isImported)
			.map(item => {
				const title = ChatModel.getDefaultTitle(item.requests);
				return {
					sessionId: item.sessionId,
					title
				};
			});
	}

	removeHistoryEntry(sessionId: string): void {
		delete this._persistedSessions[sessionId];
		this.saveState();
	}

	clearAllHistoryEntries(): void {
		this._persistedSessions = {};
		this.saveState();
	}

	startSession(location: ChatAgentLocation, token: CancellationToken): ChatModel {
		this.trace('startSession');
		return this._startSession(undefined, location, token);
	}

	private _startSession(someSessionHistory: IExportableChatData | ISerializableChatData | undefined, location: ChatAgentLocation, token: CancellationToken): ChatModel {
		const model = this.instantiationService.createInstance(ChatModel, someSessionHistory, location);
		this._sessionModels.set(model.sessionId, model);
		this.initializeSession(model, token);
		return model;
	}

	private async initializeSession(model: ChatModel, token: CancellationToken): Promise<void> {
		try {
			this.trace('initializeSession', `Initialize session ${model.sessionId}`);
			model.startInitialize();

			await this.extensionService.whenInstalledExtensionsRegistered();
			const defaultAgentData = this.chatAgentService.getContributedDefaultAgent(model.initialLocation) ?? this.chatAgentService.getContributedDefaultAgent(ChatAgentLocation.Panel);
			if (!defaultAgentData) {
				throw new ErrorNoTelemetry('No default agent contributed');
			}

			await this.extensionService.activateByEvent(`onChatParticipant:${defaultAgentData.id}`);

			const defaultAgent = this.chatAgentService.getActivatedAgents().find(agent => agent.id === defaultAgentData.id);
			if (!defaultAgent) {
<<<<<<< HEAD
=======
				// Should have been registered during activation above!
>>>>>>> 6319a0b6
				this.notificationService.notify({
					severity: Severity.Error,
					message: localize('chatFailErrorMessage', "Chat failed to load. Please ensure that the GitHub Copilot Chat extension is up to date."),
					actions: {
						primary: [
							new Action('showExtension', localize('action.showExtension', "Show Extension"), undefined, true, () => {
								return this.commandService.executeCommand('workbench.extensions.action.showExtensionsWithIds', ['GitHub.copilot-chat']);
							})
						]
					}
				});
<<<<<<< HEAD
				throw new ErrorNoTelemetry('No default agent');
=======
				throw new ErrorNoTelemetry('No default agent registered');
>>>>>>> 6319a0b6
			}
			const welcomeMessage = model.welcomeMessage ? undefined : await defaultAgent.provideWelcomeMessage?.(model.initialLocation, token) ?? undefined;
			const welcomeModel = welcomeMessage && this.instantiationService.createInstance(
				ChatWelcomeMessageModel,
				welcomeMessage.map(item => typeof item === 'string' ? new MarkdownString(item) : item),
				await defaultAgent.provideSampleQuestions?.(model.initialLocation, token) ?? []
			);

			model.initialize(welcomeModel);
		} catch (err) {
			this.trace('startSession', `initializeSession failed: ${err}`);
			model.setInitializationError(err);
			this._sessionModels.deleteAndDispose(model.sessionId);
			this._onDidDisposeSession.fire({ sessionId: model.sessionId, reason: 'initializationFailed' });
		}
	}

	getSession(sessionId: string): IChatModel | undefined {
		return this._sessionModels.get(sessionId);
	}

	getOrRestoreSession(sessionId: string): ChatModel | undefined {
		this.trace('getOrRestoreSession', `sessionId: ${sessionId}`);
		const model = this._sessionModels.get(sessionId);
		if (model) {
			return model;
		}

		const sessionData = this._persistedSessions[sessionId];
		if (!sessionData) {
			return undefined;
		}

		if (sessionId === this.transferredSessionData?.sessionId) {
			this._transferredSessionData = undefined;
		}

		return this._startSession(sessionData, sessionData.initialLocation ?? ChatAgentLocation.Panel, CancellationToken.None);
	}

	loadSessionFromContent(data: IExportableChatData | ISerializableChatData): IChatModel | undefined {
		return this._startSession(data, data.initialLocation ?? ChatAgentLocation.Panel, CancellationToken.None);
	}

	async resendRequest(request: IChatRequestModel, options?: IChatSendRequestOptions): Promise<void> {
		const model = this._sessionModels.get(request.session.sessionId);
		if (!model && model !== request.session) {
			throw new Error(`Unknown session: ${request.session.sessionId}`);
		}

		await model.waitForInitialization();

		if (this._pendingRequests.has(request.session.sessionId)) {
			this.trace('sendRequest', `Session ${request.session.sessionId} already has a pending request`);
			return;
		}

		const location = options?.location ?? model.initialLocation;
		const attempt = options?.attempt ?? 0;
		const enableCommandDetection = !options?.noCommandDetection;
		const implicitVariablesEnabled = options?.implicitVariablesEnabled ?? false;

		const defaultAgent = this.chatAgentService.getDefaultAgent(location)!;

		this.removeRequest(model.sessionId, request.id);

		await this._sendRequestAsync(model, model.sessionId, request.message, attempt, enableCommandDetection, implicitVariablesEnabled, defaultAgent, location);
	}

	async sendRequest(sessionId: string, request: string, options?: IChatSendRequestOptions): Promise<IChatSendRequestData | undefined> {

		this.trace('sendRequest', `sessionId: ${sessionId}, message: ${request.substring(0, 20)}${request.length > 20 ? '[...]' : ''}}`);
		if (!request.trim()) {
			this.trace('sendRequest', 'Rejected empty message');
			return;
		}

		const model = this._sessionModels.get(sessionId);
		if (!model) {
			throw new Error(`Unknown session: ${sessionId}`);
		}

		await model.waitForInitialization();

		if (this._pendingRequests.has(sessionId)) {
			this.trace('sendRequest', `Session ${sessionId} already has a pending request`);
			return;
		}

		const location = options?.location ?? model.initialLocation;
		const attempt = options?.attempt ?? 0;
		const implicitVariablesEnabled = options?.implicitVariablesEnabled ?? false;
		const defaultAgent = this.chatAgentService.getDefaultAgent(location)!;

		const parsedRequest = this.instantiationService.createInstance(ChatRequestParser).parseChatRequest(sessionId, request, location, options?.parserContext);
		const agent = parsedRequest.parts.find((r): r is ChatRequestAgentPart => r instanceof ChatRequestAgentPart)?.agent ?? defaultAgent;
		const agentSlashCommandPart = parsedRequest.parts.find((r): r is ChatRequestAgentSubcommandPart => r instanceof ChatRequestAgentSubcommandPart);

		// This method is only returning whether the request was accepted - don't block on the actual request
		return {
			responseCompletePromise: this._sendRequestAsync(model, sessionId, parsedRequest, attempt, !options?.noCommandDetection, implicitVariablesEnabled, defaultAgent, location),
			agent,
			slashCommand: agentSlashCommandPart?.command,
		};
	}

	private refreshFollowupsCancellationToken(sessionId: string): CancellationToken {
		this._sessionFollowupCancelTokens.get(sessionId)?.cancel();
		const newTokenSource = new CancellationTokenSource();
		this._sessionFollowupCancelTokens.set(sessionId, newTokenSource);

		return newTokenSource.token;
	}

	private async _sendRequestAsync(model: ChatModel, sessionId: string, parsedRequest: IParsedChatRequest, attempt: number, enableCommandDetection: boolean, implicitVariablesEnabled: boolean, defaultAgent: IChatAgent, location: ChatAgentLocation): Promise<void> {
		const followupsCancelToken = this.refreshFollowupsCancellationToken(sessionId);
		let request: ChatRequestModel;
		const agentPart = 'kind' in parsedRequest ? undefined : parsedRequest.parts.find((r): r is ChatRequestAgentPart => r instanceof ChatRequestAgentPart);
		const agentSlashCommandPart = 'kind' in parsedRequest ? undefined : parsedRequest.parts.find((r): r is ChatRequestAgentSubcommandPart => r instanceof ChatRequestAgentSubcommandPart);
		const commandPart = 'kind' in parsedRequest ? undefined : parsedRequest.parts.find((r): r is ChatRequestSlashCommandPart => r instanceof ChatRequestSlashCommandPart);

		let gotProgress = false;
		const requestType = commandPart ? 'slashCommand' : 'string';

		const source = new CancellationTokenSource();
		const token = source.token;
		const sendRequestInternal = async () => {
			const progressCallback = (progress: IChatProgress) => {
				if (token.isCancellationRequested) {
					return;
				}

				gotProgress = true;

				if (progress.kind === 'markdownContent') {
					this.trace('sendRequest', `Provider returned progress for session ${model.sessionId}, ${progress.content.value.length} chars`);
				} else {
					this.trace('sendRequest', `Provider returned progress: ${JSON.stringify(progress)}`);
				}

				model.acceptResponseProgress(request, progress);
			};

			const stopWatch = new StopWatch(false);
			const listener = token.onCancellationRequested(() => {
				this.trace('sendRequest', `Request for session ${model.sessionId} was cancelled`);
				this.telemetryService.publicLog2<ChatProviderInvokedEvent, ChatProviderInvokedClassification>('interactiveSessionProviderInvoked', {
					timeToFirstProgress: undefined,
					// Normally timings happen inside the EH around the actual provider. For cancellation we can measure how long the user waited before cancelling
					totalTime: stopWatch.elapsed(),
					result: 'cancelled',
					requestType,
					agent: agentPart?.agent.id ?? '',
					slashCommand: agentSlashCommandPart ? agentSlashCommandPart.command.name : commandPart?.slashCommand.command,
					chatSessionId: model.sessionId
				});

				model.cancelRequest(request);
			});

			try {
				let rawResult: IChatAgentResult | null | undefined;
				let agentOrCommandFollowups: Promise<IChatFollowup[] | undefined> | undefined = undefined;

				if (agentPart || (defaultAgent && !commandPart)) {
					const agent = (agentPart?.agent ?? defaultAgent)!;
					await this.extensionService.activateByEvent(`onChatParticipant:${agent.id}`);
					const history = getHistoryEntriesFromModel(model, agentPart?.agent.id);

					const initVariableData: IChatRequestVariableData = { variables: [] };
					request = model.addRequest(parsedRequest, initVariableData, attempt, agent, agentSlashCommandPart?.command);
					const variableData = await this.chatVariablesService.resolveVariables(parsedRequest, model, progressCallback, token);
					request.variableData = variableData;

					const promptTextResult = getPromptText(request.message);
					const updatedVariableData = updateRanges(variableData, promptTextResult.diff); // TODO bit of a hack
					if (implicitVariablesEnabled) {
						const implicitVariables = agent.defaultImplicitVariables;
						if (implicitVariables) {
							const resolvedImplicitVariables = await Promise.all(implicitVariables.map(async v => ({ name: v, values: await this.chatVariablesService.resolveVariable(v, parsedRequest.text, model, progressCallback, token) } satisfies IChatRequestVariableEntry)));
							updatedVariableData.variables.push(...resolvedImplicitVariables);
						}
					}

					const requestProps: IChatAgentRequest = {
						sessionId,
						requestId: request.id,
						agentId: agent.id,
						message: promptTextResult.message,
						command: agentSlashCommandPart?.command.name,
						variables: updatedVariableData,
						enableCommandDetection,
						attempt,
						location
					};

					const agentResult = await this.chatAgentService.invokeAgent(agent.id, requestProps, progressCallback, history, token);
					rawResult = agentResult;
					agentOrCommandFollowups = this.chatAgentService.getFollowups(agent.id, requestProps, agentResult, history, followupsCancelToken);
				} else if (commandPart && this.chatSlashCommandService.hasCommand(commandPart.slashCommand.command)) {
					request = model.addRequest(parsedRequest, { variables: [] }, attempt);
					// contributed slash commands
					// TODO: spell this out in the UI
					const history: IChatMessage[] = [];
					for (const request of model.getRequests()) {
						if (!request.response) {
							continue;
						}
						history.push({ role: ChatMessageRole.User, content: request.message.text });
						history.push({ role: ChatMessageRole.Assistant, content: request.response.response.asString() });
					}
					const message = parsedRequest.text;
					const commandResult = await this.chatSlashCommandService.executeCommand(commandPart.slashCommand.command, message.substring(commandPart.slashCommand.command.length + 1).trimStart(), new Progress<IChatProgress>(p => {
						progressCallback(p);
					}), history, token);
					agentOrCommandFollowups = Promise.resolve(commandResult?.followUp);
					rawResult = {};

				} else {
					throw new Error(`Cannot handle request`);
				}

				if (token.isCancellationRequested) {
					return;
				} else {
					if (!rawResult) {
						this.trace('sendRequest', `Provider returned no response for session ${model.sessionId}`);
						rawResult = { errorDetails: { message: localize('emptyResponse', "Provider returned null response") } };
					}

					const result = rawResult.errorDetails?.responseIsFiltered ? 'filtered' :
						rawResult.errorDetails && gotProgress ? 'errorWithOutput' :
							rawResult.errorDetails ? 'error' :
								'success';
					this.telemetryService.publicLog2<ChatProviderInvokedEvent, ChatProviderInvokedClassification>('interactiveSessionProviderInvoked', {
						timeToFirstProgress: rawResult.timings?.firstProgress,
						totalTime: rawResult.timings?.totalElapsed,
						result,
						requestType,
						agent: agentPart?.agent.id ?? '',
						slashCommand: agentSlashCommandPart ? agentSlashCommandPart.command.name : commandPart?.slashCommand.command,
						chatSessionId: model.sessionId
					});
					model.setResponse(request, rawResult);
					this.trace('sendRequest', `Provider returned response for session ${model.sessionId}`);

					model.completeResponse(request);
					if (agentOrCommandFollowups) {
						agentOrCommandFollowups.then(followups => {
							model.setFollowups(request, followups);
						});
					}
				}
			} finally {
				listener.dispose();
			}
		};
		const rawResponsePromise = sendRequestInternal();
		this._pendingRequests.set(model.sessionId, source);
		rawResponsePromise.finally(() => {
			this._pendingRequests.deleteAndDispose(model.sessionId);
		});
		return rawResponsePromise;
	}

	async removeRequest(sessionId: string, requestId: string): Promise<void> {
		const model = this._sessionModels.get(sessionId);
		if (!model) {
			throw new Error(`Unknown session: ${sessionId}`);
		}

		await model.waitForInitialization();

		model.removeRequest(requestId);
	}

	async addCompleteRequest(sessionId: string, message: IParsedChatRequest | string, variableData: IChatRequestVariableData | undefined, attempt: number | undefined, response: IChatCompleteResponse): Promise<void> {
		this.trace('addCompleteRequest', `message: ${message}`);

		const model = this._sessionModels.get(sessionId);
		if (!model) {
			throw new Error(`Unknown session: ${sessionId}`);
		}

		await model.waitForInitialization();
		const parsedRequest = typeof message === 'string' ?
			this.instantiationService.createInstance(ChatRequestParser).parseChatRequest(sessionId, message) :
			message;
		const request = model.addRequest(parsedRequest, variableData || { variables: [] }, attempt ?? 0);
		if (typeof response.message === 'string') {
			// TODO is this possible?
			model.acceptResponseProgress(request, { content: new MarkdownString(response.message), kind: 'markdownContent' });
		} else {
			for (const part of response.message) {
				model.acceptResponseProgress(request, part, true);
			}
		}
		model.setResponse(request, response.result || {});
		if (response.followups !== undefined) {
			model.setFollowups(request, response.followups);
		}
		model.completeResponse(request);
	}

	cancelCurrentRequestForSession(sessionId: string): void {
		this.trace('cancelCurrentRequestForSession', `sessionId: ${sessionId}`);
		this._pendingRequests.get(sessionId)?.cancel();
		this._pendingRequests.deleteAndDispose(sessionId);
	}

	clearSession(sessionId: string): void {
		this.trace('clearSession', `sessionId: ${sessionId}`);
		const model = this._sessionModels.get(sessionId);
		if (!model) {
			throw new Error(`Unknown session: ${sessionId}`);
		}

		if (model.initialLocation === ChatAgentLocation.Panel) {
			this._persistedSessions[sessionId] = model.toJSON();
		}

		this._sessionModels.deleteAndDispose(sessionId);
		this._pendingRequests.get(sessionId)?.cancel();
		this._pendingRequests.deleteAndDispose(sessionId);
		this._onDidDisposeSession.fire({ sessionId, reason: 'cleared' });
	}

	public hasSessions(): boolean {
		return !!Object.values(this._persistedSessions);
	}

	transferChatSession(transferredSessionData: IChatTransferredSessionData, toWorkspace: URI): void {
		const model = Iterable.find(this._sessionModels.values(), model => model.sessionId === transferredSessionData.sessionId);
		if (!model) {
			throw new Error(`Failed to transfer session. Unknown session ID: ${transferredSessionData.sessionId}`);
		}

		const existingRaw: IChatTransfer[] = this.storageService.getObject(globalChatKey, StorageScope.PROFILE, []);
		existingRaw.push({
			chat: model.toJSON(),
			timestampInMilliseconds: Date.now(),
			toWorkspace: toWorkspace,
			inputValue: transferredSessionData.inputValue,
		});

		this.storageService.store(globalChatKey, JSON.stringify(existingRaw), StorageScope.PROFILE, StorageTarget.MACHINE);
		this.trace('transferChatSession', `Transferred session ${model.sessionId} to workspace ${toWorkspace.toString()}`);
	}
}<|MERGE_RESOLUTION|>--- conflicted
+++ resolved
@@ -15,10 +15,6 @@
 import { URI, UriComponents } from 'vs/base/common/uri';
 import { localize } from 'vs/nls';
 import { CommandsRegistry, ICommandService } from 'vs/platform/commands/common/commands';
-<<<<<<< HEAD
-import { IContextKey, IContextKeyService } from 'vs/platform/contextkey/common/contextkey';
-=======
->>>>>>> 6319a0b6
 import { IInstantiationService } from 'vs/platform/instantiation/common/instantiation';
 import { ILogService } from 'vs/platform/log/common/log';
 import { INotificationService, Severity } from 'vs/platform/notification/common/notification';
@@ -356,10 +352,7 @@
 
 			const defaultAgent = this.chatAgentService.getActivatedAgents().find(agent => agent.id === defaultAgentData.id);
 			if (!defaultAgent) {
-<<<<<<< HEAD
-=======
 				// Should have been registered during activation above!
->>>>>>> 6319a0b6
 				this.notificationService.notify({
 					severity: Severity.Error,
 					message: localize('chatFailErrorMessage', "Chat failed to load. Please ensure that the GitHub Copilot Chat extension is up to date."),
@@ -371,11 +364,7 @@
 						]
 					}
 				});
-<<<<<<< HEAD
-				throw new ErrorNoTelemetry('No default agent');
-=======
 				throw new ErrorNoTelemetry('No default agent registered');
->>>>>>> 6319a0b6
 			}
 			const welcomeMessage = model.welcomeMessage ? undefined : await defaultAgent.provideWelcomeMessage?.(model.initialLocation, token) ?? undefined;
 			const welcomeModel = welcomeMessage && this.instantiationService.createInstance(
