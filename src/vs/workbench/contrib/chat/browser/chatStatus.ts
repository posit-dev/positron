/*---------------------------------------------------------------------------------------------
 *  Copyright (c) Microsoft Corporation. All rights reserved.
 *  Licensed under the MIT License. See License.txt in the project root for license information.
 *--------------------------------------------------------------------------------------------*/

import './media/chatStatus.css';
import { safeIntl } from '../../../../base/common/date.js';
import { Disposable, DisposableStore, MutableDisposable } from '../../../../base/common/lifecycle.js';
import { language } from '../../../../base/common/platform.js';
import { localize } from '../../../../nls.js';
import { IWorkbenchContribution } from '../../../common/contributions.js';
import { IStatusbarEntry, IStatusbarEntryAccessor, IStatusbarService, ShowTooltipCommand, StatusbarAlignment, StatusbarEntryKind } from '../../../services/statusbar/browser/statusbar.js';
import { $, addDisposableListener, append, clearNode, disposableWindowInterval, EventHelper, EventType, getWindow } from '../../../../base/browser/dom.js';
import { ChatEntitlement, ChatEntitlementService, IChatEntitlementService, IQuotaSnapshot, isProUser } from '../common/chatEntitlementService.js';
import { CancellationToken } from '../../../../base/common/cancellation.js';
import { defaultButtonStyles, defaultCheckboxStyles } from '../../../../platform/theme/browser/defaultStyles.js';
import { Checkbox } from '../../../../base/browser/ui/toggle/toggle.js';
import { IConfigurationService } from '../../../../platform/configuration/common/configuration.js';
import { ICommandService } from '../../../../platform/commands/common/commands.js';
import { Lazy } from '../../../../base/common/lazy.js';
import { contrastBorder, inputValidationErrorBorder, inputValidationInfoBorder, inputValidationWarningBorder, registerColor, transparent } from '../../../../platform/theme/common/colorRegistry.js';
import { IHoverService, nativeHoverDelegate } from '../../../../platform/hover/browser/hover.js';
import { Color } from '../../../../base/common/color.js';
import { Gesture, EventType as TouchEventType } from '../../../../base/browser/touch.js';
import { IEditorService } from '../../../services/editor/common/editorService.js';
import product from '../../../../platform/product/common/product.js';
import { isObject } from '../../../../base/common/types.js';
import { ILanguageService } from '../../../../editor/common/languages/language.js';
import { IInstantiationService } from '../../../../platform/instantiation/common/instantiation.js';
import { Button } from '../../../../base/browser/ui/button/button.js';
import { renderLabelWithIcons } from '../../../../base/browser/ui/iconLabel/iconLabels.js';
import { WorkbenchActionExecutedEvent, WorkbenchActionExecutedClassification, IAction, toAction } from '../../../../base/common/actions.js';
import { parseLinkedText } from '../../../../base/common/linkedText.js';
import { Link } from '../../../../platform/opener/browser/link.js';
import { IOpenerService } from '../../../../platform/opener/common/opener.js';
import { ITelemetryService } from '../../../../platform/telemetry/common/telemetry.js';
import { IChatStatusItemService, ChatStatusEntry } from './chatStatusItemService.js';
import { ITextResourceConfigurationService } from '../../../../editor/common/services/textResourceConfiguration.js';
import { EditorResourceAccessor, SideBySideEditor } from '../../../common/editor.js';
import { getCodeEditor } from '../../../../editor/browser/editorBrowser.js';
import { ActionBar } from '../../../../base/browser/ui/actionbar/actionbar.js';
import { ThemeIcon } from '../../../../base/common/themables.js';
import { Codicon } from '../../../../base/common/codicons.js';
import { URI } from '../../../../base/common/uri.js';
import { IInlineCompletionsService } from '../../../../editor/browser/services/inlineCompletionsService.js';

// --- Start Positron ---
import { ILanguageFeaturesService } from '../../../../editor/common/services/languageFeatures.js';
import { ILanguageModelsService } from '../common/languageModels.js';
import { IContextKeyService } from '../../../../platform/contextkey/common/contextkey.js';
import { IEditorGroupsService, IEditorPart } from '../../../services/editor/common/editorGroupsService.js';
import { ChatContextKeys } from '../common/chatContextKeys.js';
// --- End Positron ---

const gaugeBackground = registerColor('gauge.background', {
	dark: inputValidationInfoBorder,
	light: inputValidationInfoBorder,
	hcDark: contrastBorder,
	hcLight: contrastBorder
}, localize('gaugeBackground', "Gauge background color."));

registerColor('gauge.foreground', {
	dark: transparent(gaugeBackground, 0.3),
	light: transparent(gaugeBackground, 0.3),
	hcDark: Color.white,
	hcLight: Color.white
}, localize('gaugeForeground', "Gauge foreground color."));

registerColor('gauge.border', {
	dark: null,
	light: null,
	hcDark: contrastBorder,
	hcLight: contrastBorder
}, localize('gaugeBorder', "Gauge border color."));

const gaugeWarningBackground = registerColor('gauge.warningBackground', {
	dark: inputValidationWarningBorder,
	light: inputValidationWarningBorder,
	hcDark: contrastBorder,
	hcLight: contrastBorder
}, localize('gaugeWarningBackground', "Gauge warning background color."));

registerColor('gauge.warningForeground', {
	dark: transparent(gaugeWarningBackground, 0.3),
	light: transparent(gaugeWarningBackground, 0.3),
	hcDark: Color.white,
	hcLight: Color.white
}, localize('gaugeWarningForeground', "Gauge warning foreground color."));

const gaugeErrorBackground = registerColor('gauge.errorBackground', {
	dark: inputValidationErrorBorder,
	light: inputValidationErrorBorder,
	hcDark: contrastBorder,
	hcLight: contrastBorder
}, localize('gaugeErrorBackground', "Gauge error background color."));

registerColor('gauge.errorForeground', {
	dark: transparent(gaugeErrorBackground, 0.3),
	light: transparent(gaugeErrorBackground, 0.3),
	hcDark: Color.white,
	hcLight: Color.white
}, localize('gaugeErrorForeground', "Gauge error foreground color."));

//#endregion

const defaultChat = {
	extensionId: product.defaultChatAgent?.extensionId ?? '',
	completionsEnablementSetting: product.defaultChatAgent?.completionsEnablementSetting ?? '',
	nextEditSuggestionsSetting: product.defaultChatAgent?.nextEditSuggestionsSetting ?? '',
	manageSettingsUrl: product.defaultChatAgent?.manageSettingsUrl ?? '',
	manageOverageUrl: product.defaultChatAgent?.manageOverageUrl ?? '',
};

// --- Start Positron ---
// This is a wrapper around the ChatStatus class
// which creates a ChatStatus instance for each editor part (window)\
// See src/vs/workbench/contrib/languageStatus/browser/languageStatus.ts for inspiration
export class ChatStatusBarEntry extends Disposable implements IWorkbenchContribution {
	static readonly ID = 'workbench.contrib.chatStatusBarEntry';

	constructor(
		@IEditorGroupsService private readonly editorGroupService: IEditorGroupsService,
	) {
		super();

		for (const part of editorGroupService.parts) {
			this.createChatStatus(part);
		}

		this._register(editorGroupService.onDidCreateAuxiliaryEditorPart(part => this.createChatStatus(part)));
	}

	private createChatStatus(part: IEditorPart): void {
		const disposables = new DisposableStore();
		this._register(
			part.onWillDispose(() => {
				if (!disposables.isDisposed) {
					disposables.dispose();
				}
			})
		);

		const scopedInstantiationService = this.editorGroupService.getScopedInstantiationService(part);
		disposables.add(scopedInstantiationService.createInstance(ChatStatus));
	}
}

// Rename this class to avoid needing to modify other files that import it

// export class ChatStatusBarEntry extends Disposable implements IWorkbenchContribution {
export class ChatStatus extends Disposable {
	// --- End Positron ---

	static readonly ID = 'workbench.contrib.chatStatusBarEntry';

	private entry: IStatusbarEntryAccessor | undefined = undefined;

	private dashboard = new Lazy<ChatStatusDashboard>(() => this.instantiationService.createInstance(ChatStatusDashboard));

	private readonly activeCodeEditorListener = this._register(new MutableDisposable());

	constructor(
		@IChatEntitlementService private readonly chatEntitlementService: ChatEntitlementService,
		@IInstantiationService private readonly instantiationService: IInstantiationService,
		@IStatusbarService private readonly statusbarService: IStatusbarService,
		@IEditorService private readonly editorService: IEditorService,
		@IConfigurationService private readonly configurationService: IConfigurationService,
<<<<<<< HEAD
		@IInlineCompletionsService private readonly completionsService: IInlineCompletionsService,
=======
		// --- Start Positron ---
		@IContextKeyService private readonly contextKeyService: IContextKeyService,
		// --- End Positron ---
>>>>>>> 665d8234
	) {
		super();

		this.update();
		this.registerListeners();
	}

	private update(): void {
		// --- Start Positron ---
		// Remove the Chat status if the active editor is not a code editor
		if (!this.shouldShowStatus()) {
			this.entry?.dispose();
			this.entry = undefined;
			return;
		}

		// We only need the part that displays the status. No need to hide it based on the chat entitlement setting the right context keys
		// Removed outer if (!this.chatEntitlementService.sentiment.hidden) ...
		if (!this.entry) {
			this.entry = this.statusbarService.addEntry(this.getEntryProps(), 'chat.statusBarEntry', StatusbarAlignment.RIGHT, { location: { id: 'status.editor.mode', priority: 100.1 }, alignment: StatusbarAlignment.RIGHT });
		} else {
			this.entry.update(this.getEntryProps());
		}
		// --- End Positron ---
	}

	private registerListeners(): void {
		this._register(this.chatEntitlementService.onDidChangeQuotaExceeded(() => this.update()));
		this._register(this.chatEntitlementService.onDidChangeSentiment(() => this.update()));
		this._register(this.chatEntitlementService.onDidChangeEntitlement(() => this.update()));
		this._register(this.completionsService.onDidChangeIsSnoozing(() => this.update()));

		this._register(this.editorService.onDidActiveEditorChange(() => this.onDidActiveEditorChange()));

		this._register(this.configurationService.onDidChangeConfiguration(e => {
			if (e.affectsConfiguration(defaultChat.completionsEnablementSetting)) {
				this.update();
			}
		}));
		// --- Start Positron ---
		this._register(this.contextKeyService.onDidChangeContext(e => {
			const expr = ChatContextKeys.inChatSession.isEqualTo(true);
			if (e.affectsSome(new Set(expr.keys()))) {
				this.update();
			}
		}));
		// --- End Positron ---
	}

	private onDidActiveEditorChange(): void {
		this.update();

		this.activeCodeEditorListener.clear();

		// Listen to language changes in the active code editor
		const activeCodeEditor = getCodeEditor(this.editorService.activeTextEditorControl);
		if (activeCodeEditor) {
			this.activeCodeEditorListener.value = activeCodeEditor.onDidChangeModelLanguage(() => {
				this.update();
			});
		}
	}

	// --- Start Positron ---
	private shouldShowStatus(): boolean {
		// Hide the Chat status item if:
		// - only plot or data explorer editors are open, and
		// - the user is not in a chat session
		const inChat = ChatContextKeys.inChatSession.getValue(this.contextKeyService);
		const isEditor = !this.editorService.editors.every(editor => {
			return editor.editorId === 'workbench.editor.positronPlots' ||
				editor.editorId === 'workbench.editor.positronDataExplorer';
		});
		return inChat || isEditor;
	}
	// --- End Positron ---

	private getEntryProps(): IStatusbarEntry {
		// --- Start Positron ---
		let text = '$(positron-assistant)';
		let ariaLabel = localize('chatStatus', "Assistant Status");
		// --- End Positron ---
		let kind: StatusbarEntryKind | undefined;

		if (isNewUser(this.chatEntitlementService)) {
			const entitlement = this.chatEntitlementService.entitlement;

			// Finish Setup
			if (
				this.chatEntitlementService.sentiment.later ||	// user skipped setup
				entitlement === ChatEntitlement.Available ||	// user is entitled
				isProUser(entitlement) ||						// user is already pro
				entitlement === ChatEntitlement.Free			// user is already free
			) {
				const finishSetup = localize('copilotLaterStatus', "Finish Setup");

				text = `$(copilot) ${finishSetup}`;
				ariaLabel = finishSetup;
				kind = 'prominent';
			}
		} else {
			const chatQuotaExceeded = this.chatEntitlementService.quotas.chat?.percentRemaining === 0;
			const completionsQuotaExceeded = this.chatEntitlementService.quotas.completions?.percentRemaining === 0;

			// Disabled
			if (this.chatEntitlementService.sentiment.disabled || this.chatEntitlementService.sentiment.untrusted) {
				text = `$(copilot-unavailable)`;
				ariaLabel = localize('copilotDisabledStatus', "Copilot Disabled");
			}

			// Signed out
			else if (this.chatEntitlementService.entitlement === ChatEntitlement.Unknown) {
				const signedOutWarning = localize('notSignedIntoCopilot', "Signed out");

				text = `$(copilot-not-connected) ${signedOutWarning}`;
				ariaLabel = signedOutWarning;
				kind = 'prominent';
			}

			// Free Quota Exceeded
			else if (this.chatEntitlementService.entitlement === ChatEntitlement.Free && (chatQuotaExceeded || completionsQuotaExceeded)) {
				let quotaWarning: string;
				if (chatQuotaExceeded && !completionsQuotaExceeded) {
					quotaWarning = localize('chatQuotaExceededStatus', "Chat quota reached");
				} else if (completionsQuotaExceeded && !chatQuotaExceeded) {
					quotaWarning = localize('completionsQuotaExceededStatus', "Completions quota reached");
				} else {
					quotaWarning = localize('chatAndCompletionsQuotaExceededStatus', "Quota reached");
				}

				text = `$(copilot-warning) ${quotaWarning}`;
				ariaLabel = quotaWarning;
				kind = 'prominent';
			}

			// Completions Disabled
			else if (this.editorService.activeTextEditorLanguageId && !isCompletionsEnabled(this.configurationService, this.editorService.activeTextEditorLanguageId)) {
				text = `$(copilot-unavailable)`;
				ariaLabel = localize('completionsDisabledStatus', "Code completions disabled");
			}

			// Completions Snoozed
			else if (this.completionsService.isSnoozing()) {
				text = `$(copilot-snooze)`;
				ariaLabel = localize('completionsSnoozedStatus', "Code completions snoozed");
			}
		}

		return {
			name: localize('chatStatus', "Copilot Status"),
			text,
			ariaLabel,
			command: ShowTooltipCommand,
			// --- Start Positron ---
			// Do not show status in all windows; allows us to create a new status item
			// for each window manually
			// showInAllWindows: true,
			// --- End Positron ---
			kind,
			tooltip: { element: token => this.dashboard.value.show(token) }
		};
	}

	override dispose(): void {
		super.dispose();

		this.entry?.dispose();
		this.entry = undefined;
	}
}

function isNewUser(chatEntitlementService: IChatEntitlementService): boolean {
	return !chatEntitlementService.sentiment.installed ||					// copilot not installed
		chatEntitlementService.entitlement === ChatEntitlement.Available;	// not yet signed up to copilot
}

function canUseCopilot(chatEntitlementService: IChatEntitlementService): boolean {
	const newUser = isNewUser(chatEntitlementService);
	const disabled = chatEntitlementService.sentiment.disabled || chatEntitlementService.sentiment.untrusted;
	const signedOut = chatEntitlementService.entitlement === ChatEntitlement.Unknown;
	const free = chatEntitlementService.entitlement === ChatEntitlement.Free;
	const allFreeQuotaReached = free && chatEntitlementService.quotas.chat?.percentRemaining === 0 && chatEntitlementService.quotas.completions?.percentRemaining === 0;

	return !newUser && !signedOut && !allFreeQuotaReached && !disabled;
}

function isCompletionsEnabled(configurationService: IConfigurationService, modeId: string = '*'): boolean {
	const result = configurationService.getValue<Record<string, boolean>>(defaultChat.completionsEnablementSetting);
	if (!isObject(result)) {
		return false;
	}

	if (typeof result[modeId] !== 'undefined') {
		return Boolean(result[modeId]); // go with setting if explicitly defined
	}

	return Boolean(result['*']); // fallback to global setting otherwise
}

interface ISettingsAccessor {
	readSetting: () => boolean;
	writeSetting: (value: boolean) => Promise<void>;
}

type ChatSettingChangedClassification = {
	owner: 'bpasero';
	comment: 'Provides insight into chat settings changed from the chat status entry.';
	settingIdentifier: { classification: 'SystemMetaData'; purpose: 'FeatureInsight'; comment: 'The identifier of the setting that changed.' };
	settingMode?: { classification: 'SystemMetaData'; purpose: 'FeatureInsight'; comment: 'The optional editor language for which the setting changed.' };
	settingEnablement: { classification: 'SystemMetaData'; purpose: 'FeatureInsight'; comment: 'Whether the setting got enabled or disabled.' };
};
type ChatSettingChangedEvent = {
	settingIdentifier: string;
	settingMode?: string;
	settingEnablement: 'enabled' | 'disabled';
};

class ChatStatusDashboard extends Disposable {

	private readonly element = $('div.chat-status-bar-entry-tooltip');

	private readonly dateFormatter = safeIntl.DateTimeFormat(language, { year: 'numeric', month: 'long', day: 'numeric' });
	private readonly quotaPercentageFormatter = safeIntl.NumberFormat(undefined, { maximumFractionDigits: 1, minimumFractionDigits: 0 });
	private readonly quotaOverageFormatter = safeIntl.NumberFormat(undefined, { maximumFractionDigits: 2, minimumFractionDigits: 0 });

	private readonly entryDisposables = this._register(new MutableDisposable());

	constructor(
		// --- Start Positron ---
		@ILanguageFeaturesService private readonly languageFeaturesService: ILanguageFeaturesService,
		@ILanguageModelsService private readonly languageModelsService: ILanguageModelsService,
		@IContextKeyService private readonly contextKeyService: IContextKeyService,
		// --- End Positron ---
		@IChatEntitlementService private readonly chatEntitlementService: ChatEntitlementService,
		@IChatStatusItemService private readonly chatStatusItemService: IChatStatusItemService,
		@ICommandService private readonly commandService: ICommandService,
		@IConfigurationService private readonly configurationService: IConfigurationService,
		@IEditorService private readonly editorService: IEditorService,
		@IHoverService private readonly hoverService: IHoverService,
		@ILanguageService private readonly languageService: ILanguageService,
		@IOpenerService private readonly openerService: IOpenerService,
		@ITelemetryService private readonly telemetryService: ITelemetryService,
		@ITextResourceConfigurationService private readonly textResourceConfigurationService: ITextResourceConfigurationService,
		@IInlineCompletionsService private readonly inlineCompletionsService: IInlineCompletionsService,
	) {
		super();
	}

	show(token: CancellationToken): HTMLElement {
		clearNode(this.element);

		const disposables = this.entryDisposables.value = new DisposableStore();
		disposables.add(token.onCancellationRequested(() => disposables.dispose()));

		let needsSeparator = false;
		const addSeparator = (label?: string, action?: IAction) => {
			if (needsSeparator) {
				this.element.appendChild($('hr'));
			}

			if (label || action) {
				this.renderHeader(this.element, disposables, label ?? '', action);
			}

			needsSeparator = true;
		};

		// Quota Indicator
		const { chat: chatQuota, completions: completionsQuota, premiumChat: premiumChatQuota, resetDate } = this.chatEntitlementService.quotas;
		if (chatQuota || completionsQuota || premiumChatQuota) {

			addSeparator(localize('usageTitle', "Copilot Usage"), toAction({
				id: 'workbench.action.manageCopilot',
				label: localize('quotaLabel', "Manage Copilot"),
				tooltip: localize('quotaTooltip', "Manage Copilot"),
				class: ThemeIcon.asClassName(Codicon.settings),
				run: () => this.runCommandAndClose(() => this.openerService.open(URI.parse(defaultChat.manageSettingsUrl))),
			}));

			const completionsQuotaIndicator = completionsQuota && (completionsQuota.total > 0 || completionsQuota.unlimited) ? this.createQuotaIndicator(this.element, disposables, completionsQuota, localize('completionsLabel', "Code completions"), false) : undefined;
			const chatQuotaIndicator = chatQuota && (chatQuota.total > 0 || chatQuota.unlimited) ? this.createQuotaIndicator(this.element, disposables, chatQuota, localize('chatsLabel', "Chat messages"), false) : undefined;
			const premiumChatQuotaIndicator = premiumChatQuota && (premiumChatQuota.total > 0 || premiumChatQuota.unlimited) ? this.createQuotaIndicator(this.element, disposables, premiumChatQuota, localize('premiumChatsLabel', "Premium requests"), true) : undefined;

			if (resetDate) {
				this.element.appendChild($('div.description', undefined, localize('limitQuota', "Allowance resets {0}.", this.dateFormatter.value.format(new Date(resetDate)))));
			}

			if (this.chatEntitlementService.entitlement === ChatEntitlement.Free && (Number(chatQuota?.percentRemaining) <= 25 || Number(completionsQuota?.percentRemaining) <= 25)) {
				const upgradeProButton = disposables.add(new Button(this.element, { ...defaultButtonStyles, hoverDelegate: nativeHoverDelegate, secondary: canUseCopilot(this.chatEntitlementService) /* use secondary color when copilot can still be used */ }));
				upgradeProButton.label = localize('upgradeToCopilotPro', "Upgrade to Copilot Pro");
				disposables.add(upgradeProButton.onDidClick(() => this.runCommandAndClose('workbench.action.chat.upgradePlan')));
			}

			(async () => {
				await this.chatEntitlementService.update(token);
				if (token.isCancellationRequested) {
					return;
				}

				const { chat: chatQuota, completions: completionsQuota, premiumChat: premiumChatQuota } = this.chatEntitlementService.quotas;
				if (completionsQuota) {
					completionsQuotaIndicator?.(completionsQuota);
				}
				if (chatQuota) {
					chatQuotaIndicator?.(chatQuota);
				}
				if (premiumChatQuota) {
					premiumChatQuotaIndicator?.(premiumChatQuota);
				}
			})();
		}

		// Contributions
		{
			for (const item of this.chatStatusItemService.getEntries()) {
				addSeparator();

				const itemDisposables = disposables.add(new MutableDisposable());

				let rendered = this.renderContributedChatStatusItem(item);
				itemDisposables.value = rendered.disposables;
				this.element.appendChild(rendered.element);

				disposables.add(this.chatStatusItemService.onDidChange(e => {
					if (e.entry.id === item.id) {
						const previousElement = rendered.element;

						rendered = this.renderContributedChatStatusItem(e.entry);
						itemDisposables.value = rendered.disposables;

						previousElement.replaceWith(rendered.element);
					}
				}));
			}
		}

		// --- Start Positron ---
		// Completion Providers
		{
			const entry = {
				id: 'positron-assistant.completionProviders',
				label: localize('completionProvidersLabel', "Completion Providers"),
				description: '',
				detail: '',
			};
			this.languageFeaturesService.inlineCompletionsProvider.allNoModel().forEach(provider => {
				const name = provider.displayName;
				if (name) {
					// add an element to the container with the name
					entry.description += `${name}\n`;
				}
			});

			/*
			 * Remove upstream code completion provider entry
			 *
			const chatSentiment = this.chatEntitlementService.sentiment;
			addSeparator(localize('codeCompletions', "Code Completions"), chatSentiment.installed && !chatSentiment.disabled && !chatSentiment.untrusted ? toAction({
				id: 'workbench.action.openChatSettings',
				label: localize('settingsLabel', "Settings"),
				tooltip: localize('settingsTooltip', "Open Settings"),
				class: ThemeIcon.asClassName(Codicon.settingsGear),
				run: () => this.runCommandAndClose(() => this.commandService.executeCommand('workbench.action.openSettings', { query: `@id:${defaultChat.completionsEnablementSetting} @id:${defaultChat.nextEditSuggestionsSetting}` })),
			}) : undefined);
		   */

			if (entry.description.length === 0) {
				entry.description = localize('noCompletionProviders', "No completion providers available");
			}

			const itemDisposables = disposables.add(new MutableDisposable());
			const rendered = this.renderContributedChatStatusItem(entry);

			itemDisposables.value = rendered.disposables;
			this.element.appendChild(rendered.element);
		}

		// Provider token usage
		{
			const tokenEntry = {
				id: 'positron-assistant.providerTokenUsage',
				label: localize('providerTokenUsageLabel', "Provider Token Usage"),
				description: '',
				detail: '',
			};

			const providers = this.languageModelsService.getLanguageModelProviders();
			const details = new Array<HTMLSpanElement>();
			providers.forEach(provider => {
				const inputCount = this.contextKeyService.getContextKeyValue(`positron-assistant.${provider.id}.tokenCount.input`);
				const outputCount = this.contextKeyService.getContextKeyValue(`positron-assistant.${provider.id}.tokenCount.output`);
				if (typeof inputCount === 'number' && typeof outputCount === 'number') {
					const span = document.createElement('div');

					span.innerText = `${provider.displayName}: ↑${inputCount} ↓${outputCount}`;
					details.push(span);
				} else {
					// add an element to the container with the name and a message
					const span = document.createElement('div');
					span.innerText = `${provider.displayName}: ${localize('noTokenUsage', "No token usage available")}`;
					details.push(span);
				}
			});

			if (providers.length === 0) {
				tokenEntry.description = localize('noProviderTokenUsage', "No provider token usage available");
			}

			const itemDisposables = disposables.add(new MutableDisposable());
			const rendered = this.renderContributedChatStatusItem(tokenEntry);

			itemDisposables.value = rendered.disposables;
			this.element.appendChild(rendered.element);
			for (const detail of details) {
				rendered.element.appendChild(detail);
			}
		}

		/*
		// Settings
		// {
		// 	addSeparator(localize('settingsTitle', "Settings"));

		// 	this.createSettings(this.element, disposables);
		// }


		// Remove Copilot

		// Completions Snooze
		if (canUseCopilot(this.chatEntitlementService)) {
			const snooze = append(this.element, $('div.snooze-completions'));
			this.createCompletionsSnooze(snooze, localize('settings.snooze', "Snooze"), disposables);
		}

		// New to Copilot / Signed out
		{
			const newUser = isNewUser(this.chatEntitlementService);
			const disabled = this.chatEntitlementService.sentiment.disabled || this.chatEntitlementService.sentiment.untrusted;
			const signedOut = this.chatEntitlementService.entitlement === ChatEntitlement.Unknown;
			if (newUser || signedOut || disabled) {
				addSeparator();

				let descriptionText: string;
				if (newUser) {
					descriptionText = localize('activateDescription', "Set up Copilot to use AI features.");
				} else if (disabled) {
					descriptionText = localize('enableDescription', "Enable Copilot to use AI features.");
				} else {
					descriptionText = localize('signInDescription', "Sign in to use Copilot AI features.");
				}

				let buttonLabel: string;
				if (newUser) {
					buttonLabel = localize('activateCopilotButton', "Set up Copilot");
				} else if (disabled) {
					buttonLabel = localize('enableCopilotButton', "Enable Copilot");
				} else {
					buttonLabel = localize('signInToUseCopilotButton', "Sign in to use Copilot");
				}

				this.element.appendChild($('div.description', undefined, descriptionText));

				const button = disposables.add(new Button(this.element, { ...defaultButtonStyles, hoverDelegate: nativeHoverDelegate }));
				button.label = buttonLabel;
				disposables.add(button.onDidClick(() => this.runCommandAndClose('workbench.action.chat.triggerSetup')));
			}
		}
		*/
		// --- End Positron ---

		return this.element;
	}

	private renderHeader(container: HTMLElement, disposables: DisposableStore, label: string, action?: IAction): void {
		const header = container.appendChild($('div.header', undefined, label ?? ''));

		if (action) {
			const toolbar = disposables.add(new ActionBar(header, { hoverDelegate: nativeHoverDelegate }));
			toolbar.push([action], { icon: true, label: false });
		}
	}

	private renderContributedChatStatusItem(item: ChatStatusEntry): { element: HTMLElement; disposables: DisposableStore } {
		const disposables = new DisposableStore();

		const itemElement = $('div.contribution');

		const headerLabel = typeof item.label === 'string' ? item.label : item.label.label;
		const headerLink = typeof item.label === 'string' ? undefined : item.label.link;
		this.renderHeader(itemElement, disposables, headerLabel, headerLink ? toAction({
			id: 'workbench.action.openChatStatusItemLink',
			label: localize('learnMore', "Learn More"),
			tooltip: localize('learnMore', "Learn More"),
			class: ThemeIcon.asClassName(Codicon.linkExternal),
			run: () => this.runCommandAndClose(() => this.openerService.open(URI.parse(headerLink))),
		}) : undefined);

		const itemBody = itemElement.appendChild($('div.body'));

		const description = itemBody.appendChild($('span.description'));
		this.renderTextPlus(description, item.description, disposables);

		if (item.detail) {
			const detail = itemBody.appendChild($('div.detail-item'));
			this.renderTextPlus(detail, item.detail, disposables);
		}

		return { element: itemElement, disposables };
	}

	private renderTextPlus(target: HTMLElement, text: string, store: DisposableStore): void {
		for (const node of parseLinkedText(text).nodes) {
			if (typeof node === 'string') {
				const parts = renderLabelWithIcons(node);
				target.append(...parts);
			} else {
				store.add(new Link(target, node, undefined, this.hoverService, this.openerService));
			}
		}
	}

	private runCommandAndClose(commandOrFn: string | Function): void {
		if (typeof commandOrFn === 'function') {
			commandOrFn();
		} else {
			this.telemetryService.publicLog2<WorkbenchActionExecutedEvent, WorkbenchActionExecutedClassification>('workbenchActionExecuted', { id: commandOrFn, from: 'chat-status' });
			this.commandService.executeCommand(commandOrFn);
		}

		this.hoverService.hideHover(true);
	}

	private createQuotaIndicator(container: HTMLElement, disposables: DisposableStore, quota: IQuotaSnapshot, label: string, supportsOverage: boolean): (quota: IQuotaSnapshot) => void {
		const quotaValue = $('span.quota-value');
		const quotaBit = $('div.quota-bit');
		const overageLabel = $('span.overage-label');

		const quotaIndicator = container.appendChild($('div.quota-indicator', undefined,
			$('div.quota-label', undefined,
				$('span', undefined, label),
				quotaValue
			),
			$('div.quota-bar', undefined,
				quotaBit
			),
			$('div.description', undefined,
				overageLabel
			)
		));

		if (supportsOverage && (this.chatEntitlementService.entitlement === ChatEntitlement.Pro || this.chatEntitlementService.entitlement === ChatEntitlement.ProPlus)) {
			const manageOverageButton = disposables.add(new Button(quotaIndicator, { ...defaultButtonStyles, secondary: true, hoverDelegate: nativeHoverDelegate }));
			manageOverageButton.label = localize('enableAdditionalUsage', "Manage paid premium requests");
			disposables.add(manageOverageButton.onDidClick(() => this.runCommandAndClose(() => this.openerService.open(URI.parse(defaultChat.manageOverageUrl)))));
		}

		const update = (quota: IQuotaSnapshot) => {
			quotaIndicator.classList.remove('error');
			quotaIndicator.classList.remove('warning');

			let usedPercentage: number;
			if (quota.unlimited) {
				usedPercentage = 0;
			} else {
				usedPercentage = Math.max(0, 100 - quota.percentRemaining);
			}

			if (quota.unlimited) {
				quotaValue.textContent = localize('quotaUnlimited', "Included");
			} else if (quota.overageCount) {
				quotaValue.textContent = localize('quotaDisplayWithOverage', "+{0} requests", this.quotaOverageFormatter.value.format(quota.overageCount));
			} else {
				quotaValue.textContent = localize('quotaDisplay', "{0}%", this.quotaPercentageFormatter.value.format(usedPercentage));
			}

			quotaBit.style.width = `${usedPercentage}%`;

			if (usedPercentage >= 90) {
				quotaIndicator.classList.add('error');
			} else if (usedPercentage >= 75) {
				quotaIndicator.classList.add('warning');
			}

			if (supportsOverage) {
				if (quota.overageEnabled) {
					overageLabel.textContent = localize('additionalUsageEnabled', "Additional paid premium requests enabled.");
				} else {
					overageLabel.textContent = localize('additionalUsageDisabled', "Additional paid premium requests disabled.");
				}
			} else {
				overageLabel.textContent = '';
			}
		};

		update(quota);

		return update;
	}

	// --- Start Positron ---
	// Removed Settings section since it doesn't change Positron Assistant
	// @ts-ignore
	private createSettings(container: HTMLElement, disposables: DisposableStore): HTMLElement {
		const modeId = this.editorService.activeTextEditorLanguageId;
		const settings = container.appendChild($('div.settings'));

		// --- Code completions
		{
			const globalSetting = append(settings, $('div.setting'));
			this.createCodeCompletionsSetting(globalSetting, localize('settings.codeCompletions.allFiles', "All files"), '*', disposables);

			if (modeId) {
				const languageSetting = append(settings, $('div.setting'));
				this.createCodeCompletionsSetting(languageSetting, localize('settings.codeCompletions.language', "{0}", this.languageService.getLanguageName(modeId) ?? modeId), modeId, disposables);
			}
		}

		// --- Next edit suggestions
		{
			const setting = append(settings, $('div.setting'));
			this.createNextEditSuggestionsSetting(setting, localize('settings.nextEditSuggestions', "Next edit suggestions"), this.getCompletionsSettingAccessor(modeId), disposables);
		}

		return settings;
	}
	// --- End Positron ---

	private createSetting(container: HTMLElement, settingIdsToReEvaluate: string[], label: string, accessor: ISettingsAccessor, disposables: DisposableStore): Checkbox {
		const checkbox = disposables.add(new Checkbox(label, Boolean(accessor.readSetting()), { ...defaultCheckboxStyles, hoverDelegate: nativeHoverDelegate }));
		container.appendChild(checkbox.domNode);

		const settingLabel = append(container, $('span.setting-label', undefined, label));
		disposables.add(Gesture.addTarget(settingLabel));
		[EventType.CLICK, TouchEventType.Tap].forEach(eventType => {
			disposables.add(addDisposableListener(settingLabel, eventType, e => {
				if (checkbox?.enabled) {
					EventHelper.stop(e, true);

					checkbox.checked = !checkbox.checked;
					accessor.writeSetting(checkbox.checked);
					checkbox.focus();
				}
			}));
		});

		disposables.add(checkbox.onChange(() => {
			accessor.writeSetting(checkbox.checked);
		}));

		disposables.add(this.configurationService.onDidChangeConfiguration(e => {
			if (settingIdsToReEvaluate.some(id => e.affectsConfiguration(id))) {
				checkbox.checked = Boolean(accessor.readSetting());
			}
		}));

		if (!canUseCopilot(this.chatEntitlementService)) {
			container.classList.add('disabled');
			checkbox.disable();
			checkbox.checked = false;
		}

		return checkbox;
	}

	private createCodeCompletionsSetting(container: HTMLElement, label: string, modeId: string | undefined, disposables: DisposableStore): void {
		this.createSetting(container, [defaultChat.completionsEnablementSetting], label, this.getCompletionsSettingAccessor(modeId), disposables);
	}

	private getCompletionsSettingAccessor(modeId = '*'): ISettingsAccessor {
		const settingId = defaultChat.completionsEnablementSetting;

		return {
			readSetting: () => isCompletionsEnabled(this.configurationService, modeId),
			writeSetting: (value: boolean) => {
				this.telemetryService.publicLog2<ChatSettingChangedEvent, ChatSettingChangedClassification>('chatStatus.settingChanged', {
					settingIdentifier: settingId,
					settingMode: modeId,
					settingEnablement: value ? 'enabled' : 'disabled'
				});

				let result = this.configurationService.getValue<Record<string, boolean>>(settingId);
				if (!isObject(result)) {
					result = Object.create(null);
				}

				return this.configurationService.updateValue(settingId, { ...result, [modeId]: value });
			}
		};
	}

	private createNextEditSuggestionsSetting(container: HTMLElement, label: string, completionsSettingAccessor: ISettingsAccessor, disposables: DisposableStore): void {
		const nesSettingId = defaultChat.nextEditSuggestionsSetting;
		const completionsSettingId = defaultChat.completionsEnablementSetting;
		const resource = EditorResourceAccessor.getOriginalUri(this.editorService.activeEditor, { supportSideBySide: SideBySideEditor.PRIMARY });

		const checkbox = this.createSetting(container, [nesSettingId, completionsSettingId], label, {
			readSetting: () => completionsSettingAccessor.readSetting() && this.textResourceConfigurationService.getValue<boolean>(resource, nesSettingId),
			writeSetting: (value: boolean) => {
				this.telemetryService.publicLog2<ChatSettingChangedEvent, ChatSettingChangedClassification>('chatStatus.settingChanged', {
					settingIdentifier: nesSettingId,
					settingEnablement: value ? 'enabled' : 'disabled'
				});

				return this.textResourceConfigurationService.updateValue(resource, nesSettingId, value);
			}
		}, disposables);

		// enablement of NES depends on completions setting
		// so we have to update our checkbox state accordingly

		if (!completionsSettingAccessor.readSetting()) {
			container.classList.add('disabled');
			checkbox.disable();
		}

		disposables.add(this.configurationService.onDidChangeConfiguration(e => {
			if (e.affectsConfiguration(completionsSettingId)) {
				if (completionsSettingAccessor.readSetting() && canUseCopilot(this.chatEntitlementService)) {
					checkbox.enable();
					container.classList.remove('disabled');
				} else {
					checkbox.disable();
					container.classList.add('disabled');
				}
			}
		}));
	}

	// --- Start Positron ---
	// Made this method public to avoid unused private method warning
	// --- End Positron ---
	public createCompletionsSnooze(container: HTMLElement, label: string, disposables: DisposableStore): void {
		const isEnabled = () => {
			const completionsEnabled = isCompletionsEnabled(this.configurationService);
			const completionsEnabledActiveLanguage = isCompletionsEnabled(this.configurationService, this.editorService.activeTextEditorLanguageId);
			return completionsEnabled || completionsEnabledActiveLanguage;
		};

		const button = disposables.add(new Button(container, { disabled: !isEnabled(), ...defaultButtonStyles, hoverDelegate: nativeHoverDelegate, secondary: true }));

		const timerDisplay = container.appendChild($('span.snooze-label'));

		const actionBar = container.appendChild($('div.snooze-action-bar'));
		const toolbar = disposables.add(new ActionBar(actionBar, { hoverDelegate: nativeHoverDelegate }));
		const cancelAction = toAction({
			id: 'workbench.action.cancelSnoozeStatusBarLink',
			label: localize('cancelSnooze', "Cancel Snooze"),
			run: () => this.inlineCompletionsService.cancelSnooze(),
			class: ThemeIcon.asClassName(Codicon.stopCircle)
		});

		const update = (isEnabled: boolean) => {
			container.classList.toggle('disabled', !isEnabled);
			toolbar.clear();

			const timeLeftMs = this.inlineCompletionsService.snoozeTimeLeft;
			if (!isEnabled || timeLeftMs <= 0) {
				timerDisplay.textContent = localize('completions.snooze5minutesTitle', "Hide completions for 5 min");
				timerDisplay.title = '';
				button.label = label;
				button.setTitle(localize('completions.snooze5minutes', "Hide completions and NES for 5 min"));
				return true;
			}

			const timeLeftSeconds = Math.ceil(timeLeftMs / 1000);
			const minutes = Math.floor(timeLeftSeconds / 60);
			const seconds = timeLeftSeconds % 60;

			timerDisplay.textContent = `${minutes}:${seconds < 10 ? '0' : ''}${seconds} ${localize('completions.remainingTime', "remaining")}`;
			timerDisplay.title = localize('completions.snoozeTimeDescription', "Completions are hidden for the remaining duration");
			button.label = localize('completions.plus5min', "+5 min");
			button.setTitle(localize('completions.snoozeAdditional5minutes', "Snooze additional 5 min"));
			toolbar.push([cancelAction], { icon: true, label: false });

			return false;
		};

		// Update every second if there's time remaining
		const timerDisposables = disposables.add(new DisposableStore());
		function updateIntervalTimer() {
			timerDisposables.clear();
			const enabled = isEnabled();

			if (update(enabled)) {
				return;
			}

			timerDisposables.add(disposableWindowInterval(
				getWindow(container),
				() => update(enabled),
				1_000,
			));
		}
		updateIntervalTimer();

		disposables.add(button.onDidClick(() => {
			this.inlineCompletionsService.snooze();
			update(isEnabled());
		}));

		disposables.add(this.configurationService.onDidChangeConfiguration(e => {
			if (e.affectsConfiguration(defaultChat.completionsEnablementSetting)) {
				button.enabled = isEnabled();
			}
			updateIntervalTimer();
		}));

		disposables.add(this.inlineCompletionsService.onDidChangeIsSnoozing(e => {
			updateIntervalTimer();
		}));
	}
}<|MERGE_RESOLUTION|>--- conflicted
+++ resolved
@@ -165,13 +165,10 @@
 		@IStatusbarService private readonly statusbarService: IStatusbarService,
 		@IEditorService private readonly editorService: IEditorService,
 		@IConfigurationService private readonly configurationService: IConfigurationService,
-<<<<<<< HEAD
 		@IInlineCompletionsService private readonly completionsService: IInlineCompletionsService,
-=======
 		// --- Start Positron ---
 		@IContextKeyService private readonly contextKeyService: IContextKeyService,
 		// --- End Positron ---
->>>>>>> 665d8234
 	) {
 		super();
 
@@ -536,7 +533,7 @@
 				class: ThemeIcon.asClassName(Codicon.settingsGear),
 				run: () => this.runCommandAndClose(() => this.commandService.executeCommand('workbench.action.openSettings', { query: `@id:${defaultChat.completionsEnablementSetting} @id:${defaultChat.nextEditSuggestionsSetting}` })),
 			}) : undefined);
-		   */
+			*/
 
 			if (entry.description.length === 0) {
 				entry.description = localize('noCompletionProviders', "No completion providers available");
