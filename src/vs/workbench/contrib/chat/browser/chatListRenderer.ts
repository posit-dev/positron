/*---------------------------------------------------------------------------------------------
 *  Copyright (c) Microsoft Corporation. All rights reserved.
 *  Licensed under the MIT License. See License.txt in the project root for license information.
 *--------------------------------------------------------------------------------------------*/

import * as dom from '../../../../base/browser/dom.js';
import { renderFormattedText } from '../../../../base/browser/formattedTextRenderer.js';
import { StandardKeyboardEvent } from '../../../../base/browser/keyboardEvent.js';
import { IActionViewItemOptions } from '../../../../base/browser/ui/actionbar/actionViewItems.js';
import { DropdownMenuActionViewItem, IDropdownMenuActionViewItemOptions } from '../../../../base/browser/ui/dropdown/dropdownActionViewItem.js';
import { getDefaultHoverDelegate } from '../../../../base/browser/ui/hover/hoverDelegateFactory.js';
import { IListElementRenderDetails, IListVirtualDelegate } from '../../../../base/browser/ui/list/list.js';
import { ITreeNode, ITreeRenderer } from '../../../../base/browser/ui/tree/tree.js';
import { IAction } from '../../../../base/common/actions.js';
import { coalesce, distinct } from '../../../../base/common/arrays.js';
import { findLast } from '../../../../base/common/arraysFind.js';
import { Codicon } from '../../../../base/common/codicons.js';
import { toErrorMessage } from '../../../../base/common/errorMessage.js';
import { Emitter, Event } from '../../../../base/common/event.js';
import { FuzzyScore } from '../../../../base/common/filters.js';
import { MarkdownString } from '../../../../base/common/htmlContent.js';
import { Iterable } from '../../../../base/common/iterator.js';
import { KeyCode } from '../../../../base/common/keyCodes.js';
import { Disposable, DisposableStore, IDisposable, dispose, thenIfNotDisposed, toDisposable } from '../../../../base/common/lifecycle.js';
import { ResourceMap } from '../../../../base/common/map.js';
import { FileAccess } from '../../../../base/common/network.js';
import { clamp } from '../../../../base/common/numbers.js';
import { ThemeIcon } from '../../../../base/common/themables.js';
import { URI } from '../../../../base/common/uri.js';
import { MarkdownRenderer } from '../../../../editor/browser/widget/markdownRenderer/browser/markdownRenderer.js';
import { localize } from '../../../../nls.js';
import { IMenuEntryActionViewItemOptions, createActionViewItem } from '../../../../platform/actions/browser/menuEntryActionViewItem.js';
import { MenuWorkbenchToolBar } from '../../../../platform/actions/browser/toolbar.js';
import { MenuId, MenuItemAction } from '../../../../platform/actions/common/actions.js';
import { ICommandService } from '../../../../platform/commands/common/commands.js';
import { IConfigurationService } from '../../../../platform/configuration/common/configuration.js';
import { IContextKeyService } from '../../../../platform/contextkey/common/contextkey.js';
import { IContextMenuService } from '../../../../platform/contextview/browser/contextView.js';
import { IHoverService } from '../../../../platform/hover/browser/hover.js';
import { IInstantiationService } from '../../../../platform/instantiation/common/instantiation.js';
import { ServiceCollection } from '../../../../platform/instantiation/common/serviceCollection.js';
import { ILogService } from '../../../../platform/log/common/log.js';
import { ColorScheme } from '../../../../platform/theme/common/theme.js';
import { IThemeService } from '../../../../platform/theme/common/themeService.js';
import { IWorkbenchIssueService } from '../../issue/common/issue.js';
import { annotateSpecialMarkdownContent } from '../common/annotations.js';
import { checkModeOption } from '../common/chat.js';
import { IChatAgentMetadata } from '../common/chatAgents.js';
import { ChatContextKeys } from '../common/chatContextKeys.js';
import { IChatTextEditGroup } from '../common/chatModel.js';
import { chatSubcommandLeader } from '../common/chatParserTypes.js';
import { ChatAgentVoteDirection, ChatAgentVoteDownReason, ChatErrorLevel, IChatConfirmation, IChatContentReference, IChatElicitationRequest, IChatExtensionsContent, IChatFollowup, IChatMarkdownContent, IChatTask, IChatTaskSerialized, IChatToolInvocation, IChatToolInvocationSerialized, IChatTreeData, IChatUndoStop } from '../common/chatService.js';
import { IChatCodeCitations, IChatErrorDetailsPart, IChatReferences, IChatRendererContent, IChatRequestViewModel, IChatResponseViewModel, IChatViewModel, IChatWorkingProgress, isRequestVM, isResponseVM } from '../common/chatViewModel.js';
import { getNWords } from '../common/chatWordCounter.js';
import { CodeBlockModelCollection } from '../common/codeBlockModelCollection.js';
import { ChatAgentLocation, ChatModeKind } from '../common/constants.js';
import { MarkUnhelpfulActionId } from './actions/chatTitleActions.js';
import { ChatTreeItem, IChatCodeBlockInfo, IChatFileTreeInfo, IChatListItemRendererOptions, IChatWidgetService } from './chat.js';
import { ChatAgentHover, getChatAgentHoverOptions } from './chatAgentHover.js';
import { ChatAgentCommandContentPart } from './chatContentParts/chatAgentCommandContentPart.js';
import { ChatAttachmentsContentPart } from './chatContentParts/chatAttachmentsContentPart.js';
import { ChatCodeCitationContentPart } from './chatContentParts/chatCodeCitationContentPart.js';
import { ChatCommandButtonContentPart } from './chatContentParts/chatCommandContentPart.js';
import { ChatConfirmationContentPart } from './chatContentParts/chatConfirmationContentPart.js';
import { IChatContentPart, IChatContentPartRenderContext } from './chatContentParts/chatContentParts.js';
import { ChatErrorConfirmationContentPart } from './chatContentParts/chatErrorConfirmationPart.js';
import { ChatExtensionsContentPart } from './chatContentParts/chatExtensionsContentPart.js';
import { ChatMarkdownContentPart, EditorPool } from './chatContentParts/chatMarkdownContentPart.js';
import { ChatProgressContentPart, ChatWorkingProgressContentPart } from './chatContentParts/chatProgressContentPart.js';
import { ChatQuotaExceededPart } from './chatContentParts/chatQuotaExceededPart.js';
import { ChatCollapsibleListContentPart, ChatUsedReferencesListContentPart, CollapsibleListPool } from './chatContentParts/chatReferencesContentPart.js';
import { ChatTaskContentPart } from './chatContentParts/chatTaskContentPart.js';
import { ChatTextEditContentPart, DiffEditorPool } from './chatContentParts/chatTextEditContentPart.js';
import { ChatTreeContentPart, TreePool } from './chatContentParts/chatTreeContentPart.js';
import { ChatErrorContentPart } from './chatContentParts/chatErrorContentPart.js';
import { ChatToolInvocationPart } from './chatContentParts/toolInvocationParts/chatToolInvocationPart.js';
import { ChatMarkdownDecorationsRenderer } from './chatMarkdownDecorationsRenderer.js';
import { ChatMarkdownRenderer } from './chatMarkdownRenderer.js';
import { ChatEditorOptions } from './chatOptions.js';
import { ChatCodeBlockContentProvider, CodeBlockPart } from './codeBlockPart.js';
import { canceledName } from '../../../../base/common/errors.js';
import { IChatRequestVariableEntry } from '../common/chatVariableEntries.js';
import { ChatElicitationContentPart } from './chatContentParts/chatElicitationContentPart.js';
import { alert } from '../../../../base/browser/ui/aria/aria.js';

const $ = dom.$;

const COPILOT_USERNAME = 'GitHub Copilot';

export interface IChatListItemTemplate {
	currentElement?: ChatTreeItem;
	/**
	 * The parts that are currently rendered in the template. Note that these are purposely not added to elementDisposables-
	 * they are disposed in a separate cycle after diffing with the next content to render.
	 */
	renderedParts?: IChatContentPart[];
	readonly rowContainer: HTMLElement;
	readonly titleToolbar?: MenuWorkbenchToolBar;
	readonly header?: HTMLElement;
	readonly footerToolbar: MenuWorkbenchToolBar;
	readonly avatarContainer: HTMLElement;
	readonly username: HTMLElement;
	readonly detail: HTMLElement;
	readonly value: HTMLElement;
	readonly contextKeyService: IContextKeyService;
	readonly instantiationService: IInstantiationService;
	readonly templateDisposables: IDisposable;
	readonly elementDisposables: DisposableStore;
	readonly agentHover: ChatAgentHover;
	readonly requestHover: HTMLElement;
	readonly disabledOverlay: HTMLElement;
}

interface IItemHeightChangeParams {
	element: ChatTreeItem;
	height: number;
}

const forceVerboseLayoutTracing = false
	// || Boolean("TRUE") // causes a linter warning so that it cannot be pushed
	;

export interface IChatRendererDelegate {
	container: HTMLElement;
	getListLength(): number;
	currentChatMode(): ChatModeKind;

	readonly onDidScroll?: Event<void>;
}

const mostRecentResponseClassName = 'chat-most-recent-response';

export class ChatListItemRenderer extends Disposable implements ITreeRenderer<ChatTreeItem, FuzzyScore, IChatListItemTemplate> {
	static readonly ID = 'item';

	private readonly codeBlocksByResponseId = new Map<string, IChatCodeBlockInfo[]>();
	private readonly codeBlocksByEditorUri = new ResourceMap<IChatCodeBlockInfo>();

	private readonly fileTreesByResponseId = new Map<string, IChatFileTreeInfo[]>();
	private readonly focusedFileTreesByResponseId = new Map<string, number>();

	private readonly templateDataByRequestId = new Map<string, IChatListItemTemplate>();

	private readonly renderer: MarkdownRenderer;
	private readonly markdownDecorationsRenderer: ChatMarkdownDecorationsRenderer;

	protected readonly _onDidClickFollowup = this._register(new Emitter<IChatFollowup>());
	readonly onDidClickFollowup: Event<IChatFollowup> = this._onDidClickFollowup.event;

	private readonly _onDidClickRerunWithAgentOrCommandDetection = new Emitter<{ sessionId: string; requestId: string }>();
	readonly onDidClickRerunWithAgentOrCommandDetection: Event<{ sessionId: string; requestId: string }> = this._onDidClickRerunWithAgentOrCommandDetection.event;


	private readonly _onDidClickRequest = this._register(new Emitter<IChatListItemTemplate>());
	readonly onDidClickRequest: Event<IChatListItemTemplate> = this._onDidClickRequest.event;

	private readonly _onDidRerender = this._register(new Emitter<IChatListItemTemplate>());
	readonly onDidRerender: Event<IChatListItemTemplate> = this._onDidRerender.event;

	private readonly _onDidDispose = this._register(new Emitter<IChatListItemTemplate>());
	readonly onDidDispose: Event<IChatListItemTemplate> = this._onDidDispose.event;

	private readonly _onDidFocusOutside = this._register(new Emitter<void>());
	readonly onDidFocusOutside: Event<void> = this._onDidFocusOutside.event;

	protected readonly _onDidChangeItemHeight = this._register(new Emitter<IItemHeightChangeParams>());
	readonly onDidChangeItemHeight: Event<IItemHeightChangeParams> = this._onDidChangeItemHeight.event;

	private readonly _editorPool: EditorPool;
	private readonly _toolEditorPool: EditorPool;
	private readonly _diffEditorPool: DiffEditorPool;
	private readonly _treePool: TreePool;
	private readonly _contentReferencesListPool: CollapsibleListPool;

	private _currentLayoutWidth: number = 0;
	private _isVisible = true;
	private _onDidChangeVisibility = this._register(new Emitter<boolean>());

	/**
	 * Tool invocations get their own so that the ChatViewModel doesn't overwrite it.
	 * TODO@roblourens shouldn't use the CodeBlockModelCollection at all
	 */
	private readonly _toolInvocationCodeBlockCollection: CodeBlockModelCollection;

	constructor(
		editorOptions: ChatEditorOptions,
		private readonly rendererOptions: IChatListItemRendererOptions,
		private readonly delegate: IChatRendererDelegate,
		private readonly codeBlockModelCollection: CodeBlockModelCollection,
		overflowWidgetsDomNode: HTMLElement | undefined,
		private viewModel: IChatViewModel | undefined,
		private disableEdits: boolean = false,
		@IInstantiationService private readonly instantiationService: IInstantiationService,
<<<<<<< HEAD
		@IConfigurationService private readonly configService: IConfigurationService,
=======
		// --- Start Positron ---
		@IConfigurationService private readonly configService: IConfigurationService,
		// --- End Positron ---
>>>>>>> d26193fc
		@ILogService private readonly logService: ILogService,
		@IContextKeyService private readonly contextKeyService: IContextKeyService,
		@IThemeService private readonly themeService: IThemeService,
		@ICommandService private readonly commandService: ICommandService,
		@IHoverService private readonly hoverService: IHoverService,
		@IChatWidgetService private readonly chatWidgetService: IChatWidgetService,
	) {
		super();

		this.renderer = this.instantiationService.createInstance(ChatMarkdownRenderer, undefined);
		this.markdownDecorationsRenderer = this.instantiationService.createInstance(ChatMarkdownDecorationsRenderer);
		this._editorPool = this._register(this.instantiationService.createInstance(EditorPool, editorOptions, delegate, overflowWidgetsDomNode));
		this._toolEditorPool = this._register(this.instantiationService.createInstance(EditorPool, editorOptions, delegate, overflowWidgetsDomNode));
		this._diffEditorPool = this._register(this.instantiationService.createInstance(DiffEditorPool, editorOptions, delegate, overflowWidgetsDomNode));
		this._treePool = this._register(this.instantiationService.createInstance(TreePool, this._onDidChangeVisibility.event));
		this._contentReferencesListPool = this._register(this.instantiationService.createInstance(CollapsibleListPool, this._onDidChangeVisibility.event, undefined, undefined));

		this._register(this.instantiationService.createInstance(ChatCodeBlockContentProvider));
		this._toolInvocationCodeBlockCollection = this._register(this.instantiationService.createInstance(CodeBlockModelCollection, 'tools'));
	}

	get templateId(): string {
		return ChatListItemRenderer.ID;
	}

	editorsInUse(): Iterable<CodeBlockPart> {
		return Iterable.concat(this._editorPool.inUse(), this._toolEditorPool.inUse());
	}

	private traceLayout(method: string, message: string) {
		if (forceVerboseLayoutTracing) {
			this.logService.info(`ChatListItemRenderer#${method}: ${message}`);
		} else {
			this.logService.trace(`ChatListItemRenderer#${method}: ${message}`);
		}
	}

	/**
	 * Compute a rate to render at in words/s.
	 */
	private getProgressiveRenderRate(element: IChatResponseViewModel): number {
		const enum Rate {
			Min = 5,
			Max = 2000,
		}

		const minAfterComplete = 80;

		const rate = element.contentUpdateTimings?.impliedWordLoadRate;
		if (element.isComplete || element.isPaused.get()) {
			if (typeof rate === 'number') {
				return clamp(rate, minAfterComplete, Rate.Max);
			} else {
				return minAfterComplete;
			}
		}

		if (typeof rate === 'number') {
			return clamp(rate, Rate.Min, Rate.Max);
		}

		return 8;
	}

	getCodeBlockInfosForResponse(response: IChatResponseViewModel): IChatCodeBlockInfo[] {
		const codeBlocks = this.codeBlocksByResponseId.get(response.id);
		return codeBlocks ?? [];
	}

	updateViewModel(viewModel: IChatViewModel | undefined): void {
		this.viewModel = viewModel;
	}

	getCodeBlockInfoForEditor(uri: URI): IChatCodeBlockInfo | undefined {
		return this.codeBlocksByEditorUri.get(uri);
	}

	getFileTreeInfosForResponse(response: IChatResponseViewModel): IChatFileTreeInfo[] {
		const fileTrees = this.fileTreesByResponseId.get(response.id);
		return fileTrees ?? [];
	}

	getLastFocusedFileTreeForResponse(response: IChatResponseViewModel): IChatFileTreeInfo | undefined {
		const fileTrees = this.fileTreesByResponseId.get(response.id);
		const lastFocusedFileTreeIndex = this.focusedFileTreesByResponseId.get(response.id);
		if (fileTrees?.length && lastFocusedFileTreeIndex !== undefined && lastFocusedFileTreeIndex < fileTrees.length) {
			return fileTrees[lastFocusedFileTreeIndex];
		}
		return undefined;
	}

	getTemplateDataForRequestId(requestId?: string): IChatListItemTemplate | undefined {
		if (!requestId) {
			return undefined;
		}
		const templateData = this.templateDataByRequestId.get(requestId);
		if (templateData && templateData.currentElement?.id === requestId) {
			return templateData;
		}
		if (templateData) {
			this.templateDataByRequestId.delete(requestId);
		}
		return undefined;
	}

	setVisible(visible: boolean): void {
		this._isVisible = visible;
		this._onDidChangeVisibility.fire(visible);
	}

	layout(width: number): void {
		const newWidth = width - 40; // padding
		if (newWidth !== this._currentLayoutWidth) {
			this._currentLayoutWidth = newWidth;
			for (const editor of this._editorPool.inUse()) {
				editor.layout(this._currentLayoutWidth);
			}
			for (const toolEditor of this._toolEditorPool.inUse()) {
				toolEditor.layout(this._currentLayoutWidth);
			}
			for (const diffEditor of this._diffEditorPool.inUse()) {
				diffEditor.layout(this._currentLayoutWidth);
			}
		}
	}

	renderTemplate(container: HTMLElement): IChatListItemTemplate {
		const templateDisposables = new DisposableStore();
		const disabledOverlay = dom.append(container, $('.chat-row-disabled-overlay'));
		const rowContainer = dom.append(container, $('.interactive-item-container'));
		if (this.rendererOptions.renderStyle === 'compact') {
			rowContainer.classList.add('interactive-item-compact');
		}

		let headerParent = rowContainer;
		let valueParent = rowContainer;
		let detailContainerParent: HTMLElement | undefined;

		if (this.rendererOptions.renderStyle === 'minimal') {
			rowContainer.classList.add('interactive-item-compact');
			rowContainer.classList.add('minimal');
			// -----------------------------------------------------
			//  icon | details
			//       | references
			//       | value
			// -----------------------------------------------------
			const lhsContainer = dom.append(rowContainer, $('.column.left'));
			const rhsContainer = dom.append(rowContainer, $('.column.right'));

			headerParent = lhsContainer;
			detailContainerParent = rhsContainer;
			valueParent = rhsContainer;
		}

		const header = dom.append(headerParent, $('.header'));
		const contextKeyService = templateDisposables.add(this.contextKeyService.createScoped(rowContainer));
		const scopedInstantiationService = templateDisposables.add(this.instantiationService.createChild(new ServiceCollection([IContextKeyService, contextKeyService])));

		const requestHover = dom.append(rowContainer, $('.request-hover'));
		let titleToolbar: MenuWorkbenchToolBar | undefined;
		if (this.rendererOptions.noHeader) {
			header.classList.add('hidden');
		} else {
			titleToolbar = templateDisposables.add(scopedInstantiationService.createInstance(MenuWorkbenchToolBar, requestHover, MenuId.ChatMessageTitle, {
				menuOptions: {
					shouldForwardArgs: true
				},
				toolbarOptions: {
					shouldInlineSubmenu: submenu => submenu.actions.length <= 1
				},
			}));
		}
		this.hoverHidden(requestHover);
		const user = dom.append(header, $('.user'));
		const avatarContainer = dom.append(user, $('.avatar-container'));
		const username = dom.append(user, $('h3.username'));
		username.tabIndex = 0;
		const detailContainer = dom.append(detailContainerParent ?? user, $('span.detail-container'));
		const detail = dom.append(detailContainer, $('span.detail'));
		dom.append(detailContainer, $('span.chat-animated-ellipsis'));
		const value = dom.append(valueParent, $('.value'));
		const elementDisposables = new DisposableStore();

		const footerToolbarContainer = dom.append(rowContainer, $('.chat-footer-toolbar'));
		const footerToolbar = templateDisposables.add(scopedInstantiationService.createInstance(MenuWorkbenchToolBar, footerToolbarContainer, MenuId.ChatMessageFooter, {
			eventDebounceDelay: 0,
			menuOptions: { shouldForwardArgs: true, renderShortTitle: true },
			toolbarOptions: { shouldInlineSubmenu: submenu => submenu.actions.length <= 1 },
			actionViewItemProvider: (action: IAction, options: IActionViewItemOptions) => {
				if (action instanceof MenuItemAction && action.item.id === MarkUnhelpfulActionId) {
					return scopedInstantiationService.createInstance(ChatVoteDownButton, action, options as IMenuEntryActionViewItemOptions);
				}
				return createActionViewItem(scopedInstantiationService, action, options);
			}
		}));

		const agentHover = templateDisposables.add(this.instantiationService.createInstance(ChatAgentHover));
		const hoverContent = () => {
			if (isResponseVM(template.currentElement) && template.currentElement.agent && !template.currentElement.agent.isDefault) {
				agentHover.setAgent(template.currentElement.agent.id);
				return agentHover.domNode;
			}

			return undefined;
		};
		const hoverOptions = getChatAgentHoverOptions(() => isResponseVM(template.currentElement) ? template.currentElement.agent : undefined, this.commandService);
		templateDisposables.add(this.hoverService.setupManagedHover(getDefaultHoverDelegate('element'), user, hoverContent, hoverOptions));
		templateDisposables.add(dom.addDisposableListener(user, dom.EventType.KEY_DOWN, e => {
			const ev = new StandardKeyboardEvent(e);
			if (ev.equals(KeyCode.Space) || ev.equals(KeyCode.Enter)) {
				const content = hoverContent();
				if (content) {
					this.hoverService.showInstantHover({ content, target: user, trapFocus: true, actions: hoverOptions.actions }, true);
				}
			} else if (ev.equals(KeyCode.Escape)) {
				this.hoverService.hideHover();
			}
		}));
		const template: IChatListItemTemplate = { header, avatarContainer, requestHover, username, detail, value, rowContainer, elementDisposables, templateDisposables, contextKeyService, instantiationService: scopedInstantiationService, agentHover, titleToolbar, footerToolbar, disabledOverlay };
		return template;
	}

	renderElement(node: ITreeNode<ChatTreeItem, FuzzyScore>, index: number, templateData: IChatListItemTemplate): void {
		this.renderChatTreeItem(node.element, index, templateData);
	}

	private clearRenderedParts(templateData: IChatListItemTemplate): void {
		if (templateData.renderedParts) {
			dispose(coalesce(templateData.renderedParts));
			templateData.renderedParts = undefined;
			dom.clearNode(templateData.value);
		}
	}

	renderChatTreeItem(element: ChatTreeItem, index: number, templateData: IChatListItemTemplate): void {
		if (templateData.currentElement && templateData.currentElement.id !== element.id) {
			this.traceLayout('renderChatTreeItem', `Rendering a different element into the template, index=${index}`);
			this.clearRenderedParts(templateData);

			const mappedTemplateData = this.templateDataByRequestId.get(templateData.currentElement.id);
			if (mappedTemplateData && (mappedTemplateData.currentElement?.id !== templateData.currentElement.id)) {
				this.templateDataByRequestId.delete(templateData.currentElement.id);
			}
		}

		templateData.currentElement = element;
		this.templateDataByRequestId.set(element.id, templateData);
		const kind = isRequestVM(element) ? 'request' :
			isResponseVM(element) ? 'response' :
				'welcome';
		this.traceLayout('renderElement', `${kind}, index=${index}`);

		ChatContextKeys.isResponse.bindTo(templateData.contextKeyService).set(isResponseVM(element));
		ChatContextKeys.itemId.bindTo(templateData.contextKeyService).set(element.id);
		ChatContextKeys.isRequest.bindTo(templateData.contextKeyService).set(isRequestVM(element));
		ChatContextKeys.responseDetectedAgentCommand.bindTo(templateData.contextKeyService).set(isResponseVM(element) && element.agentOrSlashCommandDetected);
		if (isResponseVM(element)) {
			ChatContextKeys.responseSupportsIssueReporting.bindTo(templateData.contextKeyService).set(!!element.agent?.metadata.supportIssueReporting);
			ChatContextKeys.responseVote.bindTo(templateData.contextKeyService).set(element.vote === ChatAgentVoteDirection.Up ? 'up' : element.vote === ChatAgentVoteDirection.Down ? 'down' : '');
		} else {
			ChatContextKeys.responseVote.bindTo(templateData.contextKeyService).set('');
		}

		if (templateData.titleToolbar) {
			templateData.titleToolbar.context = element;
		}
		templateData.footerToolbar.context = element;

		ChatContextKeys.responseHasError.bindTo(templateData.contextKeyService).set(isResponseVM(element) && !!element.errorDetails);
		const isFiltered = !!(isResponseVM(element) && element.errorDetails?.responseIsFiltered);
		ChatContextKeys.responseIsFiltered.bindTo(templateData.contextKeyService).set(isFiltered);

		const location = this.chatWidgetService.getWidgetBySessionId(element.sessionId)?.location;
		templateData.rowContainer.classList.toggle('editing-session', location === ChatAgentLocation.Panel);
		templateData.rowContainer.classList.toggle('interactive-request', isRequestVM(element));
		templateData.rowContainer.classList.toggle('interactive-response', isResponseVM(element));
		const progressMessageAtBottomOfResponse = checkModeOption(this.delegate.currentChatMode(), this.rendererOptions.progressMessageAtBottomOfResponse);
		templateData.rowContainer.classList.toggle('show-detail-progress', isResponseVM(element) && !element.isComplete && !element.progressMessages.length && !element.model.isPaused.get() && !progressMessageAtBottomOfResponse);
		if (!this.rendererOptions.noHeader) {
			this.renderAvatar(element, templateData);
		}

		templateData.username.textContent = element.username;
		templateData.username.classList.toggle('hidden', element.username === COPILOT_USERNAME);
		templateData.avatarContainer.classList.toggle('hidden', element.username === COPILOT_USERNAME);

		this.hoverHidden(templateData.requestHover);
		dom.clearNode(templateData.detail);
		if (isResponseVM(element)) {
			this.renderDetail(element, templateData);
		}

		const editing = element.id === this.viewModel?.editing?.id;
		const isInput = this.configService.getValue<string>('chat.editRequests') === 'input';

		templateData.disabledOverlay.classList.toggle('disabled', element.shouldBeBlocked && !editing);
		templateData.rowContainer.classList.toggle('editing', editing && !isInput);
		templateData.rowContainer.classList.toggle('editing-input', editing && isInput);
		templateData.requestHover.classList.toggle('editing', editing && isInput);
		templateData.requestHover.classList.toggle('hidden', !!this.viewModel?.editing && !editing);
		templateData.requestHover.classList.toggle('expanded', this.configService.getValue<string>('chat.editRequests') === 'hover');
		templateData.elementDisposables.add(dom.addDisposableListener(templateData.rowContainer, dom.EventType.CLICK, (e) => {
			const current = templateData.currentElement;
			if (current && this.viewModel?.editing && current.id !== this.viewModel.editing.id) {
				e.stopPropagation();
				e.preventDefault();
				this._onDidFocusOutside.fire();
			}
		}));

		// hack @joaomoreno
		templateData.rowContainer.parentElement?.parentElement?.parentElement?.classList.toggle('request', isRequestVM(element));
		templateData.rowContainer.classList.toggle(mostRecentResponseClassName, index === this.delegate.getListLength() - 1);
		templateData.rowContainer.classList.toggle('confirmation-message', isRequestVM(element) && !!element.confirmation);

		// TODO: @justschen decide if we want to hide the header for requests or not
		const shouldShowHeader = isResponseVM(element) && !this.rendererOptions.noHeader;
		templateData.header?.classList.toggle('header-disabled', !shouldShowHeader);

		if (isRequestVM(element) && element.confirmation) {
			this.renderConfirmationAction(element, templateData);
		}

		// Do a progressive render if
		// - This the last response in the list
		// - And it has some content
		// - And the response is not complete
		//   - Or, we previously started a progressive rendering of this element (if the element is complete, we will finish progressive rendering with a very fast rate)
		if (isResponseVM(element) && index === this.delegate.getListLength() - 1 && (!element.isComplete || element.renderData)) {
			this.traceLayout('renderElement', `start progressive render, index=${index}`);

			const timer = templateData.elementDisposables.add(new dom.WindowIntervalTimer());
			const runProgressiveRender = (initial?: boolean) => {
				try {
					if (this.doNextProgressiveRender(element, index, templateData, !!initial)) {
						timer.cancel();
					}
				} catch (err) {
					// Kill the timer if anything went wrong, avoid getting stuck in a nasty rendering loop.
					timer.cancel();
					this.logService.error(err);
				}
			};
			timer.cancelAndSet(runProgressiveRender, 50, dom.getWindow(templateData.rowContainer));
			runProgressiveRender(true);
		} else {
			if (isResponseVM(element)) {
				this.renderChatResponseBasic(element, index, templateData);
			} else if (isRequestVM(element)) {
				this.renderChatRequest(element, index, templateData);
			}
		}
	}

	private renderDetail(element: IChatResponseViewModel, templateData: IChatListItemTemplate): void {
		dom.clearNode(templateData.detail);

		if (element.agentOrSlashCommandDetected) {
			const msg = element.slashCommand ? localize('usedAgentSlashCommand', "used {0} [[(rerun without)]]", `${chatSubcommandLeader}${element.slashCommand.name}`) : localize('usedAgent', "[[(rerun without)]]");
			dom.reset(templateData.detail, renderFormattedText(msg, {
				className: 'agentOrSlashCommandDetected',
				inline: true,
				actionHandler: {
					disposables: templateData.elementDisposables,
					callback: (content) => {
						this._onDidClickRerunWithAgentOrCommandDetection.fire(element);
					},
				}
			}));

		} else if (this.rendererOptions.renderStyle !== 'minimal' && !element.isComplete && !checkModeOption(this.delegate.currentChatMode(), this.rendererOptions.progressMessageAtBottomOfResponse)) {
			if (element.model.isPaused.get()) {
				templateData.detail.textContent = localize('paused', "Paused");
			} else {
				templateData.detail.textContent = localize('working', "Working");
			}
		}
	}

	private renderConfirmationAction(element: IChatRequestViewModel, templateData: IChatListItemTemplate) {
		dom.clearNode(templateData.detail);
		if (element.confirmation) {
			templateData.detail.textContent = localize('chatConfirmationAction', 'selected "{0}"', element.confirmation);
			templateData.header?.classList.remove('header-disabled');
		}
	}

	private renderAvatar(element: ChatTreeItem, templateData: IChatListItemTemplate): void {
		const icon = isResponseVM(element) ?
			this.getAgentIcon(element.agent?.metadata) :
			(element.avatarIcon ?? Codicon.account);
		if (icon instanceof URI) {
			const avatarIcon = dom.$<HTMLImageElement>('img.icon');
			avatarIcon.src = FileAccess.uriToBrowserUri(icon).toString(true);
			templateData.avatarContainer.replaceChildren(dom.$('.avatar', undefined, avatarIcon));
		} else {
			const avatarIcon = dom.$(ThemeIcon.asCSSSelector(icon));
			templateData.avatarContainer.replaceChildren(dom.$('.avatar.codicon-avatar', undefined, avatarIcon));
		}
	}

	private getAgentIcon(agent: IChatAgentMetadata | undefined): URI | ThemeIcon {
		if (agent?.themeIcon) {
			return agent.themeIcon;
		} else if (agent?.iconDark && this.themeService.getColorTheme().type === ColorScheme.DARK) {
			return agent.iconDark;
		} else if (agent?.icon) {
			return agent.icon;
		} else {
			return Codicon.copilot;
		}
	}

	private renderChatResponseBasic(element: IChatResponseViewModel, index: number, templateData: IChatListItemTemplate) {
		templateData.rowContainer.classList.toggle('chat-response-loading', (isResponseVM(element) && !element.isComplete));

		const content: IChatRendererContent[] = [];
		const isFiltered = !!element.errorDetails?.responseIsFiltered;
		if (!isFiltered) {
			// Always add the references to avoid shifting the content parts when a reference is added, and having to re-diff all the content.
			// The part will hide itself if the list is empty.
			content.push({ kind: 'references', references: element.contentReferences });
			content.push(...annotateSpecialMarkdownContent(element.response.value));
			if (element.codeCitations.length) {
				content.push({ kind: 'codeCitations', citations: element.codeCitations });
			}
		}

		if (element.errorDetails?.message && element.errorDetails.message !== canceledName) {
			content.push({ kind: 'errorDetails', errorDetails: element.errorDetails, isLast: index === this.delegate.getListLength() - 1 });
		}

		const diff = this.diff(templateData.renderedParts ?? [], content, element);
		this.renderChatContentDiff(diff, content, element, index, templateData);

		this.updateItemHeightOnRender(element, templateData);
	}

	private renderChatRequest(element: IChatRequestViewModel, index: number, templateData: IChatListItemTemplate) {
		templateData.rowContainer.classList.toggle('chat-response-loading', false);
		if (element.id === this.viewModel?.editing?.id) {
			this._onDidRerender.fire(templateData);
		}

		if (this.configService.getValue<string>('chat.editRequests') !== 'none' && !this.disableEdits) {
			templateData.elementDisposables.add(dom.addDisposableListener(templateData.rowContainer, dom.EventType.KEY_DOWN, e => {
				const ev = new StandardKeyboardEvent(e);
				if (ev.equals(KeyCode.Space) || ev.equals(KeyCode.Enter)) {
					if (this.viewModel?.editing?.id !== element.id) {
						ev.preventDefault();
						ev.stopPropagation();
						this._onDidClickRequest.fire(templateData);
					}
				}
			}));
		}

		let content: IChatRendererContent[] = [];
		if (!element.confirmation) {
			const markdown = 'message' in element.message ?
				element.message.message :
				this.markdownDecorationsRenderer.convertParsedRequestToMarkdown(element.message);
			content = [{ content: new MarkdownString(markdown), kind: 'markdownContent' }];

			if (this.rendererOptions.renderStyle === 'minimal' && !element.isComplete) {
				templateData.value.classList.add('inline-progress');
				templateData.elementDisposables.add(toDisposable(() => templateData.value.classList.remove('inline-progress')));
				content.push({ content: new MarkdownString('<span></span>', { supportHtml: true }), kind: 'markdownContent' });
			} else {
				templateData.value.classList.remove('inline-progress');
			}
		}

		dom.clearNode(templateData.value);
		const parts: IChatContentPart[] = [];

		let inlineSlashCommandRendered = false;
		content.forEach((data, contentIndex) => {
			const context: IChatContentPartRenderContext = {
				element,
				elementIndex: index,
				contentIndex: contentIndex,
				content: content,
				preceedingContentParts: parts,
				container: templateData.rowContainer,
			};
			const newPart = this.renderChatContentPart(data, templateData, context);
			if (newPart) {

				if (this.rendererOptions.renderDetectedCommandsWithRequest
					&& !inlineSlashCommandRendered
					&& element.agentOrSlashCommandDetected && element.slashCommand
					&& data.kind === 'markdownContent' // TODO this is fishy but I didn't find a better way to render on the same inline as the MD request part
				) {
					if (newPart.domNode) {
						newPart.domNode.style.display = 'inline-flex';
					}
					const cmdPart = this.instantiationService.createInstance(ChatAgentCommandContentPart, element.slashCommand, () => this._onDidClickRerunWithAgentOrCommandDetection.fire({ sessionId: element.sessionId, requestId: element.id }));
					templateData.value.appendChild(cmdPart.domNode);
					parts.push(cmdPart);
					inlineSlashCommandRendered = true;
				}

				if (newPart.domNode) {
					templateData.value.appendChild(newPart.domNode);
				}
				parts.push(newPart);
			}
		});

		if (templateData.renderedParts) {
			dispose(templateData.renderedParts);
		}
		templateData.renderedParts = parts;

		if (element.variables.length) {
			const newPart = this.renderAttachments(element.variables, element.contentReferences, templateData);
			if (newPart.domNode) {
				// p has a :last-child rule for margin
				templateData.value.appendChild(newPart.domNode);
			}
			templateData.elementDisposables.add(newPart);
		}

		// --- Start Positron ---
		const showTokens = this.configService.getValue<boolean>('positron.assistant.showTokenUsage.enable');
		if (isResponseVM(element) && element.tokenUsage && element.isComplete && showTokens) {
			templateData.value.appendChild(dom.$('.token-usage', undefined, localize('tokenUsage', "Tokens: ↑{0} ↓{1}", element.tokenUsage.inputTokens, element.tokenUsage.outputTokens)));
		}
		// --- End Positron ---

		this.updateItemHeightOnRender(element, templateData);
	}

	updateItemHeightOnRender(element: ChatTreeItem, templateData: IChatListItemTemplate) {
		const newHeight = templateData.rowContainer.offsetHeight;
		const fireEvent = !element.currentRenderedHeight || element.currentRenderedHeight !== newHeight;
		element.currentRenderedHeight = newHeight;
		if (fireEvent) {
			const disposable = templateData.elementDisposables.add(dom.scheduleAtNextAnimationFrame(dom.getWindow(templateData.value), () => {
				// Have to recompute the height here because codeblock rendering is currently async and it may have changed.
				// If it becomes properly sync, then this could be removed.
				element.currentRenderedHeight = templateData.rowContainer.offsetHeight;
				disposable.dispose();
				this._onDidChangeItemHeight.fire({ element, height: element.currentRenderedHeight });
			}));
		}
	}

	private updateItemHeight(templateData: IChatListItemTemplate): void {
		if (!templateData.currentElement) {
			return;
		}

		const newHeight = Math.max(templateData.rowContainer.offsetHeight, 1);
		templateData.currentElement.currentRenderedHeight = newHeight;
		this._onDidChangeItemHeight.fire({ element: templateData.currentElement, height: newHeight });
	}

	/**
	 *	@returns true if progressive rendering should be considered complete- the element's data is fully rendered or the view is not visible
	 */
	private doNextProgressiveRender(element: IChatResponseViewModel, index: number, templateData: IChatListItemTemplate, isInRenderElement: boolean): boolean {
		if (!this._isVisible) {
			return true;
		}

		if (element.isCanceled) {
			this.traceLayout('doNextProgressiveRender', `canceled, index=${index}`);
			element.renderData = undefined;
			this.renderChatResponseBasic(element, index, templateData);
			return true;
		}

		templateData.rowContainer.classList.toggle('chat-response-loading', true);
		this.traceLayout('doNextProgressiveRender', `START progressive render, index=${index}, renderData=${JSON.stringify(element.renderData)}`);
		const contentForThisTurn = this.getNextProgressiveRenderContent(element);
		const partsToRender = this.diff(templateData.renderedParts ?? [], contentForThisTurn.content, element);

		const contentIsAlreadyRendered = partsToRender.every(part => part === null);
		if (contentIsAlreadyRendered) {
			if (contentForThisTurn.moreContentAvailable) {
				// The content that we want to render in this turn is already rendered, but there is more content to render on the next tick
				this.traceLayout('doNextProgressiveRender', 'not rendering any new content this tick, but more available');
				return false;
			} else if (element.isComplete) {
				// All content is rendered, and response is done, so do a normal render
				this.traceLayout('doNextProgressiveRender', `END progressive render, index=${index} and clearing renderData, response is complete`);
				element.renderData = undefined;
				this.renderChatResponseBasic(element, index, templateData);
				return true;
			} else {
				// Nothing new to render, stop rendering until next model update
				this.traceLayout('doNextProgressiveRender', 'caught up with the stream- no new content to render');

				if (!templateData.renderedParts) {
					// First render? Initialize currentRenderedHeight. https://github.com/microsoft/vscode/issues/232096
					const height = templateData.rowContainer.offsetHeight;
					element.currentRenderedHeight = height;
				}

				return true;
			}
		}

		// Do an actual progressive render
		this.traceLayout('doNextProgressiveRender', `doing progressive render, ${partsToRender.length} parts to render`);
		this.renderChatContentDiff(partsToRender, contentForThisTurn.content, element, index, templateData);

		const height = templateData.rowContainer.offsetHeight;
		element.currentRenderedHeight = height;
		if (!isInRenderElement) {
			this._onDidChangeItemHeight.fire({ element, height });
		}

		return false;
	}

	private renderChatContentDiff(partsToRender: ReadonlyArray<IChatRendererContent | null>, contentForThisTurn: ReadonlyArray<IChatRendererContent>, element: IChatResponseViewModel, elementIndex: number, templateData: IChatListItemTemplate): void {
		const renderedParts = templateData.renderedParts ?? [];
		templateData.renderedParts = renderedParts;
		partsToRender.forEach((partToRender, contentIndex) => {
			if (!partToRender) {
				// null=no change
				return;
			}

			const alreadyRenderedPart = templateData.renderedParts?.[contentIndex];
			if (alreadyRenderedPart) {
				alreadyRenderedPart.dispose();
			}

			const preceedingContentParts = renderedParts.slice(0, contentIndex);
			const context: IChatContentPartRenderContext = {
				element,
				elementIndex: elementIndex,
				content: contentForThisTurn,
				preceedingContentParts,
				contentIndex: contentIndex,
				container: templateData.rowContainer,
			};
			const newPart = this.renderChatContentPart(partToRender, templateData, context);
			if (newPart) {
				renderedParts[contentIndex] = newPart;
				// Maybe the part can't be rendered in this context, but this shouldn't really happen
				try {
					if (alreadyRenderedPart?.domNode) {
						if (newPart.domNode) {
							// This method can throw HierarchyRequestError
							alreadyRenderedPart.domNode.replaceWith(newPart.domNode);
						} else {
							alreadyRenderedPart.domNode.remove();
						}
					} else if (newPart.domNode) {
						templateData.value.appendChild(newPart.domNode);
					}
				} catch (err) {
					this.logService.error('ChatListItemRenderer#renderChatContentDiff: error replacing part', err);
				}
			} else {
				alreadyRenderedPart?.domNode?.remove();
			}
		});

		// Delete previously rendered parts that are removed
		for (let i = partsToRender.length; i < renderedParts.length; i++) {
			const part = renderedParts[i];
			if (part) {
				part.dispose();
				part.domNode?.remove();
				delete renderedParts[i];
			}
		}
	}

	/**
	 * Returns all content parts that should be rendered, and trimmed markdown content. We will diff this with the current rendered set.
	 */
	private getNextProgressiveRenderContent(element: IChatResponseViewModel): { content: IChatRendererContent[]; moreContentAvailable: boolean } {
		const data = this.getDataForProgressiveRender(element);

		// An unregistered setting for development- skip the word counting and smoothing, just render content as it comes in
		const renderImmediately = this.configService.getValue<boolean>('chat.experimental.renderMarkdownImmediately') === true;

		const renderableResponse = annotateSpecialMarkdownContent(element.response.value);

		this.traceLayout('getNextProgressiveRenderContent', `Want to render ${data.numWordsToRender} at ${data.rate} words/s, counting...`);
		let numNeededWords = data.numWordsToRender;
		const partsToRender: IChatRendererContent[] = [];

		// Always add the references to avoid shifting the content parts when a reference is added, and having to re-diff all the content.
		// The part will hide itself if the list is empty.
		partsToRender.push({ kind: 'references', references: element.contentReferences });

		let moreContentAvailable = false;
		for (let i = 0; i < renderableResponse.length; i++) {
			const part = renderableResponse[i];
			if (part.kind === 'markdownContent' && !renderImmediately) {
				const wordCountResult = getNWords(part.content.value, numNeededWords);
				this.traceLayout('getNextProgressiveRenderContent', `  Chunk ${i}: Want to render ${numNeededWords} words and found ${wordCountResult.returnedWordCount} words. Total words in chunk: ${wordCountResult.totalWordCount}`);
				numNeededWords -= wordCountResult.returnedWordCount;

				if (wordCountResult.isFullString) {
					partsToRender.push(part);

					// Consumed full markdown chunk- need to ensure that all following non-markdown parts are rendered
					for (const nextPart of renderableResponse.slice(i + 1)) {
						if (nextPart.kind !== 'markdownContent') {
							i++;
							partsToRender.push(nextPart);
						} else {
							break;
						}
					}
				} else {
					// Only taking part of this markdown part
					moreContentAvailable = true;
					partsToRender.push({ ...part, content: new MarkdownString(wordCountResult.value, part.content) });
				}

				if (numNeededWords <= 0) {
					// Collected all words and following non-markdown parts if needed, done
					if (renderableResponse.slice(i + 1).some(part => part.kind === 'markdownContent')) {
						moreContentAvailable = true;
					}
					break;
				}
			} else {
				partsToRender.push(part);
			}
		}

		const lastWordCount = element.contentUpdateTimings?.lastWordCount ?? 0;
		const newRenderedWordCount = data.numWordsToRender - numNeededWords;
		const bufferWords = lastWordCount - newRenderedWordCount;
		this.traceLayout('getNextProgressiveRenderContent', `Want to render ${data.numWordsToRender} words. Rendering ${newRenderedWordCount} words. Buffer: ${bufferWords} words`);
		if (newRenderedWordCount > 0 && newRenderedWordCount !== element.renderData?.renderedWordCount) {
			// Only update lastRenderTime when we actually render new content
			element.renderData = { lastRenderTime: Date.now(), renderedWordCount: newRenderedWordCount, renderedParts: partsToRender };
		}

		if (this.shouldShowWorkingProgress(element, partsToRender)) {
			const isPaused = element.model.isPaused.get();
			partsToRender.push({ kind: 'working', isPaused, setPaused: p => element.model.setPaused(p) });
		}

		return { content: partsToRender, moreContentAvailable };
	}

	private shouldShowWorkingProgress(element: IChatResponseViewModel, partsToRender: IChatRendererContent[]): boolean {
		if (element.agentOrSlashCommandDetected || this.rendererOptions.renderStyle === 'minimal' || element.isComplete || !checkModeOption(this.delegate.currentChatMode(), this.rendererOptions.progressMessageAtBottomOfResponse)) {
			return false;
		}

		if (element.model.isPaused.get()) {
			return true;
		}

		// Show if no content, only "used references", ends with a complete tool call, or ends with complete text edits and there is no incomplete tool call (edits are still being applied some time after they are all generated)
		const lastPart = findLast(partsToRender, part => part.kind !== 'markdownContent' || part.content.value.trim().length > 0);
		if (
			!lastPart ||
			lastPart.kind === 'references' ||
			(lastPart.kind === 'toolInvocation' && (lastPart.isComplete || lastPart.presentation === 'hidden')) ||
			((lastPart.kind === 'textEditGroup' || lastPart.kind === 'notebookEditGroup') && lastPart.done && !partsToRender.some(part => part.kind === 'toolInvocation' && !part.isComplete)) ||
			(lastPart.kind === 'progressTask' && lastPart.deferred.isSettled) ||
			lastPart.kind === 'prepareToolInvocation'
		) {
			return true;
		}

		return false;
	}

	private getDataForProgressiveRender(element: IChatResponseViewModel) {
		const renderData = element.renderData ?? { lastRenderTime: 0, renderedWordCount: 0 };

		const rate = this.getProgressiveRenderRate(element);
		const numWordsToRender = renderData.lastRenderTime === 0 ?
			1 :
			renderData.renderedWordCount +
			// Additional words to render beyond what's already rendered
			Math.floor((Date.now() - renderData.lastRenderTime) / 1000 * rate);

		return {
			numWordsToRender,
			rate
		};
	}

	private diff(renderedParts: ReadonlyArray<IChatContentPart>, contentToRender: ReadonlyArray<IChatRendererContent>, element: ChatTreeItem): ReadonlyArray<IChatRendererContent | null> {
		const diff: (IChatRendererContent | null)[] = [];
		for (let i = 0; i < contentToRender.length; i++) {
			const content = contentToRender[i];
			const renderedPart = renderedParts[i];

			if (!renderedPart || !renderedPart.hasSameContent(content, contentToRender.slice(i + 1), element)) {
				diff.push(content);
			} else {
				// null -> no change
				diff.push(null);
			}
		}

		return diff;
	}

	private renderChatContentPart(content: IChatRendererContent, templateData: IChatListItemTemplate, context: IChatContentPartRenderContext): IChatContentPart | undefined {
		try {
			if (content.kind === 'treeData') {
				return this.renderTreeData(content, templateData, context);
			} else if (content.kind === 'progressMessage') {
				return this.instantiationService.createInstance(ChatProgressContentPart, content, this.renderer, context, undefined, undefined, undefined);
			} else if (content.kind === 'progressTask' || content.kind === 'progressTaskSerialized') {
				return this.renderProgressTask(content, templateData, context);
			} else if (content.kind === 'command') {
				return this.instantiationService.createInstance(ChatCommandButtonContentPart, content, context);
			} else if (content.kind === 'textEditGroup') {
				return this.renderTextEdit(context, content, templateData);
			} else if (content.kind === 'confirmation') {
				return this.renderConfirmation(context, content, templateData);
			} else if (content.kind === 'warning') {
				return this.instantiationService.createInstance(ChatErrorContentPart, ChatErrorLevel.Warning, content.content, content, this.renderer);
			} else if (content.kind === 'markdownContent') {
				return this.renderMarkdown(content, templateData, context);
			} else if (content.kind === 'references') {
				return this.renderContentReferencesListData(content, undefined, context, templateData);
			} else if (content.kind === 'codeCitations') {
				return this.renderCodeCitations(content, context, templateData);
			} else if (content.kind === 'toolInvocation' || content.kind === 'toolInvocationSerialized') {
				return this.renderToolInvocation(content, context, templateData);
			} else if (content.kind === 'extensions') {
				return this.renderExtensionsContent(content, context, templateData);
			} else if (content.kind === 'working') {
				return this.renderWorkingProgress(content, context);
			} else if (content.kind === 'undoStop') {
				return this.renderUndoStop(content);
			} else if (content.kind === 'errorDetails') {
				return this.renderChatErrorDetails(context, content, templateData);
			} else if (content.kind === 'elicitation') {
				return this.renderElicitation(context, content, templateData);
			}

			return this.renderNoContent(other => content.kind === other.kind);
		} catch (err) {
			alert(`Chat error: ${toErrorMessage(err, false)}`);
			this.logService.error('ChatListItemRenderer#renderChatContentPart: error rendering content', toErrorMessage(err, true));
			const errorPart = this.instantiationService.createInstance(ChatErrorContentPart, ChatErrorLevel.Error, new MarkdownString(localize('renderFailMsg', "Failed to render content") + `: ${toErrorMessage(err, false)}`), content, this.renderer);
			return {
				dispose: () => errorPart.dispose(),
				domNode: errorPart.domNode,
				hasSameContent: (other => content.kind === other.kind),
			};
		}
	}

	private renderChatErrorDetails(context: IChatContentPartRenderContext, content: IChatErrorDetailsPart, templateData: IChatListItemTemplate): IChatContentPart {
		if (!isResponseVM(context.element)) {
			return this.renderNoContent(other => content.kind === other.kind);
		}

		const isLast = context.elementIndex === this.delegate.getListLength() - 1;
		if (content.errorDetails.isQuotaExceeded) {
			const renderedError = this.instantiationService.createInstance(ChatQuotaExceededPart, context.element, content, this.renderer);
			renderedError.addDisposable(renderedError.onDidChangeHeight(() => this.updateItemHeight(templateData)));
			return renderedError;
		} else if (content.errorDetails.confirmationButtons && isLast) {
			const level = content.errorDetails.level ?? ChatErrorLevel.Error;
			const errorConfirmation = this.instantiationService.createInstance(ChatErrorConfirmationContentPart, level, new MarkdownString(content.errorDetails.message), content, content.errorDetails.confirmationButtons, this.renderer, context);
			errorConfirmation.addDisposable(errorConfirmation.onDidChangeHeight(() => this.updateItemHeight(templateData)));
			return errorConfirmation;
		} else {
			const level = content.errorDetails.level ?? ChatErrorLevel.Error;
			return this.instantiationService.createInstance(ChatErrorContentPart, level, new MarkdownString(content.errorDetails.message), content, this.renderer);
		}
	}

	private renderUndoStop(content: IChatUndoStop) {
		return this.renderNoContent(other => other.kind === content.kind && other.id === content.id);
	}

	private renderNoContent(equals: (otherContent: IChatRendererContent) => boolean): IChatContentPart {
		return {
			dispose: () => { },
			domNode: undefined,
			hasSameContent: equals,
		};
	}

	private renderTreeData(content: IChatTreeData, templateData: IChatListItemTemplate, context: IChatContentPartRenderContext): IChatContentPart {
		const data = content.treeData;
		const treeDataIndex = context.preceedingContentParts.filter(part => part instanceof ChatTreeContentPart).length;
		const treePart = this.instantiationService.createInstance(ChatTreeContentPart, data, context.element, this._treePool, treeDataIndex);

		treePart.addDisposable(treePart.onDidChangeHeight(() => {
			this.updateItemHeight(templateData);
		}));

		if (isResponseVM(context.element)) {
			const fileTreeFocusInfo = {
				treeDataId: data.uri.toString(),
				treeIndex: treeDataIndex,
				focus() {
					treePart.domFocus();
				}
			};

			// TODO@roblourens there's got to be a better way to navigate trees
			treePart.addDisposable(treePart.onDidFocus(() => {
				this.focusedFileTreesByResponseId.set(context.element.id, fileTreeFocusInfo.treeIndex);
			}));

			const fileTrees = this.fileTreesByResponseId.get(context.element.id) ?? [];
			fileTrees.push(fileTreeFocusInfo);
			this.fileTreesByResponseId.set(context.element.id, distinct(fileTrees, (v) => v.treeDataId));
			treePart.addDisposable(toDisposable(() => this.fileTreesByResponseId.set(context.element.id, fileTrees.filter(v => v.treeDataId !== data.uri.toString()))));
		}

		return treePart;
	}

	private renderContentReferencesListData(references: IChatReferences, labelOverride: string | undefined, context: IChatContentPartRenderContext, templateData: IChatListItemTemplate): ChatCollapsibleListContentPart {
		const referencesPart = this.instantiationService.createInstance(ChatUsedReferencesListContentPart, references.references, labelOverride, context, this._contentReferencesListPool, { expandedWhenEmptyResponse: checkModeOption(this.delegate.currentChatMode(), this.rendererOptions.referencesExpandedWhenEmptyResponse) });
		referencesPart.addDisposable(referencesPart.onDidChangeHeight(() => {
			this.updateItemHeight(templateData);
		}));

		return referencesPart;
	}

	private renderCodeCitations(citations: IChatCodeCitations, context: IChatContentPartRenderContext, templateData: IChatListItemTemplate): ChatCodeCitationContentPart {
		const citationsPart = this.instantiationService.createInstance(ChatCodeCitationContentPart, citations, context);
		return citationsPart;
	}

	private getCodeBlockStartIndex(context: IChatContentPartRenderContext): number {
		return context.preceedingContentParts.reduce((acc, part) => acc + (part.codeblocks?.length ?? 0), 0);
	}

	private handleRenderedCodeblocks(element: ChatTreeItem, part: IChatContentPart, codeBlockStartIndex: number): void {
		if (!part.addDisposable || part.codeblocksPartId === undefined) {
			return;
		}

		const codeBlocksByResponseId = this.codeBlocksByResponseId.get(element.id) ?? [];
		this.codeBlocksByResponseId.set(element.id, codeBlocksByResponseId);
		part.addDisposable(toDisposable(() => {
			const codeBlocksByResponseId = this.codeBlocksByResponseId.get(element.id);
			if (codeBlocksByResponseId) {
				// Only delete if this is my code block
				part.codeblocks?.forEach((info, i) => {
					const codeblock = codeBlocksByResponseId[codeBlockStartIndex + i];
					if (codeblock?.ownerMarkdownPartId === part.codeblocksPartId) {
						delete codeBlocksByResponseId[codeBlockStartIndex + i];
					}
				});
			}
		}));

		part.codeblocks?.forEach((info, i) => {
			codeBlocksByResponseId[codeBlockStartIndex + i] = info;
			part.addDisposable!(thenIfNotDisposed(info.uriPromise, uri => {
				if (!uri) {
					return;
				}

				this.codeBlocksByEditorUri.set(uri, info);
				part.addDisposable!(toDisposable(() => {
					const codeblock = this.codeBlocksByEditorUri.get(uri);
					if (codeblock?.ownerMarkdownPartId === part.codeblocksPartId) {
						this.codeBlocksByEditorUri.delete(uri);
					}
				}));
			}));
		});

	}

	private renderToolInvocation(toolInvocation: IChatToolInvocation | IChatToolInvocationSerialized, context: IChatContentPartRenderContext, templateData: IChatListItemTemplate): IChatContentPart | undefined {
		const codeBlockStartIndex = this.getCodeBlockStartIndex(context);
		const part = this.instantiationService.createInstance(ChatToolInvocationPart, toolInvocation, context, this.renderer, this._contentReferencesListPool, this._toolEditorPool, () => this._currentLayoutWidth, this._toolInvocationCodeBlockCollection, codeBlockStartIndex);
		part.addDisposable(part.onDidChangeHeight(() => {
			this.updateItemHeight(templateData);
		}));
		this.handleRenderedCodeblocks(context.element, part, codeBlockStartIndex);
		return part;
	}

	private renderExtensionsContent(extensionsContent: IChatExtensionsContent, context: IChatContentPartRenderContext, templateData: IChatListItemTemplate): IChatContentPart | undefined {
		const part = this.instantiationService.createInstance(ChatExtensionsContentPart, extensionsContent);
		part.addDisposable(part.onDidChangeHeight(() => this.updateItemHeight(templateData)));
		return part;
	}

	private renderProgressTask(task: IChatTask | IChatTaskSerialized, templateData: IChatListItemTemplate, context: IChatContentPartRenderContext): IChatContentPart | undefined {
		if (!isResponseVM(context.element)) {
			return;
		}

		const taskPart = this.instantiationService.createInstance(ChatTaskContentPart, task, this._contentReferencesListPool, this.renderer, context);
		taskPart.addDisposable(taskPart.onDidChangeHeight(() => {
			this.updateItemHeight(templateData);
		}));
		return taskPart;
	}

	private renderWorkingProgress(workingProgress: IChatWorkingProgress, context: IChatContentPartRenderContext): IChatContentPart | undefined {
		return this.instantiationService.createInstance(ChatWorkingProgressContentPart, workingProgress, this.renderer, context);
	}

	private renderConfirmation(context: IChatContentPartRenderContext, confirmation: IChatConfirmation, templateData: IChatListItemTemplate): IChatContentPart {
		const part = this.instantiationService.createInstance(ChatConfirmationContentPart, confirmation, context);
		part.addDisposable(part.onDidChangeHeight(() => this.updateItemHeight(templateData)));
		return part;
	}

	private renderElicitation(context: IChatContentPartRenderContext, elicitation: IChatElicitationRequest, templateData: IChatListItemTemplate): IChatContentPart {
		const part = this.instantiationService.createInstance(ChatElicitationContentPart, elicitation, context);
		part.addDisposable(part.onDidChangeHeight(() => this.updateItemHeight(templateData)));
		return part;
	}

	private renderAttachments(variables: IChatRequestVariableEntry[], contentReferences: ReadonlyArray<IChatContentReference> | undefined, templateData: IChatListItemTemplate) {
		return this.instantiationService.createInstance(ChatAttachmentsContentPart, variables, contentReferences, undefined);
	}

	private renderTextEdit(context: IChatContentPartRenderContext, chatTextEdit: IChatTextEditGroup, templateData: IChatListItemTemplate): IChatContentPart {
		const textEditPart = this.instantiationService.createInstance(ChatTextEditContentPart, chatTextEdit, context, this.rendererOptions, this._diffEditorPool, this._currentLayoutWidth);
		textEditPart.addDisposable(textEditPart.onDidChangeHeight(() => {
			textEditPart.layout(this._currentLayoutWidth);
			this.updateItemHeight(templateData);
		}));

		return textEditPart;
	}

	private renderMarkdown(markdown: IChatMarkdownContent, templateData: IChatListItemTemplate, context: IChatContentPartRenderContext): IChatContentPart {
		const element = context.element;
		const fillInIncompleteTokens = isResponseVM(element) && (!element.isComplete || element.isCanceled || element.errorDetails?.responseIsFiltered || element.errorDetails?.responseIsIncomplete || !!element.renderData);
		const codeBlockStartIndex = this.getCodeBlockStartIndex(context);
		const markdownPart = templateData.instantiationService.createInstance(ChatMarkdownContentPart, markdown, context, this._editorPool, fillInIncompleteTokens, codeBlockStartIndex, this.renderer, this._currentLayoutWidth, this.codeBlockModelCollection, {});
		if (isRequestVM(element)) {
			markdownPart.domNode.tabIndex = 0;
			if (this.configService.getValue<string>('chat.editRequests') === 'inline' && !this.disableEdits) {
				markdownPart.domNode.classList.add('clickable');
				markdownPart.addDisposable(dom.addDisposableListener(markdownPart.domNode, dom.EventType.CLICK, (e: MouseEvent) => {
					if (this.viewModel?.editing?.id !== element.id) {
						const selection = dom.getWindow(templateData.rowContainer).getSelection();
						if (selection && !selection.isCollapsed && selection.toString().length > 0) {
							return;
						}
						e.preventDefault();
						e.stopPropagation();
						this._onDidClickRequest.fire(templateData);
					}
				}));
				this._register(this.hoverService.setupManagedHover(getDefaultHoverDelegate('element'), markdownPart.domNode, localize('requestMarkdownPartTitle', "Click to edit"), { trapFocus: true }));
			}
			markdownPart.addDisposable(dom.addDisposableListener(markdownPart.domNode, dom.EventType.FOCUS, () => {
				this.hoverVisible(templateData.requestHover);
			}));
			markdownPart.addDisposable(dom.addDisposableListener(markdownPart.domNode, dom.EventType.BLUR, () => {
				this.hoverHidden(templateData.requestHover);
			}));
		}

		markdownPart.addDisposable(markdownPart.onDidChangeHeight(() => {
			markdownPart.layout(this._currentLayoutWidth);
			this.updateItemHeight(templateData);
		}));

		this.handleRenderedCodeblocks(element, markdownPart, codeBlockStartIndex);

		return markdownPart;
	}

	disposeElement(node: ITreeNode<ChatTreeItem, FuzzyScore>, index: number, templateData: IChatListItemTemplate, details?: IListElementRenderDetails): void {
		this.traceLayout('disposeElement', `Disposing element, index=${index}`);
		templateData.elementDisposables.clear();

		if (templateData.currentElement && !this.viewModel?.editing) {
			this.templateDataByRequestId.delete(templateData.currentElement.id);
		}

		if (isRequestVM(node.element) && node.element.id === this.viewModel?.editing?.id && details?.onScroll) {
			this._onDidDispose.fire(templateData);
		}

		// Don't retain the toolbar context which includes chat viewmodels
		if (templateData.titleToolbar) {
			templateData.titleToolbar.context = undefined;
		}
		templateData.footerToolbar.context = undefined;
	}

	disposeTemplate(templateData: IChatListItemTemplate): void {
		templateData.templateDisposables.dispose();
	}

	private hoverVisible(requestHover: HTMLElement) {
		requestHover.style.opacity = '1';
	}

	private hoverHidden(requestHover: HTMLElement) {
		requestHover.style.opacity = '0';
	}
}

export class ChatListDelegate implements IListVirtualDelegate<ChatTreeItem> {
	constructor(
		private readonly defaultElementHeight: number,
		@ILogService private readonly logService: ILogService
	) { }

	private _traceLayout(method: string, message: string) {
		if (forceVerboseLayoutTracing) {
			this.logService.info(`ChatListDelegate#${method}: ${message}`);
		} else {
			this.logService.trace(`ChatListDelegate#${method}: ${message}`);
		}
	}

	getHeight(element: ChatTreeItem): number {
		const kind = isRequestVM(element) ? 'request' : 'response';
		const height = ('currentRenderedHeight' in element ? element.currentRenderedHeight : undefined) ?? this.defaultElementHeight;
		this._traceLayout('getHeight', `${kind}, height=${height}`);
		return height;
	}

	getTemplateId(element: ChatTreeItem): string {
		return ChatListItemRenderer.ID;
	}

	hasDynamicHeight(element: ChatTreeItem): boolean {
		return true;
	}
}

const voteDownDetailLabels: Record<ChatAgentVoteDownReason, string> = {
	[ChatAgentVoteDownReason.IncorrectCode]: localize('incorrectCode', "Suggested incorrect code"),
	[ChatAgentVoteDownReason.DidNotFollowInstructions]: localize('didNotFollowInstructions', "Didn't follow instructions"),
	[ChatAgentVoteDownReason.MissingContext]: localize('missingContext', "Missing context"),
	[ChatAgentVoteDownReason.OffensiveOrUnsafe]: localize('offensiveOrUnsafe', "Offensive or unsafe"),
	[ChatAgentVoteDownReason.PoorlyWrittenOrFormatted]: localize('poorlyWrittenOrFormatted', "Poorly written or formatted"),
	[ChatAgentVoteDownReason.RefusedAValidRequest]: localize('refusedAValidRequest', "Refused a valid request"),
	[ChatAgentVoteDownReason.IncompleteCode]: localize('incompleteCode', "Incomplete code"),
	[ChatAgentVoteDownReason.WillReportIssue]: localize('reportIssue', "Report an issue"),
	[ChatAgentVoteDownReason.Other]: localize('other', "Other"),
};

export class ChatVoteDownButton extends DropdownMenuActionViewItem {
	constructor(
		action: IAction,
		options: IDropdownMenuActionViewItemOptions | undefined,
		@ICommandService private readonly commandService: ICommandService,
		@IWorkbenchIssueService private readonly issueService: IWorkbenchIssueService,
		@ILogService private readonly logService: ILogService,
		@IContextMenuService contextMenuService: IContextMenuService,
	) {
		super(action,
			{ getActions: () => this.getActions(), },
			contextMenuService,
			{
				...options,
				classNames: ThemeIcon.asClassNameArray(Codicon.thumbsdown),
			});
	}

	getActions(): readonly IAction[] {
		return [
			this.getVoteDownDetailAction(ChatAgentVoteDownReason.IncorrectCode),
			this.getVoteDownDetailAction(ChatAgentVoteDownReason.DidNotFollowInstructions),
			this.getVoteDownDetailAction(ChatAgentVoteDownReason.IncompleteCode),
			this.getVoteDownDetailAction(ChatAgentVoteDownReason.MissingContext),
			this.getVoteDownDetailAction(ChatAgentVoteDownReason.PoorlyWrittenOrFormatted),
			this.getVoteDownDetailAction(ChatAgentVoteDownReason.RefusedAValidRequest),
			this.getVoteDownDetailAction(ChatAgentVoteDownReason.OffensiveOrUnsafe),
			this.getVoteDownDetailAction(ChatAgentVoteDownReason.Other),
			{
				id: 'reportIssue',
				label: voteDownDetailLabels[ChatAgentVoteDownReason.WillReportIssue],
				tooltip: '',
				enabled: true,
				class: undefined,
				run: async (context: IChatResponseViewModel) => {
					if (!isResponseVM(context)) {
						this.logService.error('ChatVoteDownButton#run: invalid context');
						return;
					}

					await this.commandService.executeCommand(MarkUnhelpfulActionId, context, ChatAgentVoteDownReason.WillReportIssue);
					await this.issueService.openReporter({ extensionId: context.agent?.extensionId.value });
				}
			}
		];
	}

	override render(container: HTMLElement): void {
		super.render(container);

		this.element?.classList.toggle('checked', this.action.checked);
	}

	private getVoteDownDetailAction(reason: ChatAgentVoteDownReason): IAction {
		const label = voteDownDetailLabels[reason];
		return {
			id: MarkUnhelpfulActionId,
			label,
			tooltip: '',
			enabled: true,
			checked: (this._context as IChatResponseViewModel).voteDownReason === reason,
			class: undefined,
			run: async (context: IChatResponseViewModel) => {
				if (!isResponseVM(context)) {
					this.logService.error('ChatVoteDownButton#getVoteDownDetailAction: invalid context');
					return;
				}

				await this.commandService.executeCommand(MarkUnhelpfulActionId, context, reason);
			}
		};
	}
}<|MERGE_RESOLUTION|>--- conflicted
+++ resolved
@@ -191,13 +191,7 @@
 		private viewModel: IChatViewModel | undefined,
 		private disableEdits: boolean = false,
 		@IInstantiationService private readonly instantiationService: IInstantiationService,
-<<<<<<< HEAD
 		@IConfigurationService private readonly configService: IConfigurationService,
-=======
-		// --- Start Positron ---
-		@IConfigurationService private readonly configService: IConfigurationService,
-		// --- End Positron ---
->>>>>>> d26193fc
 		@ILogService private readonly logService: ILogService,
 		@IContextKeyService private readonly contextKeyService: IContextKeyService,
 		@IThemeService private readonly themeService: IThemeService,
