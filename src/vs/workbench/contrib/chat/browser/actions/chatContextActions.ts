--- conflicted
+++ resolved
@@ -64,68 +64,9 @@
 	registerPromptActions();
 }
 
-<<<<<<< HEAD
 async function withChatView(accessor: ServicesAccessor): Promise<IChatWidget | undefined> {
 	const viewsService = accessor.get(IViewsService);
 	const chatWidgetService = accessor.get(IChatWidgetService);
-=======
-/**
- * We fill the quickpick with these types, and enable some quick access providers
- */
-type IAttachmentQuickPickItem = ICommandVariableQuickPickItem | IWorkspaceSymbolsQuickPickItem
-	| IToolsQuickPickItem | IToolQuickPickItem
-	| IImageQuickPickItem | IOpenEditorsQuickPickItem | ISearchResultsQuickPickItem
-	| IScreenShotQuickPickItem | IRelatedFilesQuickPickItem | IInstructionsQuickPickItem
-	| IFolderQuickPickItem | IFolderResultQuickPickItem
-	| IDiagnosticsQuickPickItem | IDiagnosticsQuickPickItemWithFilter
-	// --- Start Positron ---
-	// Added runtime sessions quick pick item for Positron
-	| IRuntimeSessionsQuickPickItem;
-// --- End Positron ---
-
-function isIAttachmentQuickPickItem(obj: unknown): obj is IAttachmentQuickPickItem {
-	return (
-		typeof obj === 'object'
-		&& obj !== null
-		&& typeof (<IAttachmentQuickPickItem>obj).kind === 'string'
-	);
-}
-
-const attachmentsOrdinals: (IAttachmentQuickPickItem['kind'])[] = [
-	// bottom-most
-	'tools',
-	'command',
-	'screenshot',
-	'image',
-	'workspaceSymbol',
-	'diagnostic',
-	'instructions',
-	'related-files',
-	'folder',
-	'open-editors',
-	// top-most
-];
-
-/**
- * These are the types that we can get out of the quick pick
- */
-type IChatContextQuickPickItem = IAttachmentQuickPickItem | IGotoSymbolQuickPickItem | ISymbolQuickPickItem | IQuickPickItemWithResource;
-
-function isIGotoSymbolQuickPickItem(obj: unknown): obj is IGotoSymbolQuickPickItem {
-	return (
-		typeof obj === 'object'
-		&& typeof (obj as IGotoSymbolQuickPickItem).symbolName === 'string'
-		&& !!(obj as IGotoSymbolQuickPickItem).uri
-		&& !!(obj as IGotoSymbolQuickPickItem).range);
-}
-
-function isISymbolQuickPickItem(obj: unknown): obj is ISymbolQuickPickItem {
-	return (
-		typeof obj === 'object'
-		&& typeof (obj as ISymbolQuickPickItem).symbol === 'object'
-		&& !!(obj as ISymbolQuickPickItem).symbol);
-}
->>>>>>> 77f2e4da
 
 	if (chatWidgetService.lastFocusedWidget) {
 		return chatWidgetService.lastFocusedWidget;
@@ -463,232 +404,6 @@
 		});
 	}
 
-<<<<<<< HEAD
-=======
-	private _getFileContextId(item: { resource: URI } | { uri: URI; range: IRange }) {
-		if ('resource' in item) {
-			return item.resource.toString();
-		}
-
-		return item.uri.toString() + (item.range.startLineNumber !== item.range.endLineNumber ?
-			`:${item.range.startLineNumber}-${item.range.endLineNumber}` :
-			`:${item.range.startLineNumber}`);
-	}
-
-	private async _attachContext(accessor: ServicesAccessor, widget: IChatWidget, isInBackground?: boolean, ...picks: IChatContextQuickPickItem[]) {
-		const commandService = accessor.get(ICommandService);
-		const clipboardService = accessor.get(IClipboardService);
-		const editorService = accessor.get(IEditorService);
-		const labelService = accessor.get(ILabelService);
-		const viewsService = accessor.get(IViewsService);
-		const chatEditingService = accessor.get(IChatEditingService);
-		const hostService = accessor.get(IHostService);
-		const fileService = accessor.get(IFileService);
-		const textModelService = accessor.get(ITextModelService);
-		const quickInputService = accessor.get(IQuickInputService);
-		const toAttach: IChatRequestVariableEntry[] = [];
-		for (const pick of picks) {
-
-			if (isIAttachmentQuickPickItem(pick)) {
-				if (pick.kind === 'folder-search-result') {
-					toAttach.push({
-						kind: 'directory',
-						id: pick.id,
-						value: pick.resource,
-						name: basename(pick.resource),
-					});
-				} else if (pick.kind === 'diagnostic-filter') {
-					toAttach.push({
-						id: pick.id,
-						name: pick.label,
-						value: pick.filter,
-						kind: 'diagnostic',
-						icon: pick.icon,
-						...pick.filter,
-					});
-
-				} else if (pick.kind === 'open-editors') {
-					for (const editor of editorService.editors.filter(e => e instanceof FileEditorInput || e instanceof DiffEditorInput || e instanceof UntitledTextEditorInput || e instanceof NotebookEditorInput)) {
-						const uri = editor instanceof DiffEditorInput ? editor.modified.resource : editor.resource;
-						if (uri) {
-							toAttach.push({
-								kind: 'file',
-								id: this._getFileContextId({ resource: uri }),
-								value: uri,
-								name: labelService.getUriBasenameLabel(uri),
-							});
-						}
-					}
-				} else if (pick.kind === 'search-results') {
-					const searchView = viewsService.getViewWithId(SEARCH_VIEW_ID) as SearchView;
-					for (const result of searchView.model.searchResult.matches()) {
-						toAttach.push({
-							kind: 'file',
-							id: this._getFileContextId({ resource: result.resource }),
-							value: result.resource,
-							name: labelService.getUriBasenameLabel(result.resource),
-						});
-					}
-				} else if (pick.kind === 'related-files') {
-					// Get all provider results and show them in a second tier picker
-					const chatSessionId = widget.viewModel?.sessionId;
-					if (!chatSessionId || !chatEditingService) {
-						continue;
-					}
-					const relatedFiles = await chatEditingService.getRelatedFiles(chatSessionId, widget.getInput(), widget.attachmentModel.fileAttachments, CancellationToken.None);
-					if (!relatedFiles) {
-						continue;
-					}
-					const attachments = widget.attachmentModel.getAttachmentIDs();
-					const itemsPromise = chatEditingService.getRelatedFiles(chatSessionId, widget.getInput(), widget.attachmentModel.fileAttachments, CancellationToken.None)
-						.then((files) => (files ?? []).reduce<(WithUriValue<IQuickPickItem> | IQuickPickSeparator)[]>((acc, cur) => {
-							acc.push({ type: 'separator', label: cur.group });
-							for (const file of cur.files) {
-								acc.push({
-									type: 'item',
-									label: labelService.getUriBasenameLabel(file.uri),
-									description: labelService.getUriLabel(dirname(file.uri), { relative: true }),
-									value: file.uri,
-									disabled: attachments.has(this._getFileContextId({ resource: file.uri })),
-									picked: true
-								});
-							}
-							return acc;
-						}, []));
-					const selectedFile = await quickInputService.pick(itemsPromise, { placeHolder: localize('relatedFiles', 'Add related files to your working set') });
-					if (selectedFile) {
-						toAttach.push({
-							kind: 'file',
-							id: this._getFileContextId({ resource: selectedFile.value }),
-							value: selectedFile.value,
-							name: selectedFile.label,
-							omittedState: OmittedState.NotOmitted
-						});
-					}
-				} else if (pick.kind === 'screenshot') {
-					const blob = await hostService.getScreenshot();
-					if (blob) {
-						toAttach.push(convertBufferToScreenshotVariable(blob));
-					}
-				} else if (pick.kind === 'command') {
-					// Dynamic variable with a followup command
-					const selection = await commandService.executeCommand(pick.command.id, ...(pick.command.arguments ?? []));
-					if (!selection) {
-						// User made no selection, skip this variable
-						continue;
-					}
-					toAttach.push({
-						...pick,
-						value: pick.value,
-						name: `${typeof pick.value === 'string' && pick.value.startsWith('#') ? pick.value.slice(1) : ''}${selection}`,
-						// Apply the original icon with the new name
-						fullName: selection
-					});
-				} else if (pick.kind === 'tool') {
-					toAttach.push({
-						id: pick.id,
-						name: pick.tool.displayName,
-						fullName: pick.tool.displayName,
-						value: undefined,
-						icon: pick.icon,
-						kind: 'tool'
-					});
-				} else if (pick.kind === 'image') {
-					const fileBuffer = await clipboardService.readImage();
-					toAttach.push({
-						id: await imageToHash(fileBuffer),
-						name: localize('pastedImage', 'Pasted Image'),
-						fullName: localize('pastedImage', 'Pasted Image'),
-						value: fileBuffer,
-						kind: 'image',
-					});
-				}
-
-				// --- Start Positron ---
-				else if (pick.kind === 'runtime-sessions') {
-
-					const runtimeSessionService = accessor.get(IRuntimeSessionService);
-					const session = runtimeSessionService.getSession(pick.id);
-					if (session) {
-						// Create a runtime session context instance similar to the implicit one
-						const runtimeContext = new ChatRuntimeSessionContext();
-						runtimeContext.setServices(
-							accessor.get(IPositronVariablesService),
-							accessor.get(IExecutionHistoryService)
-						);
-						runtimeContext.setValue(session);
-
-						// Convert to runtime session entries
-						const runtimeEntries = await runtimeContext.toBaseEntries();
-						toAttach.push(...runtimeEntries);
-					}
-				}
-				// --- End Positron ---
-
-			} else if (isISymbolQuickPickItem(pick) && pick.symbol) {
-				// Workspace symbol
-				toAttach.push({
-					kind: 'symbol',
-					id: this._getFileContextId(pick.symbol.location),
-					value: pick.symbol.location,
-					symbolKind: pick.symbol.kind,
-					icon: SymbolKinds.toIcon(pick.symbol.kind),
-					fullName: pick.label,
-					name: pick.symbol.name,
-				});
-			} else if (isIQuickPickItemWithResource(pick) && pick.resource) {
-				if (/\.(png|jpg|jpeg|bmp|gif|tiff)$/i.test(pick.resource.path)) {
-					// checks if the file is an image
-					if (URI.isUri(pick.resource)) {
-						// read the image and attach a new file context.
-						const readFile = await fileService.readFile(pick.resource);
-						const resizedImage = await resizeImage(readFile.value.buffer);
-						toAttach.push({
-							id: pick.resource.toString(),
-							name: pick.label,
-							fullName: pick.label,
-							value: resizedImage,
-							kind: 'image',
-							references: [{ reference: pick.resource, kind: 'reference' }]
-						});
-					}
-				} else {
-					let omittedState = OmittedState.NotOmitted;
-					try {
-						const createdModel = await textModelService.createModelReference(pick.resource);
-						createdModel.dispose();
-					} catch {
-						omittedState = OmittedState.Full;
-					}
-
-					toAttach.push({
-						kind: 'file',
-						id: this._getFileContextId({ resource: pick.resource }),
-						value: pick.resource,
-						name: pick.label,
-						omittedState
-					});
-				}
-			} else if (isIGotoSymbolQuickPickItem(pick) && pick.uri && pick.range) {
-				toAttach.push({
-					kind: 'generic',
-					id: this._getFileContextId({ uri: pick.uri, range: pick.range.decoration }),
-					value: { uri: pick.uri, range: pick.range.decoration },
-					fullName: pick.label,
-					name: pick.symbolName!,
-				});
-			}
-		}
-
-		widget.attachmentModel.addContext(...toAttach);
-		if (!isInBackground) {
-			// Set focus back into the input once the user is done attaching items
-			// so that the user can start typing their message
-			widget.focusInput();
-		}
-	}
-
->>>>>>> 77f2e4da
 	override async run(accessor: ServicesAccessor, ...args: any[]): Promise<void> {
 
 		const instantiationService = accessor.get(IInstantiationService);
@@ -711,40 +426,6 @@
 				continue;
 			}
 
-<<<<<<< HEAD
-=======
-		quickPickItems.push({
-			kind: 'workspaceSymbol',
-			label: localize('chatContext.symbol', 'Symbols...'),
-			iconClass: ThemeIcon.asClassName(Codicon.symbolField),
-			id: 'symbol'
-		});
-
-		quickPickItems.push({
-			kind: 'folder',
-			label: localize('chatContext.folder', 'Files & Folders...'),
-			iconClass: ThemeIcon.asClassName(Codicon.folder),
-			id: 'folder',
-		});
-
-		// --- Start Positron ---
-		quickPickItems.push({
-			kind: 'runtime-sessions',
-			label: localize('chatContext.runtimeSessions', 'Interpreter Sessions...'),
-			iconClass: ThemeIcon.asClassName(Codicon.positronNewConsole),
-			id: 'runtime-sessions'
-		});
-		// --- End Positron ---
-
-		quickPickItems.push({
-			kind: 'diagnostic',
-			label: localize('chatContext.diagnstic', 'Problems...'),
-			iconClass: ThemeIcon.asClassName(Codicon.error),
-			id: 'diagnostic'
-		});
-
-		if (widget.location === ChatAgentLocation.Notebook) {
->>>>>>> 77f2e4da
 			quickPickItems.push({
 				kind: 'contextPick',
 				item,
@@ -777,17 +458,7 @@
 						isDone = await this._handleContextPickerItem(quickInputService, commandService, item.item, widget);
 					}
 
-<<<<<<< HEAD
 					if (!isDone) {
-=======
-					// --- Start Positron ---
-					else if (item.kind === 'runtime-sessions') {
-						item = await instantiationService.invokeFunction(showRuntimeSessionsPick, widget);
-					}
-					// --- End Positron ---
-
-					if (!item) {
->>>>>>> 77f2e4da
 						// restart picker when sub-picker didn't return anything
 						instantiationService.invokeFunction(this._show.bind(this), widget, additionPicks, placeholder);
 						return;
