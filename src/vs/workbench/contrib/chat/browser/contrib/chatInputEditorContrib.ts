/*---------------------------------------------------------------------------------------------
 *  Copyright (c) Microsoft Corporation. All rights reserved.
 *  Licensed under the MIT License. See License.txt in the project root for license information.
 *--------------------------------------------------------------------------------------------*/

import { CancellationToken } from 'vs/base/common/cancellation';
import { Disposable } from 'vs/base/common/lifecycle';
import { ICodeEditorService } from 'vs/editor/browser/services/codeEditorService';
import { Position } from 'vs/editor/common/core/position';
import { Range } from 'vs/editor/common/core/range';
import { getWordAtText } from 'vs/editor/common/core/wordHelper';
import { IDecorationOptions } from 'vs/editor/common/editorCommon';
import { CompletionContext, CompletionItem, CompletionItemKind, CompletionList } from 'vs/editor/common/languages';
import { ITextModel } from 'vs/editor/common/model';
import { ILanguageFeaturesService } from 'vs/editor/common/services/languageFeatures';
import { localize } from 'vs/nls';
import { IConfigurationService } from 'vs/platform/configuration/common/configuration';
<<<<<<< HEAD
=======
import { IInstantiationService } from 'vs/platform/instantiation/common/instantiation';
>>>>>>> e7e03708
import { Registry } from 'vs/platform/registry/common/platform';
import { inputPlaceholderForeground } from 'vs/platform/theme/common/colorRegistry';
import { IThemeService } from 'vs/platform/theme/common/themeService';
import { IWorkbenchContributionsRegistry, Extensions as WorkbenchExtensions } from 'vs/workbench/common/contributions';
import { SubmitAction } from 'vs/workbench/contrib/chat/browser/actions/chatExecuteActions';
import { IChatWidget, IChatWidgetService } from 'vs/workbench/contrib/chat/browser/chat';
import { ChatInputPart } from 'vs/workbench/contrib/chat/browser/chatInputPart';
import { ChatWidget } from 'vs/workbench/contrib/chat/browser/chatWidget';
import { IChatAgentService } from 'vs/workbench/contrib/chat/common/chatAgents';
import { chatSlashCommandBackground, chatSlashCommandForeground } from 'vs/workbench/contrib/chat/common/chatColors';
import { ChatRequestAgentPart, ChatRequestAgentSubcommandPart, ChatRequestSlashCommandPart, ChatRequestTextPart, ChatRequestVariablePart, chatVariableLeader } from 'vs/workbench/contrib/chat/common/chatParserTypes';
import { ChatRequestParser } from 'vs/workbench/contrib/chat/common/chatRequestParser';
import { IChatService, ISlashCommand } from 'vs/workbench/contrib/chat/common/chatService';
import { IChatVariablesService } from 'vs/workbench/contrib/chat/common/chatVariables';
import { isResponseVM } from 'vs/workbench/contrib/chat/common/chatViewModel';
import { LifecyclePhase } from 'vs/workbench/services/lifecycle/common/lifecycle';

const decorationDescription = 'chat';
const placeholderDecorationType = 'chat-session-detail';
const slashCommandTextDecorationType = 'chat-session-text';
const variableTextDecorationType = 'chat-variable-text';

class InputEditorDecorations extends Disposable {

	private _previouslyUsedSlashCommands = new Set<string>();

	constructor(
		private readonly widget: IChatWidget,
		@IInstantiationService private readonly instantiationService: IInstantiationService,
		@ICodeEditorService private readonly codeEditorService: ICodeEditorService,
		@IThemeService private readonly themeService: IThemeService,
		@IChatService private readonly chatService: IChatService,
	) {
		super();

		this.codeEditorService.registerDecorationType(decorationDescription, placeholderDecorationType, {});

		this._register(this.themeService.onDidColorThemeChange(() => this.updateRegisteredDecorationTypes()));
		this.updateRegisteredDecorationTypes();

		this.updateInputEditorDecorations();
		this._register(this.widget.inputEditor.onDidChangeModelContent(() => this.updateInputEditorDecorations()));
		this._register(this.widget.onDidChangeViewModel(() => {
			this._previouslyUsedSlashCommands.clear();
			this.updateInputEditorDecorations();
		}));
		this._register(this.chatService.onDidSubmitSlashCommand((e) => {
			if (e.sessionId === this.widget.viewModel?.sessionId && !this._previouslyUsedSlashCommands.has(e.slashCommand)) {
				this._previouslyUsedSlashCommands.add(e.slashCommand);
			}
		}));
	}

	private updateRegisteredDecorationTypes() {
		this.codeEditorService.removeDecorationType(variableTextDecorationType);
		this.codeEditorService.removeDecorationType(slashCommandTextDecorationType);

		const theme = this.themeService.getColorTheme();
		this.codeEditorService.registerDecorationType(decorationDescription, slashCommandTextDecorationType, {
			color: theme.getColor(chatSlashCommandForeground)?.toString(),
			backgroundColor: theme.getColor(chatSlashCommandBackground)?.toString(),
			borderRadius: '3px'
		});
		this.codeEditorService.registerDecorationType(decorationDescription, variableTextDecorationType, {
			color: theme.getColor(chatSlashCommandForeground)?.toString(),
			backgroundColor: theme.getColor(chatSlashCommandBackground)?.toString(),
			borderRadius: '3px'
		});
		this.updateInputEditorDecorations();
	}

	private getPlaceholderColor(): string | undefined {
		const theme = this.themeService.getColorTheme();
		const transparentForeground = theme.getColor(inputPlaceholderForeground);
		return transparentForeground?.toString();
	}

	private async updateInputEditorDecorations() {
		const inputValue = this.widget.inputEditor.getValue();
		const slashCommands = await this.widget.getSlashCommands(); // TODO this async call can lead to a flicker of the placeholder text when switching editor tabs

		const viewModel = this.widget.viewModel;
		if (!viewModel) {
			return;
		}

		if (!inputValue) {
			const extensionPlaceholder = this.widget.viewModel?.inputPlaceholder;
			const defaultPlaceholder = slashCommands?.length ?
				localize('interactive.input.placeholderWithCommands', "Ask a question or type '@' or '/'") :
				localize('interactive.input.placeholderNoCommands', "Ask a question");
			const placeholder = extensionPlaceholder ?? defaultPlaceholder;
			const decoration: IDecorationOptions[] = [
				{
					range: {
						startLineNumber: 1,
						endLineNumber: 1,
						startColumn: 1,
						endColumn: 1000
					},
					renderOptions: {
						after: {
							contentText: placeholder,
							color: this.getPlaceholderColor()
						}
					}
				}
			];
			this.widget.inputEditor.setDecorationsByType(decorationDescription, placeholderDecorationType, decoration);
			return;
		}

		const parsedRequest = (await this.instantiationService.createInstance(ChatRequestParser).parseChatRequest(viewModel.sessionId, inputValue)).parts;

		let placeholderDecoration: IDecorationOptions[] | undefined;
		const agentPart = parsedRequest.find((p): p is ChatRequestAgentPart => p instanceof ChatRequestAgentPart);
		const agentSubcommandPart = parsedRequest.find((p): p is ChatRequestAgentSubcommandPart => p instanceof ChatRequestAgentSubcommandPart);
		const slashCommandPart = parsedRequest.find((p): p is ChatRequestSlashCommandPart => p instanceof ChatRequestSlashCommandPart);

		const onlyAgentAndWhitespace = agentPart && parsedRequest.every(p => p instanceof ChatRequestTextPart && !p.text.trim().length || p instanceof ChatRequestAgentPart);
		if (onlyAgentAndWhitespace) {
			// Agent reference with no other text - show the placeholder
			if (agentPart.agent.metadata.description) {
				placeholderDecoration = [{
					range: {
						startLineNumber: 1,
						endLineNumber: 1,
						startColumn: inputValue.length,
						endColumn: 1000
					},
					renderOptions: {
						after: {
							contentText: agentPart.agent.metadata.description,
							color: this.getPlaceholderColor(),
						}
					}
				}];
			}
		}

		const onlySlashCommandAndWhitespace = slashCommandPart && parsedRequest.every(p => p instanceof ChatRequestTextPart && !p.text.trim().length || p instanceof ChatRequestSlashCommandPart);
		if (onlySlashCommandAndWhitespace) {
			// Command reference with no other text - show the placeholder
			const isFollowupSlashCommand = this._previouslyUsedSlashCommands.has(slashCommandPart.slashCommand.command);
			const shouldRenderFollowupPlaceholder = isFollowupSlashCommand && slashCommandPart.slashCommand.followupPlaceholder;
			if (shouldRenderFollowupPlaceholder || slashCommandPart.slashCommand.detail) {
				placeholderDecoration = [{
					range: {
						startLineNumber: 1,
						endLineNumber: 1,
						startColumn: inputValue.length,
						endColumn: 1000
					},
					renderOptions: {
						after: {
							contentText: shouldRenderFollowupPlaceholder ? slashCommandPart.slashCommand.followupPlaceholder : slashCommandPart.slashCommand.detail,
							color: this.getPlaceholderColor(),
						}
					}
				}];
			}
		}

		this.widget.inputEditor.setDecorationsByType(decorationDescription, placeholderDecorationType, placeholderDecoration ?? []);

		const textDecorations: IDecorationOptions[] | undefined = [];
		if (agentPart) {
			textDecorations.push({ range: agentPart.editorRange });
			if (agentSubcommandPart) {
				textDecorations.push({ range: agentSubcommandPart.editorRange });
			}
		}

		if (slashCommandPart) {
			textDecorations.push({ range: slashCommandPart.editorRange });
		}

		this.widget.inputEditor.setDecorationsByType(decorationDescription, slashCommandTextDecorationType, textDecorations);

		const varDecorations: IDecorationOptions[] = [];
		const variableParts = parsedRequest.filter((p): p is ChatRequestVariablePart => p instanceof ChatRequestVariablePart);
		for (const variable of variableParts) {
			varDecorations.push({ range: variable.editorRange });
		}

		this.widget.inputEditor.setDecorationsByType(decorationDescription, variableTextDecorationType, varDecorations);
	}
}

class InputEditorSlashCommandMode extends Disposable {
	constructor(
		private readonly widget: IChatWidget,
		@IChatService private readonly chatService: IChatService
	) {
		super();
		this._register(this.chatService.onDidSubmitSlashCommand(({ slashCommand, sessionId }) => this.repopulateSlashCommand(slashCommand, sessionId)));
	}

	private async repopulateSlashCommand(slashCommand: string, sessionId: string) {
		if (this.widget.viewModel?.sessionId !== sessionId) {
			return;
		}

		const slashCommands = await this.widget.getSlashCommands();

		if (this.widget.inputEditor.getValue().trim().length !== 0) {
			return;
		}

		if (slashCommands?.find(c => c.command === slashCommand)?.shouldRepopulate) {
			const value = `/${slashCommand} `;
			this.widget.inputEditor.setValue(value);
			this.widget.inputEditor.setPosition({ lineNumber: 1, column: value.length + 1 });

		}
	}
}

ChatWidget.CONTRIBS.push(InputEditorDecorations, InputEditorSlashCommandMode);

class SlashCommandCompletions extends Disposable {
	constructor(
		@ILanguageFeaturesService private readonly languageFeaturesService: ILanguageFeaturesService,
		@IChatWidgetService private readonly chatWidgetService: IChatWidgetService,
		@IInstantiationService private readonly instantiationService: IInstantiationService,
	) {
		super();

		this._register(this.languageFeaturesService.completionProvider.register({ scheme: ChatInputPart.INPUT_SCHEME, hasAccessToAllModels: true }, {
			_debugDisplayName: 'chatSlashCommand',
			triggerCharacters: ['/'],
			provideCompletionItems: async (model: ITextModel, _position: Position, _context: CompletionContext, _token: CancellationToken) => {
				const widget = this.chatWidgetService.getWidgetByInputUri(model.uri);
				if (!widget || !widget.viewModel) {
					return null;
				}

				const parsedRequest = (await this.instantiationService.createInstance(ChatRequestParser).parseChatRequest(widget.viewModel.sessionId, model.getValue())).parts;
				const usedAgent = parsedRequest.find(p => p instanceof ChatRequestAgentPart);
				if (usedAgent) {
					// No (classic) global slash commands when an agent is used
					return;
				}

				const slashCommands = await widget.getSlashCommands();
				if (!slashCommands) {
					return null;
				}

				return <CompletionList>{
					suggestions: sortSlashCommandsByYieldTo<ISlashCommand>(slashCommands).map((c, i) => {
						const withSlash = `/${c.command}`;
						return <CompletionItem>{
							label: withSlash,
							insertText: c.executeImmediately ? '' : `${withSlash} `,
							detail: c.detail,
							range: new Range(1, 1, 1, 1),
							sortText: c.sortText ?? 'a'.repeat(i + 1),
							kind: CompletionItemKind.Text, // The icons are disabled here anyway,
							command: c.executeImmediately ? { id: SubmitAction.ID, title: withSlash, arguments: [{ widget, inputValue: `${withSlash} ` }] } : undefined,
						};
					})
				};
			}
		}));
	}
}

Registry.as<IWorkbenchContributionsRegistry>(WorkbenchExtensions.Workbench).registerWorkbenchContribution(SlashCommandCompletions, LifecyclePhase.Eventually);

class AgentCompletions extends Disposable {
	constructor(
		@ILanguageFeaturesService private readonly languageFeaturesService: ILanguageFeaturesService,
		@IChatWidgetService private readonly chatWidgetService: IChatWidgetService,
		@IChatAgentService private readonly chatAgentService: IChatAgentService,
		@IInstantiationService private readonly instantiationService: IInstantiationService,
	) {
		super();

		this._register(this.languageFeaturesService.completionProvider.register({ scheme: ChatInputPart.INPUT_SCHEME, hasAccessToAllModels: true }, {
			_debugDisplayName: 'chatAgent',
			triggerCharacters: ['@'],
			provideCompletionItems: async (model: ITextModel, position: Position, _context: CompletionContext, _token: CancellationToken) => {
				const widget = this.chatWidgetService.getWidgetByInputUri(model.uri);
				if (!widget || !widget.viewModel) {
					return null;
				}

				const parsedRequest = (await this.instantiationService.createInstance(ChatRequestParser).parseChatRequest(widget.viewModel.sessionId, model.getValue())).parts;
				const usedAgent = parsedRequest.find(p => p instanceof ChatRequestAgentPart);
				if (usedAgent && !Range.containsPosition(usedAgent.editorRange, position)) {
					// Only one agent allowed
					return;
				}

				const range = computeCompletionRanges(model, position, /@\w*/g);
				if (!range) {
					return null;
				}

				const agents = this.chatAgentService.getAgents();
				return <CompletionList>{
					suggestions: agents.map((c, i) => {
						const withAt = `@${c.id}`;
						return <CompletionItem>{
							label: withAt,
							insertText: `${withAt} `,
							detail: c.metadata.description,
							range,
							kind: CompletionItemKind.Text, // The icons are disabled here anyway
						};
					})
				};
			}
		}));

		this._register(this.languageFeaturesService.completionProvider.register({ scheme: ChatInputPart.INPUT_SCHEME, hasAccessToAllModels: true }, {
			_debugDisplayName: 'chatAgentSubcommand',
			triggerCharacters: ['/'],
			provideCompletionItems: async (model: ITextModel, position: Position, _context: CompletionContext, _token: CancellationToken) => {
				const widget = this.chatWidgetService.getWidgetByInputUri(model.uri);
				if (!widget || !widget.viewModel) {
					return;
				}

				const parsedRequest = (await this.instantiationService.createInstance(ChatRequestParser).parseChatRequest(widget.viewModel.sessionId, model.getValue())).parts;
				const usedAgent = parsedRequest.find((p): p is ChatRequestAgentPart => p instanceof ChatRequestAgentPart);
				if (!usedAgent) {
					return;
				}

				const usedSubcommand = parsedRequest.find(p => p instanceof ChatRequestAgentSubcommandPart);
				if (usedSubcommand) {
					// Only one allowed
					return;
				}

				return <CompletionList>{
					suggestions: usedAgent.agent.metadata.subCommands.map((c, i) => {
						const withSlash = `/${c.name}`;
						return <CompletionItem>{
							label: withSlash,
							insertText: `${withSlash} `,
							detail: c.description,
							range: new Range(1, position.column - 1, 1, position.column - 1),
							kind: CompletionItemKind.Text, // The icons are disabled here anyway
						};
					})
				};
			}
		}));

		// list subcommands when the query is empty, insert agent+subcommand
		this._register(this.languageFeaturesService.completionProvider.register({ scheme: ChatInputPart.INPUT_SCHEME, hasAccessToAllModels: true }, {
			_debugDisplayName: 'chatAgentAndSubcommand',
			triggerCharacters: ['/'],
			provideCompletionItems: async (model: ITextModel, position: Position, _context: CompletionContext, _token: CancellationToken) => {
				const widget = this.chatWidgetService.getWidgetByInputUri(model.uri);
				if (!widget) {
					return;
				}

				if (model.getValue().trim() !== '/') {
					// Only when the input only contains a slash
					return;
				}

				const agents = this.chatAgentService.getAgents();
				return <CompletionList>{
					suggestions: agents.flatMap(a => a.metadata.subCommands.map((c, i) => {
						const withSlash = `/${c.name}`;
						return <CompletionItem>{
							label: withSlash,
							insertText: `@${a.id} ${withSlash} `,
							detail: `(@${a.id}) ${c.description}`,
							range: new Range(1, 1, 1, 1),
							kind: CompletionItemKind.Text, // The icons are disabled here anyway
						};
					}))
				};
			}
		}));
	}
}

interface SlashCommandYieldTo {
	command: string;
}

// Adapted from https://github.com/microsoft/vscode/blob/ca2c1636f87ea4705f32345c2e348e815996e129/src/vs/editor/contrib/dropOrPasteInto/browser/edit.ts#L31-L99
function sortSlashCommandsByYieldTo<T extends {
	readonly command: string;
	readonly yieldsTo?: ReadonlyArray<SlashCommandYieldTo>;
}>(slashCommands: readonly T[]): T[] {
	function yieldsTo(yTo: SlashCommandYieldTo, other: T): boolean {
		return 'command' in yTo && other.command === yTo.command;
	}

	// Build list of nodes each node yields to
	const yieldsToMap = new Map<T, T[]>();
	for (const slashCommand of slashCommands) {
		for (const yTo of slashCommand.yieldsTo ?? []) {
			for (const other of slashCommands) {
				if (other.command === slashCommand.command) {
					continue;
				}

				if (yieldsTo(yTo, other)) {
					let arr = yieldsToMap.get(slashCommand);
					if (!arr) {
						arr = [];
						yieldsToMap.set(slashCommand, arr);
					}
					arr.push(other);
				}
			}
		}
	}

	if (!yieldsToMap.size) {
		return Array.from(slashCommands);
	}

	// Topological sort
	const visited = new Set<T>();
	const tempStack: T[] = [];

	function visit(nodes: T[]): T[] {
		if (!nodes.length) {
			return [];
		}

		const node = nodes[0];
		if (tempStack.includes(node)) {
			console.warn(`Yield to cycle detected for ${node.command}`);
			return nodes;
		}

		if (visited.has(node)) {
			return visit(nodes.slice(1));
		}

		let pre: T[] = [];
		const yTo = yieldsToMap.get(node);
		if (yTo) {
			tempStack.push(node);
			pre = visit(yTo);
			tempStack.pop();
		}

		visited.add(node);

		return [...pre, node, ...visit(nodes.slice(1))];
	}

	return visit(Array.from(slashCommands));
}

Registry.as<IWorkbenchContributionsRegistry>(WorkbenchExtensions.Workbench).registerWorkbenchContribution(AgentCompletions, LifecyclePhase.Eventually);

function computeCompletionRanges(model: ITextModel, position: Position, reg: RegExp): { insert: Range; replace: Range } | undefined {
	const varWord = getWordAtText(position.column, reg, model.getLineContent(position.lineNumber), 0);
	if (!varWord && model.getWordUntilPosition(position).word) {
		// inside a "normal" word
		return;
	}

	let insert: Range;
	let replace: Range;
	if (!varWord) {
		insert = replace = Range.fromPositions(position);
	} else {
		insert = new Range(position.lineNumber, varWord.startColumn, position.lineNumber, position.column);
		replace = new Range(position.lineNumber, varWord.startColumn, position.lineNumber, varWord.endColumn);
	}

	return { insert, replace };
}

class VariableCompletions extends Disposable {

	private static readonly VariableNameDef = new RegExp(`${chatVariableLeader}\\w*`, 'g'); // MUST be using `g`-flag

	constructor(
		@ILanguageFeaturesService private readonly languageFeaturesService: ILanguageFeaturesService,
		@IChatWidgetService private readonly chatWidgetService: IChatWidgetService,
		@IChatVariablesService private readonly chatVariablesService: IChatVariablesService,
		@IConfigurationService private readonly configurationService: IConfigurationService,
	) {
		super();

		this._register(this.languageFeaturesService.completionProvider.register({ scheme: ChatInputPart.INPUT_SCHEME, hasAccessToAllModels: true }, {
			_debugDisplayName: 'chatVariables',
			triggerCharacters: [chatVariableLeader],
			provideCompletionItems: async (model: ITextModel, position: Position, _context: CompletionContext, _token: CancellationToken) => {

				const widget = this.chatWidgetService.getWidgetByInputUri(model.uri);
				if (!widget) {
					return null;
				}

				const range = computeCompletionRanges(model, position, VariableCompletions.VariableNameDef);
				if (!range) {
					return null;
				}

				const history = widget.viewModel!.getItems()
					.filter(isResponseVM);

				// TODO@roblourens work out a real API for this- maybe it can be part of the two-step flow that @file will probably use
				const historyVariablesEnabled = this.configurationService.getValue('chat.experimental.historyVariables');
				const historyItems = historyVariablesEnabled ? history.map((h, i): CompletionItem => ({
<<<<<<< HEAD
					label: `@response:${i + 1}`,
=======
					label: `${chatVariableLeader}response:${i + 1}`,
>>>>>>> e7e03708
					detail: h.response.asString(),
					insertText: `${chatVariableLeader}response:${String(i + 1).padStart(String(history.length).length, '0')} `,
					kind: CompletionItemKind.Text,
<<<<<<< HEAD
					range: { insert, replace },
=======
					range,
>>>>>>> e7e03708
				})) : [];

				const variableItems = Array.from(this.chatVariablesService.getVariables()).map(v => {
					const withLeader = `${chatVariableLeader}${v.name}`;
					return <CompletionItem>{
						label: withLeader,
						range,
						insertText: withLeader + ' ',
						detail: v.description,
						kind: CompletionItemKind.Text, // The icons are disabled here anyway,
					};
				});

				return <CompletionList>{
					suggestions: [...variableItems, ...historyItems]
				};
			}
		}));
	}
}

Registry.as<IWorkbenchContributionsRegistry>(WorkbenchExtensions.Workbench).registerWorkbenchContribution(VariableCompletions, LifecyclePhase.Eventually);<|MERGE_RESOLUTION|>--- conflicted
+++ resolved
@@ -15,10 +15,7 @@
 import { ILanguageFeaturesService } from 'vs/editor/common/services/languageFeatures';
 import { localize } from 'vs/nls';
 import { IConfigurationService } from 'vs/platform/configuration/common/configuration';
-<<<<<<< HEAD
-=======
 import { IInstantiationService } from 'vs/platform/instantiation/common/instantiation';
->>>>>>> e7e03708
 import { Registry } from 'vs/platform/registry/common/platform';
 import { inputPlaceholderForeground } from 'vs/platform/theme/common/colorRegistry';
 import { IThemeService } from 'vs/platform/theme/common/themeService';
@@ -531,19 +528,11 @@
 				// TODO@roblourens work out a real API for this- maybe it can be part of the two-step flow that @file will probably use
 				const historyVariablesEnabled = this.configurationService.getValue('chat.experimental.historyVariables');
 				const historyItems = historyVariablesEnabled ? history.map((h, i): CompletionItem => ({
-<<<<<<< HEAD
-					label: `@response:${i + 1}`,
-=======
 					label: `${chatVariableLeader}response:${i + 1}`,
->>>>>>> e7e03708
 					detail: h.response.asString(),
 					insertText: `${chatVariableLeader}response:${String(i + 1).padStart(String(history.length).length, '0')} `,
 					kind: CompletionItemKind.Text,
-<<<<<<< HEAD
-					range: { insert, replace },
-=======
 					range,
->>>>>>> e7e03708
 				})) : [];
 
 				const variableItems = Array.from(this.chatVariablesService.getVariables()).map(v => {
