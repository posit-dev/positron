/*---------------------------------------------------------------------------------------------
 *  Copyright (C) 2022 Posit Software, PBC. All rights reserved.
 *--------------------------------------------------------------------------------------------*/

import * as React from 'react';
import { generateUuid } from 'vs/base/common/uuid';
import { Event, Emitter } from 'vs/base/common/event';
import { Disposable } from 'vs/base/common/lifecycle';
import { IListItem, IListItemsProvider } from 'vs/base/common/positronStuff';
import { ILanguageRuntime } from 'vs/workbench/services/languageRuntime/common/languageRuntimeService';
import { RuntimeClientType } from 'vs/workbench/services/languageRuntime/common/languageRuntimeClientInstance';
import { HeaderDataListItem } from 'vs/workbench/contrib/positronEnvironment/browser/classes/headerDataListItem';
import { HeaderValuesListItem } from 'vs/workbench/contrib/positronEnvironment/browser/classes/headerValuesListItem';
<<<<<<< HEAD
import { EnvironmentClientMessageType, IEnvironmentClientInstance, IEnvironmentClientMessage, IEnvironmentClientMessageError, IEnvironmentClientMessageList } from 'vs/workbench/services/languageRuntime/common/languageRuntimeEnvironmentClient';
=======
import { EnvironmentClientInstance } from 'vs/workbench/services/languageRuntime/common/languageRuntimeEnvironmentClient';
>>>>>>> d8773dab

/**
 * EnvironmentValue interface.
 */
export interface EnvironmentValue {
	/**
	 * Gets the identifier.
	 */
	readonly identifier: string;

	/**
	 * Gets the display value.
	 */
	readonly displayValue: string;
}

/**
 * StringEnvironmentValue class.
 */
export class StringEnvironmentValue implements EnvironmentValue {
	//#region Public Properties

	/**
	 * Gets the identifier.
	 */
	readonly identifier: string;

	/**
	 * Gets the display value.
	 */
	readonly displayValue: string;

	//#endregion Public Properties

	//#region Constructor

	/**
	 * Constructor.
	 * @param value The string value.
	 */
	constructor(value: string) {
		this.identifier = generateUuid();
		this.displayValue = value;
	}

	//#endregion Constructor
}

/**
 * EnvironmentValueEntry class.
 */
export class EnvironmentValueEntry implements IListItem {
	//#region Public Properties

	/**
	 * Gets the name of the environment entry.
	 */
	readonly name: string;

	/**
	 * Gets the value of the environment entry.
	 */
	readonly value: EnvironmentValue;

	//#endregion Public Properties

	//#region IListItem

	/**
	 * Gets the ID of the list item.
	 */
	readonly id: string;

	/**
	 * Gets the height of the list item.
	 */
	readonly height = 24;

	/**
	 * Gets the list item element.
	 */
	get element() {
		return (
			<div className='test-item' style={{ marginLeft: 6 }}>
				{`${this.name} - ${this.value.displayValue}`}
			</div>
		);
	}

	//#endregion IListItem

	//#region Constructor

	/**
	 * Constructor.
	 * @param name The name of the environment entry.
	 * @param value The value of the environment entry.
	 */
	constructor(name: string, value: EnvironmentValue) {
		this.id = generateUuid();
		this.name = name;
		this.value = value;
	}

	//#endregion Constructor
}

/**
 * LanguageEnvironment class.
 */
export class LanguageEnvironment extends Disposable implements IListItemsProvider {
	//#region Private Properties

	/**
	 * The environment data entries in the environment store.
	 */
	private _environmentDataEntries = new Map<string, EnvironmentValueEntry>();

	/**
	 * The environment value entries in the environment store.
	 */
	private _environmentValueEntries = new Map<string, EnvironmentValueEntry>();

	/**
	 * Emitter for the onDidChangeListItems event.
	 */
	private readonly _onDidChangeListItemsEmitter = new Emitter<void>();

	/**
	 * The client side of the of the environment instance; used to communicate
	 * with the language runtime.
	 */
	private _client: EnvironmentClientInstance;

	//#endregion Private Properties

	//#region Public Properties

	/**
	 * Gets the runtime.
	 */
	get runtime() {
		return this._runtime;
	}

	/**
	 * Gets the identifier.
	 */
	get identifier() {
		// TODO@softwarenerd - For the moment, just reuse the language runtime ID.
		return this._runtime.metadata.runtimeId;
	}

	/**
	 * Gets the display name.
	 */
	get displayName() {
		return this._runtime.metadata.languageName;
	}

	//#endregion Public Properties

	/**
	 *
	 */
	onDidChangeListItems: Event<void> = this._onDidChangeListItemsEmitter.event;

	get listItems() {
		const items: IListItem[] = [];

		if (this._environmentDataEntries.size) {
			items.push(new HeaderDataListItem());
			items.push(...this._environmentDataEntries.values());
		}

		if (this._environmentValueEntries.size) {
			items.push(new HeaderValuesListItem());
			items.push(...this._environmentValueEntries.values());
		}

		return items;
	}

	//#region Constructor & Dispose

	/**
	 * Constructor.
	 * @param _runtime The language runtime.
	 */
	constructor(private readonly _runtime: ILanguageRuntime) {
		// Initialize Disposable base class.
		super();

<<<<<<< HEAD
		this._runtime.createClient<IEnvironmentClientMessage>(
			RuntimeClientType.Environment, {}).then(client => {
				this.connectClient(client as IEnvironmentClientInstance);
			});
=======
		// Initialize the client instance; used to communicate with the language runtime.
		this._client = new EnvironmentClientInstance(this._runtime);

		// Add the handler for the event indicating a new list of environment data entries.
		this._register(this._client.onDidReceiveList(list => {
			// Clear out the existing environment entries since this list
			// completely replaces them.
			this.clearAllEnvironmentEntries();

			// Add the new environment entries.
			for (let i = 0; i < list.variables.length; i++) {
				const variable = list.variables[i];
				// TODO: Handle the case where the variable is something
				// other than a String.
				this.setEnvironmentDataEntry(new EnvironmentValueEntry(
					variable.name, new StringEnvironmentValue(variable.value)));
			}
		}));

		// Add a handler for environment pane updates
		this._register(this._client.onDidReceiveUpdate(update => {
			// Process each of the updated environment entries.
			for (let i = 0; i < update.assigned.length; i++) {
				const variable = update.assigned[i];

				// Create the new environment entry.
				const entry = new EnvironmentValueEntry(
					variable.name,
					new StringEnvironmentValue(variable.value));
				this.environmentDataEntries.set(entry.name, entry);
			}

			// Process each of the removed environment entries.
			for (let i = 0; i < update.removed.length; i++) {
				const variableName = update.removed[i];
				this.environmentDataEntries.delete(variableName);
			}

			// Fire the event indicating that the list of items has changed.
			this.onDidChangeListItemsEmitter.fire();
		}));

		// Add a handler for errors received from the language runtime.
		this._register(this._client.onDidReceiveError(error => {
			// TODO: Do we want to show this error to the user? Perhaps in the pane or in a toast?
			console.error(error);
		}));


		// Add the did change runtime state event handler.
		this._register(this._runtime.onDidChangeRuntimeState(runtimeState => {
			// console.log(`********************* onDidChangeRuntimeState ${runtimeState}`);
		}));

		this._register(this._runtime.onDidReceiveRuntimeMessageOutput(languageRuntimeMessageOutput => {
			// console.log('********************* onDidReceiveRuntimeMessageOutput');
			// console.log(languageRuntimeMessageOutput);
		}));

		this._register(this._runtime.onDidReceiveRuntimeMessageInput(() => {
			// console.log('********************* onDidReceiveRuntimeMessageInput');
		}));

		this._register(this._runtime.onDidReceiveRuntimeMessageError(languageRuntimeMessageError => {
			// console.log('********************* languageRuntimeMessageError');
			// console.log(languageRuntimeMessageError);
		}));

		this._register(this._runtime.onDidReceiveRuntimeMessagePrompt(languageRuntimeMessagePrompt => {
			// console.log('********************* onDidReceiveRuntimeMessagePrompt');
			// console.log(languageRuntimeMessagePrompt);
		}));

		this._register(this._runtime.onDidReceiveRuntimeMessageState(languageRuntimeMessageState => {
			// console.log('********************* onDidReceiveRuntimeMessageState');
			// console.log(languageRuntimeMessageState);
		}));

		this._register(this._runtime.onDidReceiveRuntimeMessageEvent(languageRuntimeMessageEvent => {
			// console.log('********************* onDidReceiveRuntimeMessageEvent');
			// console.log(languageRuntimeMessageEvent);
		}));

		// Add the did complete startup event handler.
		this._register(this._runtime.onDidCompleteStartup(languageRuntimeInfo => {
			// console.log(`********************* onDidCompleteStartup ${this._runtime.metadata.language}`);
		}));
>>>>>>> d8773dab
	}

	/**
	 * Dispose method.
	 */
	override dispose(): void {
		// Call the base class's dispose method.
		super.dispose();
	}

	//#endregion Constructor & Dispose

	//#region Public Methods

	/**
	 * Deletes an environment entry.
	 * @param name The name of the environment entry.
	 */
	deleteEnvironmentEntry(name: string) {
		this._environmentValueEntries.delete(name);
		this._onDidChangeListItemsEmitter.fire();
	}

	/**
	 * Clears the environment.
	 */
<<<<<<< HEAD
	clearEnvironment(includeHiddenObjects: boolean) {
		this._environmentDataEntries.clear();
		this._environmentValueEntries.clear();
		this._onDidChangeListItemsEmitter.fire();
=======
	clearEnvironment(_includeHiddenObjects: boolean) {
		this._client.requestClear();
>>>>>>> d8773dab
	}

	/**
	 * Refreshes the environment.
	 */
	refreshEnvironment() {
		this._client.requestRefresh();
	}

	//#endregion Public Methods

	//#region Private Methods

	/**
	 * Sets an environment data entry.
	 * @param environmenentEntry
	 */
	private setEnvironmentDataEntry(environmenentEntry: EnvironmentValueEntry) {
		this._environmentDataEntries.set(environmenentEntry.name, environmenentEntry);
		this._onDidChangeListItemsEmitter.fire();
	}

	private clearAllEnvironmentEntries() {
		this.environmentDataEntries.clear();
		this.environmentValueEntries.clear();
		this.onDidChangeListItemsEmitter.fire();
	}

	//#endregion Private Methods
}<|MERGE_RESOLUTION|>--- conflicted
+++ resolved
@@ -8,14 +8,9 @@
 import { Disposable } from 'vs/base/common/lifecycle';
 import { IListItem, IListItemsProvider } from 'vs/base/common/positronStuff';
 import { ILanguageRuntime } from 'vs/workbench/services/languageRuntime/common/languageRuntimeService';
-import { RuntimeClientType } from 'vs/workbench/services/languageRuntime/common/languageRuntimeClientInstance';
 import { HeaderDataListItem } from 'vs/workbench/contrib/positronEnvironment/browser/classes/headerDataListItem';
 import { HeaderValuesListItem } from 'vs/workbench/contrib/positronEnvironment/browser/classes/headerValuesListItem';
-<<<<<<< HEAD
-import { EnvironmentClientMessageType, IEnvironmentClientInstance, IEnvironmentClientMessage, IEnvironmentClientMessageError, IEnvironmentClientMessageList } from 'vs/workbench/services/languageRuntime/common/languageRuntimeEnvironmentClient';
-=======
 import { EnvironmentClientInstance } from 'vs/workbench/services/languageRuntime/common/languageRuntimeEnvironmentClient';
->>>>>>> d8773dab
 
 /**
  * EnvironmentValue interface.
@@ -209,12 +204,6 @@
 		// Initialize Disposable base class.
 		super();
 
-<<<<<<< HEAD
-		this._runtime.createClient<IEnvironmentClientMessage>(
-			RuntimeClientType.Environment, {}).then(client => {
-				this.connectClient(client as IEnvironmentClientInstance);
-			});
-=======
 		// Initialize the client instance; used to communicate with the language runtime.
 		this._client = new EnvironmentClientInstance(this._runtime);
 
@@ -244,17 +233,17 @@
 				const entry = new EnvironmentValueEntry(
 					variable.name,
 					new StringEnvironmentValue(variable.value));
-				this.environmentDataEntries.set(entry.name, entry);
+				this._environmentDataEntries.set(entry.name, entry);
 			}
 
 			// Process each of the removed environment entries.
 			for (let i = 0; i < update.removed.length; i++) {
 				const variableName = update.removed[i];
-				this.environmentDataEntries.delete(variableName);
+				this._environmentDataEntries.delete(variableName);
 			}
 
 			// Fire the event indicating that the list of items has changed.
-			this.onDidChangeListItemsEmitter.fire();
+			this._onDidChangeListItemsEmitter.fire();
 		}));
 
 		// Add a handler for errors received from the language runtime.
@@ -302,7 +291,6 @@
 		this._register(this._runtime.onDidCompleteStartup(languageRuntimeInfo => {
 			// console.log(`********************* onDidCompleteStartup ${this._runtime.metadata.language}`);
 		}));
->>>>>>> d8773dab
 	}
 
 	/**
@@ -329,15 +317,8 @@
 	/**
 	 * Clears the environment.
 	 */
-<<<<<<< HEAD
-	clearEnvironment(includeHiddenObjects: boolean) {
-		this._environmentDataEntries.clear();
-		this._environmentValueEntries.clear();
-		this._onDidChangeListItemsEmitter.fire();
-=======
 	clearEnvironment(_includeHiddenObjects: boolean) {
 		this._client.requestClear();
->>>>>>> d8773dab
 	}
 
 	/**
@@ -361,9 +342,9 @@
 	}
 
 	private clearAllEnvironmentEntries() {
-		this.environmentDataEntries.clear();
-		this.environmentValueEntries.clear();
-		this.onDidChangeListItemsEmitter.fire();
+		this._environmentDataEntries.clear();
+		this._environmentDataEntries.clear();
+		this._onDidChangeListItemsEmitter.fire();
 	}
 
 	//#endregion Private Methods
