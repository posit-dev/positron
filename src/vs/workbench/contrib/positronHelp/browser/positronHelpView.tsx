/*---------------------------------------------------------------------------------------------
 *  Copyright (c) Posit Software, PBC.
 *--------------------------------------------------------------------------------------------*/

import 'vs/css!./positronHelpView';
import * as React from 'react';
import * as DOM from 'vs/base/browser/dom';
import * as uuid from 'vs/base/common/uuid';
import { Event, Emitter } from 'vs/base/common/event';
import { MarkdownString } from 'vs/base/common/htmlContent';
import { IOpenerService } from 'vs/platform/opener/common/opener';
import { IViewDescriptorService } from 'vs/workbench/common/views';
import { IThemeService } from 'vs/platform/theme/common/themeService';
import { ICommandService } from 'vs/platform/commands/common/commands';
import { ITelemetryService } from 'vs/platform/telemetry/common/telemetry';
import { IContextKeyService } from 'vs/platform/contextkey/common/contextkey';
import { IKeybindingService } from 'vs/platform/keybinding/common/keybinding';
import { IContextMenuService } from 'vs/platform/contextview/browser/contextView';
import { ActionBars } from 'vs/workbench/contrib/positronHelp/browser/components/actionBars';
import { IInstantiationService } from 'vs/platform/instantiation/common/instantiation';
import { IConfigurationService } from 'vs/platform/configuration/common/configuration';
import { ViewPane, IViewPaneOptions } from 'vs/workbench/browser/parts/views/viewPane';
import { IPositronHelpService } from 'vs/workbench/services/positronHelp/common/positronHelp';
import { IReactComponentContainer, ISize, PositronReactRenderer } from 'vs/base/browser/positronReactRenderer';
import { IWebviewElement, IWebviewService } from 'vs/workbench/contrib/webview/browser/webview';
import { ExtensionIdentifier } from 'vs/platform/extensions/common/extensions';

/**
 * PositronHelpCommand interface.
 */
interface PositronHelpCommand {
	identifier: string;
	command: string;
	findText?: string;
}

/**
 * PositronHelpViewPane class.
 */
export class PositronHelpViewPane extends ViewPane implements IReactComponentContainer {
	//#region Private Properties

	// The onSizeChanged emitter.
	private _onSizeChangedEmitter = this._register(new Emitter<ISize>());

	// The onVisibilityChanged emitter.
	private _onVisibilityChangedEmitter = this._register(new Emitter<boolean>());

	// The onFocused emitter.
	private _onFocusedEmitter = this._register(new Emitter<void>());

	// The width. This valus is set in layoutBody and is used to implement the IReactComponentContainer interface.
	private _width = 0;

	// The height. This valus is set in layoutBody and is used to implement the IReactComponentContainer interface.
	private _height = 0;

	// The Positron help container - contains the entire Positron help UI.
	private _positronHelpContainer: HTMLElement;

<<<<<<< HEAD
	// The help action bars container - contains the PositronHelpActionBars component.
	private _helpActionBarsContainer: HTMLElement;
=======
	// The action bars container - contains the ActionBars component.
	private _actionBarsContainer!: HTMLElement;
>>>>>>> a7a2a73b

	// The PositronReactRenderer for the ActionBars component.
	private _positronReactRendererActionBars?: PositronReactRenderer;

	// The host for the Help webview.
	private _helpViewContainer: HTMLElement;

	// The help iframe.
	private _helpView: IWebviewElement;

	// The last Positron help command that was sent to the help iframe.
	private _lastPositronHelpCommand?: PositronHelpCommand;

	//#endregion Private Properties

	//#region IReactComponentContainer

	/**
	 * Gets the width.
	 */
	get width() {
		return this._width;
	}

	/**
	 * Gets the height.
	 */
	get height() {
		return this._height;
	}

	/**
	 * The onSizeChanged event.
	 */
	readonly onSizeChanged: Event<ISize> = this._onSizeChangedEmitter.event;

	/**
	 * The onVisibilityChanged event.
	 */
	readonly onVisibilityChanged: Event<boolean> = this._onVisibilityChangedEmitter.event;

	/**
	 * The onFocused event.
	 */
	readonly onFocused: Event<void> = this._onFocusedEmitter.event;

	//#endregion IReactComponentContainer

	//#region Constructor & Dispose

	/**
	 * Constructor.
	 * @param options The IViewPaneOptions for the view pane.
	 * @param commandService The ICommandService.
	 * @param configurationService The IConfigurationService.
	 * @param contextKeyService The IContextKeyService.
	 * @param contextMenuService The IContextMenuService.
	 * @param instantiationService The IInstantiationService.
	 * @param keybindingService The IKeybindingService.
	 * @param openerService The IOpenerService.
	 * @param positronHelpService The IPositronHelpService.
	 * @param telemetryService The ITelemetryService.
	 * @param themeService The IThemeService.
	 * @param viewDescriptorService The IViewDescriptorService.
	 */
	constructor(
		options: IViewPaneOptions,
		@ICommandService private readonly commandService: ICommandService,
		@IConfigurationService configurationService: IConfigurationService,
		@IContextKeyService contextKeyService: IContextKeyService,
		@IContextMenuService contextMenuService: IContextMenuService,
		@IInstantiationService instantiationService: IInstantiationService,
		@IKeybindingService keybindingService: IKeybindingService,
		@IOpenerService openerService: IOpenerService,
		@IPositronHelpService private readonly positronHelpService: IPositronHelpService,
		@ITelemetryService telemetryService: ITelemetryService,
		@IThemeService themeService: IThemeService,
		@IViewDescriptorService viewDescriptorService: IViewDescriptorService,
		@IWebviewService webviewService: IWebviewService,
	) {
		// Call the base class's constructor.
		super(options, keybindingService, contextMenuService, configurationService, contextKeyService, viewDescriptorService, instantiationService, openerService, themeService, telemetryService);

		// Create containers.
		this._positronHelpContainer = DOM.$('.positron-help-container');
		this._helpActionBarsContainer = DOM.$('.help-action-bars-container');
		this._helpViewContainer = DOM.$('.positron-help-view-container');
		this._helpViewContainer.style.width = '100%';
		this._helpViewContainer.style.height = '100%';

		// Create the help view.
		this._helpView = webviewService.createWebviewElement({
			extension: {
				id: new ExtensionIdentifier('positron-help'),
			},
			options: {},
			contentOptions: {
				allowScripts: true,
				localResourceRoots: [], // TODO: needed for positron-help.js
			},
		});

		// Arrange our elements.
		this._positronHelpContainer.appendChild(this._helpActionBarsContainer);
		this._positronHelpContainer.appendChild(this._helpViewContainer);
		this._helpView.mountTo(this._helpViewContainer);

		// Register event handlers.
<<<<<<< HEAD
		this._register(this.onDidChangeBodyVisibility(() => this._onVisibilityChanged.fire(this.isBodyVisible())));
		this._register(this.positronHelpService.onRenderHelp(html => {
			this._helpView.html = html;
=======
		this._register(this.onDidChangeBodyVisibility(() => this._onVisibilityChangedEmitter.fire(this.isBodyVisible())));
		this._register(this.positronHelpService.onRenderHelp(helpResult => {
			// Remove the previous help iframe.
			if (this._helpIFrame) {
				this._helpIFrame.remove();
			}

			// Append the new help iframe and render the help result.
			this._helpIFrame = DOM.$('iframe.help-iframe');
			this._positronHelpContainer.appendChild(this._helpIFrame);
			this._helpIFrame.contentWindow?.document.open();
			this._helpIFrame.contentWindow?.document.write(helpResult as unknown as string);
			this._helpIFrame.contentWindow?.document.close();
>>>>>>> a7a2a73b
		}));
	}

	/**
	 * dispose override method.
	 */
	public override dispose(): void {
		// Destroy the PositronReactRenderer for the ActionBars component.
		if (this._positronReactRendererActionBars) {
			this._positronReactRendererActionBars.destroy();
			this._positronReactRendererActionBars = undefined;
		}

		// Call the base class's dispose method.
		super.dispose();
	}

	//#endregion Constructor & Dispose

	//#region ViewPane Overrides

	/**
	 * renderBody override method.
	 * @param container The container HTMLElement.
	 */
	protected override renderBody(container: HTMLElement): void {

		// Call the base class's method.
		super.renderBody(container);

		// Append the Positron help container.
		container.appendChild(this._positronHelpContainer);

<<<<<<< HEAD
=======
		// Append the help action bars container.
		this._actionBarsContainer = DOM.$('.action-bars-container');
		this._positronHelpContainer.appendChild(this._actionBarsContainer);

>>>>>>> a7a2a73b
		// Home handler.
		const homeHandler = () => {
			// Test code for now to render some kind of help markdown.
			this.positronHelpService.openHelpMarkdown(new MarkdownString(
				`This is help text ${new Date().toTimeString()}.\n\nHere is some **bold text**.\n\nHere is a list:\n\n* One.\n* Two.\n* Three.\n\nThis is help text ${new Date().toTimeString()}.\n\nHere is some **bold text**.\n\nHere is a list:\n\n* One.\n* Two.\n* Three.\n\nThis is help text ${new Date().toTimeString()}.\n\nHere is some **bold text**.\n\nHere is a list:\n\n* One.\n* Two.\n* Three.\n\nThis is help text ${new Date().toTimeString()}.\n\nHere is some **bold text**.\n\nHere is a list:\n\n* One.\n* Two.\n* Three.\n\nThis is help text ${new Date().toTimeString()}.\n\nHere is some **bold text**.\n\nHere is a list:\n\n* One.\n* Two.\n* Three.\n\nThis is help text ${new Date().toTimeString()}.\n\nHere is some **bold text**.\n\nHere is a list:\n\n* One.\n* Two.\n* Three.\n\nThis is help text ${new Date().toTimeString()}.\n\nHere is some **bold text**.\n\nHere is a list:\n\n* One.\n* Two.\n* Three.\n\nThis is help text ${new Date().toTimeString()}.\n\nHere is some **bold text**.\n\nHere is a list:\n\n* One.\n* Two.\n* Three.\n\nThis is help text ${new Date().toTimeString()}.\n\nHere is some **bold text**.\n\nHere is a list:\n\n* One.\n* Two.\n* Three.\n\nThis is help text ${new Date().toTimeString()}.\n\nHere is some **bold text**.\n\nHere is a list:\n\n* One.\n* Two.\n* Three.\n\nThis is help text ${new Date().toTimeString()}.\n\nHere is some **bold text**.\n\nHere is a list:\n\n* One.\n* Two.\n* Three.\n\nThis is help text ${new Date().toTimeString()}.\n\nHere is some **bold text**.\n\nHere is a list:\n\n* One.\n* Two.\n* Three.\n\nThis is help text ${new Date().toTimeString()}.\n\nHere is some **bold text**.\n\nHere is a list:\n\n* One.\n* Two.\n* Three.\n\nThis is help text ${new Date().toTimeString()}.\n\nHere is some **bold text**.\n\nHere is a list:\n\n* One.\n* Two.\n* Three.\n\nThis is help text ${new Date().toTimeString()}.\n\nHere is some **bold text**.\n\nHere is a list:\n\n* One.\n* Two.\n* Three.\n\nThis is help text ${new Date().toTimeString()}.\n\nHere is some **bold text**.\n\nHere is a list:\n\n* One.\n* Two.\n* Three.\n\nThis is help text ${new Date().toTimeString()}.\n\nHere is some **bold text**.\n\nHere is a list:\n\n* One.\n* Two.\n* Three.\n\nThis is help text ${new Date().toTimeString()}.\n\nHere is some **bold text**.\n\nHere is a list:\n\n* One.\n* Two.\n* Three.\n\nThis is help text ${new Date().toTimeString()}.\n\nHere is some **bold text**.\n\nHere is a list:\n\n* One.\n* Two.\n* Three.\n\nThis is help text ${new Date().toTimeString()}.\n\nHere is some **bold text**.\n\nHere is a list:\n\n* One.\n* Two.\n* Three.\n\nThis is help text ${new Date().toTimeString()}.\n\nHere is some **bold text**.\n\nHere is a list:\n\n* One.\n* Two.\n* Three.\n\nThis is help text ${new Date().toTimeString()}.\n\nHere is some **bold text**.\n\nHere is a list:\n\n* One.\n* Two.\n* Three.\n\nThis is help text ${new Date().toTimeString()}.\n\nHere is some **bold text**.\n\nHere is a list:\n\n* One.\n* Two.\n* Three.\n\nThis is help text ${new Date().toTimeString()}.\n\nHere is some **bold text**.\n\nHere is a list:\n\n* One.\n* Two.\n* Three.\n\nThis is help text ${new Date().toTimeString()}.\n\nHere is some **bold text**.\n\nHere is a list:\n\n* One.\n* Two.\n* Three.\n\nThis is help text ${new Date().toTimeString()}.\n\nHere is some **bold text**.\n\nHere is a list:\n\n* One.\n* Two.\n* Three.\n\nThis is help text ${new Date().toTimeString()}.\n\nHere is some **bold text**.\n\nHere is a list:\n\n* One.\n* Two.\n* Three.\n\nThis is help text ${new Date().toTimeString()}.\n\nHere is some **bold text**.\n\nHere is a list:\n\n* One.\n* Two.\n* Three.\n\nThis is help text ${new Date().toTimeString()}.\n\nHere is some **bold text**.\n\nHere is a list:\n\n* One.\n* Two.\n* Three.\n\nThis is help text ${new Date().toTimeString()}.\n\nHere is some **bold text**.\n\nHere is a list:\n\n* One.\n* Two.\n* Three.\n\nThis is help text ${new Date().toTimeString()}.\n\nHere is some **bold text**.\n\nHere is a list:\n\n* One.\n* Two.\n* Three.\n\nThis is help text ${new Date().toTimeString()}.\n\nHere is some **bold text**.\n\nHere is a list:\n\n* One.\n* Two.\n* Three.\n\nThis is help text ${new Date().toTimeString()}.\n\nHere is some **bold text**.\n\nHere is a list:\n\n* One.\n* Two.\n* Three.\n\nThis is help text ${new Date().toTimeString()}.\n\nHere is some **bold text**.\n\nHere is a list:\n\n* One.\n* Two.\n* Three.\n\nThis is help text ${new Date().toTimeString()}.\n\nHere is some **bold text**.\n\nHere is a list:\n\n* One.\n* Two.\n* Three.\n\nThis is help text ${new Date().toTimeString()}.\n\nHere is some **bold text**.\n\nHere is a list:\n\n* One.\n* Two.\n* Three.\n\nThis is help text ${new Date().toTimeString()}.\n\nHere is some **bold text**.\n\nHere is a list:\n\n* One.\n* Two.\n* Three.\n\nThis is help text ${new Date().toTimeString()}.\n\nHere is some **bold text**.\n\nHere is a list:\n\n* One.\n* Two.\n* Three.\n\nThis is help text ${new Date().toTimeString()}.\n\nHere is some **bold text**.\n\nHere is a list:\n\n* One.\n* Two.\n* Three.\n\nThis is help text ${new Date().toTimeString()}.\n\nHere is some **bold text**.\n\nHere is a list:\n\n* One.\n* Two.\n* Three.\n\nThis is help text ${new Date().toTimeString()}.\n\nHere is some **bold text**.\n\nHere is a list:\n\n* One.\n* Two.\n* Three.\n\nThis is help text ${new Date().toTimeString()}.\n\nHere is some **bold text**.\n\nHere is a list:\n\n* One.\n* Two.\n* Three.\n\nThis is help text ${new Date().toTimeString()}.\n\nHere is some **bold text**.\n\nHere is a list:\n\n* One.\n* Two.\n* Three.\n\nThis is help text ${new Date().toTimeString()}.\n\nHere is some **bold text**.\n\nHere is a list:\n\n* One.\n* Two.\n* Three.\n\nThis is help text ${new Date().toTimeString()}.\n\nHere is some **bold text**.\n\nHere is a list:\n\n* One.\n* Two.\n* Three.\n\nThis is help text ${new Date().toTimeString()}.\n\nHere is some **bold text**.\n\nHere is a list:\n\n* One.\n* Two.\n* Three.\n\nThis is help text ${new Date().toTimeString()}.\n\nHere is some **bold text**.\n\nHere is a list:\n\n* One.\n* Two.\n* Three.\n\nThis is help text ${new Date().toTimeString()}.\n\nHere is some **bold text**.\n\nHere is a list:\n\n* One.\n* Two.\n* Three.\n\n***The Real End***\n\n`
			));
		};

		// Find handler.
		const findHandler = (findText: string) => {
			this.postHelpIFrameMessage({ identifier: uuid.generateUuid(), command: 'find', findText });
		};

		// Find handler.
		const checkFindResultsHandler = () => {

			if (this._lastPositronHelpCommand) {
				console.log('TODO');
			}
			// if (this._helpView?.contentWindow && this._lastPositronHelpCommand) {
			// 	const result = this._helpView.contentWindow.sessionStorage.getItem(this._lastPositronHelpCommand.identifier);
			// 	if (result) {
			// 		return result === 'true';
			// 	}
			// }

			// Result is not available.
			return undefined;
		};

		// Find previous handler.
		const findPrevious = () => {
			this.postHelpIFrameMessage({ identifier: uuid.generateUuid(), command: 'find-previous' });
		};

		// Find next handler.
		const findNext = () => {
			this.postHelpIFrameMessage({ identifier: uuid.generateUuid(), command: 'find-next' });
		};

		// Render the ActionBars component.
		this._positronReactRendererActionBars = new PositronReactRenderer(this._actionBarsContainer);
		this._positronReactRendererActionBars.render(
			<ActionBars
				commandService={this.commandService}
				configurationService={this.configurationService}
				contextKeyService={this.contextKeyService}
				contextMenuService={this.contextMenuService}
				keybindingService={this.keybindingService}
				reactComponentContainer={this}
				onPreviousTopic={() => console.log('Previous topic made it to the Positron help view.')}
				onNextTopic={() => console.log('Next topic made it to the Positron help view.')}
				onHome={homeHandler}
				onFind={findHandler}
				onCheckFindResults={checkFindResultsHandler}
				onFindPrevious={findPrevious}
				onFindNext={findNext}
				onCancelFind={() => findHandler('')}
			/>
		);
	}

	/**
	 * focus override method.
	 */
	override focus(): void {
		// Call the base class's method.
		super.focus();

		// Fire the onFocused event.
		this._onFocusedEmitter.fire();
	}

	/**
	 * layoutBody override method.
	 * @param height The height of the body.
	 * @param width The width of the body.
	 */
	override layoutBody(height: number, width: number): void {
		// Call the base class's method.
		super.layoutBody(height, width);

		// Raise the onSizeChanged event.
		this._onSizeChangedEmitter.fire({
			width,
			height
		});
	}

	//#endregion ViewPane Overrides

	//#region Private Methods

	/**
	 * Posts a message to the help iframe.
	 * @param positronHelpCommand The PositronHelpCommand to post.
	 */
	private postHelpIFrameMessage(positronHelpCommand: PositronHelpCommand): void {

		// Post the message to the help iframe.
		this._helpView.postMessage(positronHelpCommand);

		// Save the command?
		if (positronHelpCommand.command === 'find' && positronHelpCommand.findText) {
			this._lastPositronHelpCommand = positronHelpCommand;
		} else {
			this._lastPositronHelpCommand = undefined;
		}

	}

	//#endregion Private Methods
}<|MERGE_RESOLUTION|>--- conflicted
+++ resolved
@@ -58,13 +58,11 @@
 	// The Positron help container - contains the entire Positron help UI.
 	private _positronHelpContainer: HTMLElement;
 
-<<<<<<< HEAD
 	// The help action bars container - contains the PositronHelpActionBars component.
 	private _helpActionBarsContainer: HTMLElement;
-=======
+
 	// The action bars container - contains the ActionBars component.
 	private _actionBarsContainer!: HTMLElement;
->>>>>>> a7a2a73b
 
 	// The PositronReactRenderer for the ActionBars component.
 	private _positronReactRendererActionBars?: PositronReactRenderer;
@@ -157,6 +155,7 @@
 
 		// Create the help view.
 		this._helpView = webviewService.createWebviewElement({
+			title: 'Positron Help',
 			extension: {
 				id: new ExtensionIdentifier('positron-help'),
 			},
@@ -173,25 +172,12 @@
 		this._helpView.mountTo(this._helpViewContainer);
 
 		// Register event handlers.
-<<<<<<< HEAD
-		this._register(this.onDidChangeBodyVisibility(() => this._onVisibilityChanged.fire(this.isBodyVisible())));
+		this._register(this.onDidChangeBodyVisibility(() => {
+			this._onVisibilityChangedEmitter.fire(this.isBodyVisible());
+		}));
+
 		this._register(this.positronHelpService.onRenderHelp(html => {
-			this._helpView.html = html;
-=======
-		this._register(this.onDidChangeBodyVisibility(() => this._onVisibilityChangedEmitter.fire(this.isBodyVisible())));
-		this._register(this.positronHelpService.onRenderHelp(helpResult => {
-			// Remove the previous help iframe.
-			if (this._helpIFrame) {
-				this._helpIFrame.remove();
-			}
-
-			// Append the new help iframe and render the help result.
-			this._helpIFrame = DOM.$('iframe.help-iframe');
-			this._positronHelpContainer.appendChild(this._helpIFrame);
-			this._helpIFrame.contentWindow?.document.open();
-			this._helpIFrame.contentWindow?.document.write(helpResult as unknown as string);
-			this._helpIFrame.contentWindow?.document.close();
->>>>>>> a7a2a73b
+			this._helpView.setHtml(html);
 		}));
 	}
 
@@ -225,13 +211,6 @@
 		// Append the Positron help container.
 		container.appendChild(this._positronHelpContainer);
 
-<<<<<<< HEAD
-=======
-		// Append the help action bars container.
-		this._actionBarsContainer = DOM.$('.action-bars-container');
-		this._positronHelpContainer.appendChild(this._actionBarsContainer);
-
->>>>>>> a7a2a73b
 		// Home handler.
 		const homeHandler = () => {
 			// Test code for now to render some kind of help markdown.
