/*---------------------------------------------------------------------------------------------
 *  Copyright (C) 2025 Posit Software, PBC. All rights reserved.
 *  Licensed under the Elastic License 2.0. See LICENSE.txt for license information.
 *--------------------------------------------------------------------------------------------*/

// CSS.
import './consoleTabList.css';

// React.
import React, { useState } from 'react';

// Other dependencies.
import { usePositronConsoleContext } from '../positronConsoleContext.js';
import { ConsoleInstanceState } from './consoleInstanceState.js';
import { IPositronConsoleInstance } from '../../../../services/positronConsole/browser/interfaces/positronConsoleService.js';
import { localize } from '../../../../../nls.js';


interface ConsoleTabProps {
	positronConsoleInstance: IPositronConsoleInstance;
	onClick: (instance: IPositronConsoleInstance) => void;
}

const ConsoleTab = ({ positronConsoleInstance, onClick }: ConsoleTabProps) => {
	const positronConsoleContext = usePositronConsoleContext();
	const [deleteDisabled, setDeleteDisabled] = useState(false);

	const handleTabDeleteClick = async (evt: React.MouseEvent<HTMLButtonElement, MouseEvent>, consoleInstance: IPositronConsoleInstance) => {
		evt.stopPropagation();

		// Prevent the button from being clicked multiple times
		setDeleteDisabled(true);
		try {
			await positronConsoleContext.runtimeSessionService.deleteSession(
				consoleInstance.sessionMetadata.sessionId);
		} catch (error) {
			// Show an error notification if the session could not be deleted.
			positronConsoleContext.notificationService.error(
				localize('positronDeleteSessionError', "Failed to delete session: {0}", error)
			);
			// Re-enable the button if the session could not be deleted.
			// If it is deleted, the component is destroyed and the
			// button is no longer clickable anyway.
			setDeleteDisabled(false);
		}
	}

	const sessionId = positronConsoleInstance.sessionMetadata.sessionId;

	return (<div
		key={`tab-${sessionId}`}
		aria-label={positronConsoleInstance.sessionMetadata.sessionName}
		aria-labelledby={`console-panel-${sessionId}`}
		aria-selected={positronConsoleContext.activePositronConsoleInstance?.sessionMetadata.sessionId === sessionId}
		className={`tab-button ${positronConsoleContext.activePositronConsoleInstance?.sessionMetadata.sessionId === sessionId && 'tab-button--active'}`}
		data-testid={`console-tab-${positronConsoleInstance.sessionMetadata.sessionId}`}
		role='tab'
		onClick={() => onClick(positronConsoleInstance)}
	>
		<ConsoleInstanceState positronConsoleInstance={positronConsoleInstance} />
		<img
			className='icon'
			src={`data:image/svg+xml;base64,${positronConsoleInstance.runtimeMetadata.base64EncodedIconSvg}`}
		/>
		<p className='session-name'>
			{positronConsoleInstance.sessionMetadata.sessionName}
		</p>
		<button className='delete-button' data-testid='trash-session' disabled={deleteDisabled} onClick={evt => handleTabDeleteClick(evt, positronConsoleInstance)}>
			<span className='codicon codicon-trash' />
		</button>
	</div>)
}


// ConsoleCoreProps interface.
interface ConsoleTabListProps {
	readonly width: number;
	readonly height: number;
}

export const ConsoleTabList = (props: ConsoleTabListProps) => {
	// Context hooks.
	const positronConsoleContext = usePositronConsoleContext();

	/**
	 * Function to change the active console instance that is tied to a specific session
	 *
	 * @param {string}   sessionId The Id of the session that should be active
	 */
	const onChangeForegroundSession = async (sessionId: string): Promise<void> => {
		// Find the session
		const session =
			positronConsoleContext.runtimeSessionService.getSession(sessionId);

		if (session) {
			// Set the session as the foreground session
			positronConsoleContext.runtimeSessionService.foregroundSession = session;
		} else {
			// It is possible for a console instance to exist without a
			// session; this typically happens when we create a provisional
			// instance while waiting for a session to be connected, but the
			// session never connects. In this case we can't set the session as
			// the foreground session, but we can still set the console
			// instance as the active console instance.
			positronConsoleContext.positronConsoleService.setActivePositronConsoleSession(sessionId);
		}
	};

	const handleTabClick = (sessionId: string) => {
		onChangeForegroundSession(sessionId);
	};

	// Sort console sessions by created time, oldest to newest
	const consoleInstances = Array.from(positronConsoleContext.positronConsoleInstances.values()).sort((a, b) => {
		return a.sessionMetadata.createdTimestamp - b.sessionMetadata.createdTimestamp;
	});

	// Render.
	return (
		<div
			className='tabs-container'
			role='tablist'
			style={{ height: props.height, width: props.width }}
		>
<<<<<<< HEAD
			{consoleInstances.map((positronConsoleInstance) => <ConsoleTab key={positronConsoleInstance.sessionMetadata.sessionId} data-session-id={positronConsoleInstance.sessionMetadata.sessionId} positronConsoleInstance={positronConsoleInstance} onClick={() => handleTabClick(positronConsoleInstance.sessionMetadata.sessionId)} />)}
=======
			{consoleInstances.map((positronConsoleInstance) =>
				<ConsoleTab
					key={positronConsoleInstance.session.sessionId}
					positronConsoleInstance={positronConsoleInstance}
					onClick={() => handleTabClick(positronConsoleInstance.session.sessionId)}
				/>
			)}
>>>>>>> 5140ddd5
		</div>
	)
}<|MERGE_RESOLUTION|>--- conflicted
+++ resolved
@@ -122,17 +122,13 @@
 			role='tablist'
 			style={{ height: props.height, width: props.width }}
 		>
-<<<<<<< HEAD
-			{consoleInstances.map((positronConsoleInstance) => <ConsoleTab key={positronConsoleInstance.sessionMetadata.sessionId} data-session-id={positronConsoleInstance.sessionMetadata.sessionId} positronConsoleInstance={positronConsoleInstance} onClick={() => handleTabClick(positronConsoleInstance.sessionMetadata.sessionId)} />)}
-=======
 			{consoleInstances.map((positronConsoleInstance) =>
 				<ConsoleTab
-					key={positronConsoleInstance.session.sessionId}
+					key={positronConsoleInstance.sessionId}
 					positronConsoleInstance={positronConsoleInstance}
-					onClick={() => handleTabClick(positronConsoleInstance.session.sessionId)}
+					onClick={() => handleTabClick(positronConsoleInstance.sessionId)}
 				/>
 			)}
->>>>>>> 5140ddd5
 		</div>
 	)
 }