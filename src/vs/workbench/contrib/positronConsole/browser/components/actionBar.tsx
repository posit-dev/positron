--- conflicted
+++ resolved
@@ -452,7 +452,6 @@
 							tooltip={positronRestartConsole}
 							onPressed={restartConsoleHandler}
 						/>
-<<<<<<< HEAD
 						{props.showDeleteButton &&
 							<ActionBarButton
 								align='right'
@@ -463,8 +462,6 @@
 								onPressed={deleteSessionHandler}
 							/>
 						}
-						{multiSessionsEnabled && <ConsoleInstanceInfoButton />}
-=======
 						{multiSessionsEnabled &&
 							<>
 								<ConsoleInstanceInfoButton />
@@ -472,7 +469,6 @@
 							</>
 
 						}
->>>>>>> 18562151
 						<ActionBarSeparator />
 						{showDeveloperUI &&
 							<ActionBarButton
