/*---------------------------------------------------------------------------------------------
 *  Copyright (C) 2022-2025 Posit Software, PBC. All rights reserved.
 *  Licensed under the Elastic License 2.0. See LICENSE.txt for license information.
 *--------------------------------------------------------------------------------------------*/

import * as nls from '../../../../nls.js';
import { generateUuid } from '../../../../base/common/uuid.js';
import { KeyCode, KeyMod } from '../../../../base/common/keyCodes.js';
import { ILocalizedString } from '../../../../platform/action/common/action.js';
import { Action2, MenuId, registerAction2 } from '../../../../platform/actions/common/actions.js';
import { ServicesAccessor } from '../../../../platform/instantiation/common/instantiation.js';
import { IQuickInputService, IQuickPickItem, IQuickPickSeparator, QuickPickItem } from '../../../../platform/quickinput/common/quickInput.js';
import { IKeybindingRule, KeybindingWeight } from '../../../../platform/keybinding/common/keybindingsRegistry.js';
import { LANGUAGE_RUNTIME_ACTION_CATEGORY } from '../common/languageRuntime.js';
import { IPositronConsoleService } from '../../../services/positronConsole/browser/interfaces/positronConsoleService.js';
import { ILanguageRuntimeMetadata, ILanguageRuntimeService, RuntimeCodeExecutionMode, RuntimeErrorBehavior, RuntimeState } from '../../../services/languageRuntime/common/languageRuntimeService.js';
import { ILanguageRuntimeSession, IRuntimeClientInstance, IRuntimeSessionService, RuntimeClientType } from '../../../services/runtimeSession/common/runtimeSessionService.js';
import { INotificationService } from '../../../../platform/notification/common/notification.js';
import { ILanguageService } from '../../../../editor/common/languages/language.js';
import { groupBy } from '../../../../base/common/collections.js';
import { IRuntimeStartupService } from '../../../services/runtimeStartup/common/runtimeStartupService.js';
import { ICommandService } from '../../../../platform/commands/common/commands.js';
import { dispose } from '../../../../base/common/lifecycle.js';
import { ContextKeyExpr } from '../../../../platform/contextkey/common/contextkey.js';
import { ExplorerFolderContext } from '../../files/common/files.js';
import { URI } from '../../../../base/common/uri.js';
import { IFileDialogService } from '../../../../platform/dialogs/common/dialogs.js';

// The category for language runtime actions.
const category: ILocalizedString = { value: LANGUAGE_RUNTIME_ACTION_CATEGORY, original: 'Interpreter' };

// Quick pick item interfaces.
interface LanguageRuntimeSessionQuickPickItem extends IQuickPickItem { session: ILanguageRuntimeSession }
interface LanguageRuntimeQuickPickItem extends IQuickPickItem { runtime: ILanguageRuntimeMetadata }
interface RuntimeClientTypeQuickPickItem extends IQuickPickItem { runtimeClientType: RuntimeClientType }
interface RuntimeClientInstanceQuickPickItem extends IQuickPickItem { runtimeClientInstance: IRuntimeClientInstance<any, any> }

/**
 * Helper function that askses the user to select a language from the list of registered language
 * runtimes.
 *
 * @param accessor The service accessor.
 * @returns The selected language quickpick item, or undefined, if the user canceled the operation.
 */
async function selectLanguage(accessor: ServicesAccessor) {
	const quickInputService = accessor.get(IQuickInputService);
	const languageRuntimeService = accessor.get(ILanguageRuntimeService);

	// TODO: Handle untrusted workspace - maybe error?

	return new Promise<IQuickPickItem | undefined>((resolve) => {
		const input = quickInputService.createQuickPick();

		const picks = new Map<string, IQuickPickItem>();
		const addRuntime = (runtimeMetadata: ILanguageRuntimeMetadata) => {
			if (!picks.has(runtimeMetadata.languageId)) {
				picks.set(runtimeMetadata.languageId, {
					id: runtimeMetadata.languageId,
					label: runtimeMetadata.languageName,
				});
				const sortedPicks = Array.from(picks.values()).sort((a, b) => a.label.localeCompare(b.label));
				input.items = sortedPicks;
			}
		};

		const disposables = [
			input,
			input.onDidAccept(() => {
				resolve(input.activeItems[0]);
				input.hide();
			}),
			input.onDidHide(() => {
				dispose(disposables);
				resolve(undefined);
			}),
			languageRuntimeService.onDidRegisterRuntime((runtimeMetadata) => {
				addRuntime(runtimeMetadata);
			}),
		];

		input.canSelectMany = false;
		input.placeholder = nls.localize('positron.executeCode.selectLanguage', 'Select the language to execute code in');

		for (const runtimeMetadata of languageRuntimeService.registeredRuntimes) {
			addRuntime(runtimeMetadata);
		}

		// TODO: Start with input.busy = true and set it to false when runtime discovery completes.

		input.show();
	});
}

/**
 * Helper function that asks the user to select a language runtime session from
 * an array of language runtime sessions.
 *
 * @param quickInputService The quick input service.
 * @param sessions The language runtime sessions the user can select from.
 * @param placeHolder The placeholder for the quick input.
 * @returns The runtime session the user selected, or undefined, if the user canceled the operation.
 */
export const selectLanguageRuntimeSession = async (
	quickInputService: IQuickInputService,
	sessions: ILanguageRuntimeSession[],
	placeHolder: string): Promise<ILanguageRuntimeSession | undefined> => {

	// Build the language runtime quick pick items.
	const sessionQuickPickItems = sessions.map<LanguageRuntimeSessionQuickPickItem>(session => ({
		id: session.sessionId,
		label: session.metadata.sessionName,
		description: session.runtimeMetadata.languageVersion,
		session
	} satisfies LanguageRuntimeSessionQuickPickItem));

	// Prompt the user to select a language runtime.
	const languageRuntimeQuickPickItem = await quickInputService
		.pick<LanguageRuntimeSessionQuickPickItem>(sessionQuickPickItems, {
			canPickMany: false,
			placeHolder
		});

	// Done.
	return languageRuntimeQuickPickItem?.session;
};

/**
 * Helper function that asks the user to select a registered language runtime for a language.
 *
 * @param accessor The service accessor.
 * @param languageId The language ID of the language runtimes to select from.
 *
 * @returns The language runtime the user selected, or undefined, if the user canceled the operation.
 */
const selectLanguageRuntime = async (
	accessor: ServicesAccessor,
	languageId: string,
	preferredRuntime: ILanguageRuntimeMetadata | undefined,
): Promise<ILanguageRuntimeMetadata | undefined> => {

	const quickInputService = accessor.get(IQuickInputService);
	const languageRuntimeService = accessor.get(ILanguageRuntimeService);
	const languageService = accessor.get(ILanguageService);

	// Prompt the user to select a language runtime.
	return new Promise((resolve) => {
		const input = quickInputService.createQuickPick<LanguageRuntimeQuickPickItem>(
			{ useSeparators: true }
		);
		const runtimePicks = new Map<string, LanguageRuntimeQuickPickItem>();

		const addRuntime = (runtimeMetadata: ILanguageRuntimeMetadata) => {
			runtimePicks.set(runtimeMetadata.runtimeId, {
				id: runtimeMetadata.runtimeId,
				label: runtimeMetadata.runtimeName,
				description: runtimeMetadata.runtimePath,
				runtime: runtimeMetadata
			});

			// Update the quick pick items.
			const runtimePicksBySource = groupBy(Array.from(runtimePicks.values()), pick => pick.runtime.runtimeSource);
			const sortedSources = Object.keys(runtimePicksBySource).sort();
			const picks = new Array<IQuickPickSeparator | LanguageRuntimeQuickPickItem>();
			for (const source of sortedSources) {
				picks.push({ label: source, type: 'separator' }, ...runtimePicksBySource[source]);
			}
			input.items = picks;
		};

		const disposables = [
			input,
			input.onDidAccept(() => {
				resolve(input.activeItems[0]?.runtime);
				input.hide();
			}),
			input.onDidHide(() => {
				dispose(disposables);
				resolve(undefined);
			}),
			languageRuntimeService.onDidRegisterRuntime((runtimeMetadata) => {
				if (runtimeMetadata.languageId === languageId) {
					addRuntime(runtimeMetadata);
				}
			}),
		];

		input.canSelectMany = false;
		const languageName = languageService.getLanguageName(languageId);
		input.title = nls.localize('positron.languageRuntime.select.selectInterpreter', 'Select {0} Interpreter', languageName);
		input.placeholder = nls.localize('positron.languageRuntime.select.discoveringInterpreters', 'Discovering Interpreters...');
		input.matchOnDescription = true;

		for (const runtimeMetadata of languageRuntimeService.registeredRuntimes) {
			if (runtimeMetadata.languageId === languageId) {
				addRuntime(runtimeMetadata);
			}
		}

		if (preferredRuntime) {
			input.placeholder = nls.localize('positron.languageRuntime.select.selectedInterpreer', 'Selected Interpreter: {0}', preferredRuntime.runtimeName);
			const activeItem = runtimePicks.get(preferredRuntime.runtimeId);
			if (activeItem) {
				input.activeItems = [activeItem];
			}
		}

		input.show();

	});
};

/**
 * Helper function that asks the user to select a running language runtime, if no runtime is
 * currently marked as the active runtime.
 *
 * @param runtimeSessionService The runtime session service.
 * @param quickInputService The quick input service.
 * @param placeHolder The placeholder for the quick input.
 * @returns The language runtime the user selected, or undefined, if there are no running language runtimes or the user canceled the operation.
 */
const selectRunningLanguageRuntime = async (
	runtimeSessionService: IRuntimeSessionService,
	quickInputService: IQuickInputService,
	placeHolder: string): Promise<ILanguageRuntimeSession | undefined> => {

	// If there's an active language runtime, use that.
	const activeSession = runtimeSessionService.foregroundSession;
	if (activeSession) {
		return activeSession;
	}

	// If there isn't an active language runtime, but there are running
	// runtimes, ask the user to select one.
	const activeSessions = runtimeSessionService.activeSessions;
	if (!activeSessions.length) {
		alert('No interpreters are currently running.');
		return undefined;
	}

	// As the user to select the running language runtime.
	return await selectLanguageRuntimeSession(quickInputService, activeSessions, placeHolder);
};

/**
 * IInterpreterGroup interface.
 */
interface IInterpreterGroup {
	primaryRuntime: ILanguageRuntimeMetadata;
	alternateRuntimes: ILanguageRuntimeMetadata[];
}

/**
 * Creates an IInterpreterGroup array representing the available language runtimes.
 * @param languageRuntimeService The ILanguageRuntimeService.
 * @returns An IInterpreterGroup array representing the available language runtimes.
 */
const createInterpreterGroups = (
	languageRuntimeService: ILanguageRuntimeService,
	runtimeAffiliationService: IRuntimeStartupService) => {
	const preferredRuntimeByLanguageId = new Map<string, ILanguageRuntimeMetadata>();
	const languageRuntimeGroups = new Map<string, IInterpreterGroup>();
	for (const runtime of languageRuntimeService.registeredRuntimes) {
		const languageId = runtime.languageId;

		// Get the preferred runtime for the language.
		let preferredRuntime = preferredRuntimeByLanguageId.get(languageId);
		if (!preferredRuntime) {
			preferredRuntime = runtimeAffiliationService.getPreferredRuntime(languageId);
			preferredRuntimeByLanguageId.set(languageId, preferredRuntime);
		}

		// Create the language runtime group if it doesn't exist.
		let languageRuntimeGroup = languageRuntimeGroups.get(languageId);
		if (!languageRuntimeGroup) {
			languageRuntimeGroup = { primaryRuntime: preferredRuntime, alternateRuntimes: [] };
			languageRuntimeGroups.set(languageId, languageRuntimeGroup);
		}

		// Add the runtime to the alternateRuntimes array if it's not the preferred runtime.
		if (runtime.runtimeId !== preferredRuntime.runtimeId) {
			languageRuntimeGroup.alternateRuntimes.push(runtime);
		}
	}

	// Sort the runtimes by language name.
	return Array.from(languageRuntimeGroups.values()).sort((a, b) => {
		if (a.primaryRuntime.languageName < b.primaryRuntime.languageName) {
			return -1;
		} else if (a.primaryRuntime.languageName > b.primaryRuntime.languageName) {
			return 1;
		} else {
			return 0;
		}
	});
};

/**
 * Registers language runtime actions.
 */
export function registerLanguageRuntimeActions() {
	/**
	 * Helper function to register a language runtime action.
	 * @param id The ID of the language runtime action.
	 * @param title The title of the language runtime action.
	 * @param action The action function to run.
	 * @param keybinding The keybinding for the action (optional)
	 */
	const registerLanguageRuntimeAction = (
		id: string,
		title: string,
		action: (accessor: ServicesAccessor) => Promise<void>,
		keybinding: Omit<IKeybindingRule, 'id'>[] | undefined = undefined): void => {
		registerAction2(class extends Action2 {
			// Constructor.
			constructor() {
				super({
					id,
					title: { value: title, original: title },
					f1: true,
					category,
					keybinding
				});
			}

			/**
			 * Runs the action.
			 * @param accessor The service accessor.
			 */
			async run(accessor: ServicesAccessor) {
				await action(accessor);
			}
		});
	};

	registerAction2(class PickInterpreterAction extends Action2 {
		constructor() {
			super({
				id: 'workbench.action.languageRuntime.pick',
				title: nls.localize2('positron.command.pickInterpreter', "Pick Interpreter"),
				f1: false,
				category,
			});
		}

		async run(accessor: ServicesAccessor, languageId: string) {
			const languageRuntime = await selectLanguageRuntime(accessor, languageId, undefined);
			return languageRuntime?.runtimeId;
		}
	});

	// Registers the start language runtime action.
	registerAction2(class SelectInterpreterAction extends Action2 {
		constructor() {
			super({
				id: 'workbench.action.languageRuntime.select',
				title: nls.localize2('positron.command.selectInterpreter', "Select Interpreter"),
				f1: false,
				category,
			});
		}

		async run(accessor: ServicesAccessor, languageId: string) {
			// Access services.
			const commandService = accessor.get(ICommandService);
			const runtimeSessionService = accessor.get(IRuntimeSessionService);
			const runtimeStartupService = accessor.get(IRuntimeStartupService);

			// Ask the user to select the language runtime to start. If they selected one, start it.
			let preferredRuntime: ILanguageRuntimeMetadata | undefined;
			try {
				preferredRuntime = runtimeStartupService.getPreferredRuntime(languageId);
			} catch {
				// getPreferredRuntime can error if a workspace-affiliated runtime is not
				// yet registered. Do nothing.
			}
			const languageRuntime = await selectLanguageRuntime(accessor, languageId, preferredRuntime);

			if (languageRuntime) {
				// Start the language runtime.
				runtimeSessionService.selectRuntime(languageRuntime.runtimeId, `'Select Interpreter' command invoked`);

				// Drive focus into the Positron console.
				commandService.executeCommand('workbench.panel.positronConsole.focus');
			}
		}
	});

	// Registers the set active language runtime action.
	registerLanguageRuntimeAction('workbench.action.languageRuntime.setActive', 'Set Active Interpreter', async accessor => {
		// Get the language runtime service.
		const runtimeSessionService = accessor.get(IRuntimeSessionService);

		// Have the user select the language runtime they wish to set as the active language runtime.
		const session = await selectRunningLanguageRuntime(
			runtimeSessionService,
			accessor.get(IQuickInputService),
			'Set the active language runtime');

		// If the user selected a language runtime, set it as the active language runtime.
		if (session) {
			runtimeSessionService.foregroundSession = session;
		}
	});

	// Registers the restart language runtime action.
	registerLanguageRuntimeAction('workbench.action.languageRuntime.restart', 'Restart Interpreter', async accessor => {
		// Access services.
		const consoleService = accessor.get(IPositronConsoleService);
		const runtimeSessionService = accessor.get(IRuntimeSessionService);

		// The runtime we'll try to restart.
		let session: ILanguageRuntimeSession | undefined = undefined;

		// Typically, the restart command should act on the language runtime
		// that's active in the Console, so try that first.
		const activeConsole = consoleService.activePositronConsoleInstance;
		if (activeConsole) {
			session = activeConsole.session;
		}

		// If there's no active console, try the active language runtime.
		if (!session) {
			session = runtimeSessionService.foregroundSession;
		}

		// If we still don't have an active language runtime, ask the user to
		// pick one.
		if (!session) {
			session = await selectRunningLanguageRuntime(
				runtimeSessionService,
				accessor.get(IQuickInputService),
				'Select the interpreter to restart');
			if (!session) {
				throw new Error('No interpreter selected');
			}
		}

		// Restart the language runtime.
		runtimeSessionService.restartSession(session.sessionId,
			`'Restart Interpreter' command invoked`);
	},
		[
			{
				weight: KeybindingWeight.WorkbenchContrib,
				primary: KeyMod.CtrlCmd | KeyMod.Shift | KeyCode.Numpad0,
				secondary: [KeyMod.CtrlCmd | KeyMod.Shift | KeyCode.F10]
			},
			{
				weight: KeybindingWeight.WorkbenchContrib,
				primary: KeyMod.CtrlCmd | KeyMod.Shift | KeyCode.Digit0
			},
		]
	);

	// Registers the interrupt language runtime action.
	registerLanguageRuntimeAction('workbench.action.languageRuntime.interrupt', 'Interrupt Interpreter', async accessor => {
		(await selectRunningLanguageRuntime(
			accessor.get(IRuntimeSessionService),
			accessor.get(IQuickInputService),
			'Select the interpreter to interrupt'))?.interrupt();
	});

	// Registers the shutdown language runtime action.
	registerLanguageRuntimeAction('workbench.action.languageRuntime.shutdown', 'Shutdown Interpreter', async accessor => {
		(await selectRunningLanguageRuntime(
			accessor.get(IRuntimeSessionService),
			accessor.get(IQuickInputService),
			'Select the interpreter to shutdown'))?.shutdown();
	});

	// Registers the force quit language runtime action.
	registerLanguageRuntimeAction('workbench.action.languageRuntime.forceQuit', 'Force Quit Interpreter', async accessor => {
		(await selectRunningLanguageRuntime(
			accessor.get(IRuntimeSessionService),
			accessor.get(IQuickInputService),
			'Select the interpreter to force-quit'))?.forceQuit();
	});

	// Registers the show output language runtime action.
	registerLanguageRuntimeAction('workbench.action.languageRuntime.showOutput', 'Show interpreter output', async accessor => {
		(await selectRunningLanguageRuntime(
			accessor.get(IRuntimeSessionService),
			accessor.get(IQuickInputService),
			'Select the interpreter for which to show output'))?.showOutput();
	});

	registerLanguageRuntimeAction('workbench.action.languageRuntime.showProfile', 'Show interpreter profile report', async accessor => {
		(await selectRunningLanguageRuntime(
			accessor.get(IRuntimeSessionService),
			accessor.get(IQuickInputService),
			'Select the interpreter for which to show profile output'))?.showProfile();
	});

	// Registers the clear affiliated language runtime / clear saved interpreter action.
	registerLanguageRuntimeAction('workbench.action.languageRuntime.clearAffiliation', 'Clear Saved Interpreter', async accessor => {
		const runtimeSessionService = accessor.get(IRuntimeStartupService);
		const quickInputService = accessor.get(IQuickInputService);
		const notificationService = accessor.get(INotificationService);

		// Build the language runtime quick pick items.
		const runtimes = runtimeSessionService.getAffiliatedRuntimes();
		const runtimeQuickPickItems = runtimes.map<LanguageRuntimeQuickPickItem>(runtime => ({
			id: runtime.runtimeId,
			label: `${runtime.languageName}: ${runtime.runtimeName}`,
			description: runtime.runtimePath,
			runtime
		} satisfies LanguageRuntimeQuickPickItem));

		if (runtimeQuickPickItems.length === 0) {
			notificationService.info(nls.localize('noInterpretersSaved', 'No interpreters are currently saved in this workspace.'));
			return;
		}

		// Prompt the user to select a language runtime.
		const quickPickItem = await quickInputService
			.pick<LanguageRuntimeQuickPickItem>(runtimeQuickPickItems, {
				canPickMany: false,
				placeHolder: nls.localize('selectInterpreterToClear', 'Select interpreter to clear')
			});

		// User didn't select a runtime.
		if (!quickPickItem) {
			return;
		}

		// Clear the selected interpreter.
		runtimeSessionService.clearAffiliatedRuntime(quickPickItem.runtime.languageId);
		notificationService.info(nls.localize('interpreterCleared', 'The {0} interpreter has been cleared from this workspace.', quickPickItem.runtime.runtimeName));
	});

	registerLanguageRuntimeAction('workbench.action.language.runtime.openClient', 'Create Runtime Client Widget', async accessor => {
		// Access services.
		const runtimeSessionService = accessor.get(IRuntimeSessionService);
		const quickInputService = accessor.get(IQuickInputService);

		// Ask the user to select a running language runtime.
		const languageRuntime = await selectRunningLanguageRuntime(runtimeSessionService, quickInputService, 'Select the language runtime');
		if (!languageRuntime) {
			return;
		}

		// Prompt the user to select the runtime client type.
		const selection = await quickInputService.pick<RuntimeClientTypeQuickPickItem>([{
			id: generateUuid(),
			label: 'Environment Pane',
			runtimeClientType: RuntimeClientType.Variables,
		}], {
			canPickMany: false,
			placeHolder: `Select runtime client for ${languageRuntime.runtimeMetadata.runtimeName}`
		});

		// If the user selected a runtime client type, create the client for it.
		if (selection) {
			languageRuntime.createClient(selection.runtimeClientType, null);
		}
	});

	registerLanguageRuntimeAction('workbench.action.language.runtime.closeClient', 'Close Runtime Client Widget', async accessor => {
		// Access services.
		const runtimeSessionService = accessor.get(IRuntimeSessionService);
		const quickInputService = accessor.get(IQuickInputService);

		// Ask the user to select a running language runtime.
		const languageRuntime = await selectRunningLanguageRuntime(runtimeSessionService, quickInputService, 'Select the language runtime');
		if (!languageRuntime) {
			return;
		}

		// Get the runtime client instances for the language runtime.
		const runtimeClientInstances = await languageRuntime.listClients();
		if (!runtimeClientInstances.length) {
			alert('No clients are currently started.');
			return;
		}

		// Create runtime client instance quick pick items.
		const runtimeClientInstanceQuickPickItems = runtimeClientInstances.map<RuntimeClientInstanceQuickPickItem>(runtimeClientInstance => ({
			id: generateUuid(),
			label: runtimeClientInstance.getClientType(),
			runtimeClientInstance,
		} satisfies RuntimeClientInstanceQuickPickItem));

		// Prompt the user to select a runtime client instance.
		const selection = await quickInputService.pick<RuntimeClientInstanceQuickPickItem>(runtimeClientInstanceQuickPickItems, {
			canPickMany: false,
			placeHolder: nls.localize('Client Close Selection Placeholder', 'Close Client for {0}', languageRuntime.runtimeMetadata.runtimeName)
		});

		// If the user selected a runtime client instance, dispose it.
		if (selection) {
			selection.runtimeClientInstance.dispose();
		}
	});

<<<<<<< HEAD
	registerLanguageRuntimeAction('workbench.action.language.runtime.openActivePicker', 'Open Active Runtime Picker', async accessor => {
		// Constants
		const startNewId = 'runtimes-start-new';
=======
	registerLanguageRuntimeAction('workbench.action.language.runtime.openActivePicker', 'Open Active Session Picker', async accessor => {
		// Constants
		const startNewId = 'sessions-start-new';
>>>>>>> b44a81b1

		// Access services.
		const quickInputService = accessor.get(IQuickInputService);
		const runtimeSessionService = accessor.get(IRuntimeSessionService);
		const commandService = accessor.get(ICommandService);

		// Create quick pick items for active runtimes.
		const sortedActiveSessions = [...runtimeSessionService.activeSessions].sort((a, b) => b.lastUsed - a.lastUsed);

		const activeRuntimeItems: IQuickPickItem[] = sortedActiveSessions.filter(
			(session) => {
				switch (session.getRuntimeState()) {
					case RuntimeState.Initializing:
					case RuntimeState.Starting:
					case RuntimeState.Ready:
					case RuntimeState.Idle:
					case RuntimeState.Busy:
					case RuntimeState.Restarting:
					case RuntimeState.Exiting:
					case RuntimeState.Offline:
					case RuntimeState.Interrupting:
						return true;
					default:
						return false;
				}
			}
		).map(
			({ runtimeMetadata }) => {
				const isForegroundSession = (runtimeMetadata.runtimeId === runtimeSessionService.foregroundSession?.runtimeMetadata.runtimeId);
				return {
					id: runtimeMetadata.runtimeId,
					label: runtimeMetadata.runtimeName,
					detail: runtimeMetadata.runtimePath,
					description: isForegroundSession ? 'Currently Selected' : undefined,
					iconPath: {
						dark: URI.parse(`data:image/svg+xml;base64, ${runtimeMetadata.base64EncodedIconSvg}`),
					},
					picked: isForegroundSession,
				};
			}
		);

		// Show quick pick to select an active runtime or show all runtimes.
		const result = await quickInputService.pick([
			{
<<<<<<< HEAD
				label: 'Active Runtimes',
=======
				label: 'Active Sessions',
>>>>>>> b44a81b1
				type: 'separator',
			},
			...activeRuntimeItems,
			{
				type: 'separator'
			},
			{
<<<<<<< HEAD
				label: 'All Runtimes...',
=======
				label: 'New Session...',
>>>>>>> b44a81b1
				id: startNewId,
				alwaysShow: true
			},
		], {
<<<<<<< HEAD
			title: 'Select an Active Runtime',
=======
			title: 'Select a Session',
>>>>>>> b44a81b1
			canPickMany: false,
			activeItem: activeRuntimeItems.filter(item => item.picked)[0]
		});

		// Handle the user's selection.
		if (result?.id === startNewId) {
			// If the user selected "All Runtimes...", execute the command to show all runtimes.
			await commandService.executeCommand('workbench.action.language.runtime.openStartPicker');
		} else if (result?.id) {
			// If the user selected a specific runtime, set it as the active runtime.
			runtimeSessionService.selectRuntime(result.id, 'User selected runtime');
		}
	});

<<<<<<< HEAD
	registerLanguageRuntimeAction('workbench.action.language.runtime.openStartPicker', 'Open Start Runtime Picker', async accessor => {
=======
	registerLanguageRuntimeAction('workbench.action.language.runtime.openStartPicker', 'Open Start Session Picker', async accessor => {
>>>>>>> b44a81b1
		// Access services.
		const quickInputService = accessor.get(IQuickInputService);
		const runtimeSessionService = accessor.get(IRuntimeSessionService);
		const runtimeStartupService = accessor.get(IRuntimeStartupService);
		const languageRuntimeService = accessor.get(ILanguageRuntimeService);

		// Group runtimes by language.
		const interpreterGroups = createInterpreterGroups(languageRuntimeService, runtimeStartupService);

		// Generate quick pick items for runtimes.
		const runtimeItems: QuickPickItem[] = [];
		interpreterGroups.forEach(group => {
			const language = group.primaryRuntime.languageName;
			// Add separator with language name.
			runtimeItems.push({ type: 'separator', label: language });
			// Add primary runtime first.
			runtimeItems.push({
				id: group.primaryRuntime.runtimeId,
				label: group.primaryRuntime.runtimeName,
				detail: group.primaryRuntime.runtimePath,
				iconPath: {
					dark: URI.parse(`data:image/svg+xml;base64, ${group.primaryRuntime.base64EncodedIconSvg}`),
				},
				picked: (group.primaryRuntime.runtimeId === runtimeSessionService.foregroundSession?.runtimeMetadata.runtimeId),
			});
			// Follow with alternate runtimes.
			group.alternateRuntimes.sort((a, b) => a.runtimeName.localeCompare(b.runtimeName));
			group.alternateRuntimes.forEach(runtime => {
				runtimeItems.push({
					id: runtime.runtimeId,
					label: runtime.runtimeName,
					detail: runtime.runtimePath,
					iconPath: {
						dark: URI.parse(`data:image/svg+xml;base64, ${runtime.base64EncodedIconSvg}`),
					},
					picked: (runtime.runtimeId === runtimeSessionService.foregroundSession?.runtimeMetadata.runtimeId),
				});
			});
		});

		// Prompt the user to select a runtime to start
		const selectedRuntime = await quickInputService.pick(
			runtimeItems,
<<<<<<< HEAD
			{ title: 'Start Another Runtime', canPickMany: false }
=======
			{ title: 'Start a New Session', canPickMany: false }
>>>>>>> b44a81b1
		);

		// If the user selected a runtime, set it as the active runtime
		if (selectedRuntime?.id) {
			runtimeSessionService.selectRuntime(selectedRuntime.id, 'User selected runtime');
		}
	});

	/**
	 * Arguments passed to the Execute Code actions.
	 */
	interface ExecuteCodeArgs {
		/**
		 * The language ID of the code to execute. This can be omitted, in which
		 * case the code will be assumed to be in whatever language is currently
		 * active in the console.
		 */
		langId: string | undefined;

		/**
		 * The code to execute.
		 */
		code: string;

		/**
		 * Whether to focus the console when executing the code. Defaults to false.
		 */
		focus: boolean | undefined;
	}

	/**
	 * Execute Code in Console: executes code as though the user had typed it
	 * into the console.
	 *
	 * Typically used to run code on the user's behalf; will queue the code to
	 * run after any currently running code, and will start a new console
	 * session if one is not already running.
	 */
	registerAction2(class ExecuteCodeInConsoleAction extends Action2 {

		constructor() {
			super({
				id: 'workbench.action.executeCode.console',
				title: nls.localize2('positron.command.executeCode.console', "Execute Code in Console"),
				f1: true,
				category
			});
		}

		/**
		 * Runs the Execute Code in Console action.
		 *
		 * @param accessor The service accessor.
		 */
		async run(accessor: ServicesAccessor, args: ExecuteCodeArgs | string | undefined) {
			const consoleService = accessor.get(IPositronConsoleService);
			const notificationService = accessor.get(INotificationService);
			const quickInputService = accessor.get(IQuickInputService);

			// TODO: Should this be in a "Developer: " command?
			// If no arguments are passed, prompt the user.
			if (!args) {
				// Prompt the user to select a language.
				const langPick = await selectLanguage(accessor);
				if (!langPick) {
					return;
				}

				// Prompt the user to enter the code to execute.
				const code = await quickInputService.input({
					value: '',
					placeHolder: 'Enter the code to execute',
					prompt: nls.localize('positron.executeCode.prompt', "Enter the code to execute in {0}", langPick.label),
				});
				if (!code) {
					return;
				}
				const escapedCode = code
					.replace(/\\n/g, '\n')
					.replace(/\\r/g, '\r');

				args = { langId: langPick.id, code: escapedCode, focus: false };
			}

			// If a single string argument is passed, assume it's the code to execute.
			if (typeof args === 'string') {
				args = { langId: undefined, code: args, focus: false };
			}

			// If no language ID is provided, try to get the language ID from
			// the active session.
			if (!args.langId) {
				const foreground = accessor.get(IRuntimeSessionService).foregroundSession;
				if (foreground) {
					args.langId = foreground.runtimeMetadata.languageId;
				} else {
					// Notify the user that there's no console for the language.
					notificationService.warn(nls.localize('positron.execute.noConsole.active', "Cannot execute '{0}'; no console is active."));
					return;
				}
			}

			// Execute the code in the console.
			consoleService.executeCode(
				args.langId, args.code, !!args.focus, true /* execute the code even if incomplete */);
		}
	});

	/**
	 * Execute Code Silently: executes code, but doesn't show it to the user.
	 *
	 * This action executes code immediately after the currently running command
	 * (if any) has finished. It has priority over the queue of pending console
	 * inputs from the user but still needs to wait until the current command is
	 * finished, which might take a long time.
	 *
	 * Any output (messages, warnings, or errors) generated by this command is
	 * discarded silently instead of being shown in the console.
	 *
	 * Typically used to for code that is executed for its side effects, rather
	 * than for its output. Doesn't auto-start sessions.
	 */
	registerAction2(class ExecuteSilentlyAction extends Action2 {
		private static _counter = 0;

		constructor() {
			super({
				id: 'workbench.action.executeCode.silently',
				title: nls.localize2('positron.command.executeCode.silently', "Execute Code Silently"),
				f1: false,
				category
			});
		}

		/**
		 * Runs the Execute Code Silently action.
		 *
		 * @param accessor The service accessor.
		 * @param languageId The language ID.
		 * @param code The code to execute.
		 */
		async run(accessor: ServicesAccessor, args: ExecuteCodeArgs | string) {
			const runtimeSessionService = accessor.get(IRuntimeSessionService);
			if (typeof args === 'string') {
				args = { langId: undefined, code: args, focus: false };
			}

			// Get the active session for the language.
			const session = args.langId ?
				runtimeSessionService.getConsoleSessionForLanguage(args.langId) :
				runtimeSessionService.foregroundSession;
			args.langId = args.langId || session?.runtimeMetadata.languageId;

			if (session) {
				// We already have a console session for the language, so
				// execute the code in it (silently)
				session.execute(args.code, `silent-command-${ExecuteSilentlyAction._counter++}`,
					RuntimeCodeExecutionMode.Silent,
					RuntimeErrorBehavior.Continue);
			} else {
				// No console session available. Since the intent is usually to
				// execute the task in the background, notify the user that
				// there's no console for the language rather than trying nto
				// start a new one (which can be very noisy)
				const notificationService = accessor.get(INotificationService);
				const languageService = accessor.get(ILanguageService);

				// Derive the user-friendly name for the language.
				const languageName = languageService.getLanguageName(args.langId!);

				// Notify the user that there's no console for the language.
				notificationService.warn(nls.localize('positron.executeSilent.noConsole.active', "Cannot execute '{0}'; no {1} console is active.", args.code, languageName));
			}
		}
	});
}

registerAction2(class SetWorkingDirectoryCommand extends Action2 {
	// from explorer
	constructor() {
		super({
			id: 'workbench.action.setWorkingDirectory',
			title: nls.localize2('setWorkingDirectory', "Set as Working Directory in Active Console"),
			category,
			f1: true,
			menu: [
				{
					id: MenuId.ExplorerContext,
					group: '2_workspace',
					order: 10,
					when: ContextKeyExpr.and(ExplorerFolderContext)
				}
			]
		});
	}

	/**
	 * Invoke the command
	 *
	 * @param accessor The services accessor
	 * @param resource The resource to set as the working directory, from the explorer. If not provided, the user will be prompted to select a folder.
	 * @returns
	 */
	async run(accessor: ServicesAccessor, resource?: URI) {
		const sessionService = accessor.get(IRuntimeSessionService);
		const notificationService = accessor.get(INotificationService);
		const session = sessionService.foregroundSession;
		// If there's no active session, do nothing.
		if (!session) {
			notificationService.info(
				nls.localize('positron.setWorkingDirectory.noSession',
					"No active interpreter session; open the Console and select an interpreter before setting the working directory."));
			return;
		}
		// If no resource was provided, ask the user to select a folder.
		if (!resource) {
			const fileDialogService = accessor.get(IFileDialogService);
			const selection = await fileDialogService.showOpenDialog({
				canSelectFolders: true,
				canSelectFiles: false,
				canSelectMany: false,
				openLabel: nls.localize('positron.setWorkingDirectory.setDirectory',
					'Set Directory')
			});
			if (!selection) {
				// No folder was selected.
				return;
			}

			// Use the first selected folder (there should only ever be one selected since we specified `canSelectMany: false`).
			resource = selection[0];
		}

		// At this point we should have a resource.
		if (!resource) {
			return;
		}

		// Attempt to set the working directory to the selected folder.
		try {
			session.setWorkingDirectory(resource.fsPath);
		} catch (e) {
			notificationService.error(e);
		}
	}
});<|MERGE_RESOLUTION|>--- conflicted
+++ resolved
@@ -592,15 +592,9 @@
 		}
 	});
 
-<<<<<<< HEAD
-	registerLanguageRuntimeAction('workbench.action.language.runtime.openActivePicker', 'Open Active Runtime Picker', async accessor => {
-		// Constants
-		const startNewId = 'runtimes-start-new';
-=======
 	registerLanguageRuntimeAction('workbench.action.language.runtime.openActivePicker', 'Open Active Session Picker', async accessor => {
 		// Constants
 		const startNewId = 'sessions-start-new';
->>>>>>> b44a81b1
 
 		// Access services.
 		const quickInputService = accessor.get(IQuickInputService);
@@ -646,11 +640,7 @@
 		// Show quick pick to select an active runtime or show all runtimes.
 		const result = await quickInputService.pick([
 			{
-<<<<<<< HEAD
-				label: 'Active Runtimes',
-=======
 				label: 'Active Sessions',
->>>>>>> b44a81b1
 				type: 'separator',
 			},
 			...activeRuntimeItems,
@@ -658,20 +648,12 @@
 				type: 'separator'
 			},
 			{
-<<<<<<< HEAD
-				label: 'All Runtimes...',
-=======
 				label: 'New Session...',
->>>>>>> b44a81b1
 				id: startNewId,
 				alwaysShow: true
 			},
 		], {
-<<<<<<< HEAD
-			title: 'Select an Active Runtime',
-=======
 			title: 'Select a Session',
->>>>>>> b44a81b1
 			canPickMany: false,
 			activeItem: activeRuntimeItems.filter(item => item.picked)[0]
 		});
@@ -686,11 +668,7 @@
 		}
 	});
 
-<<<<<<< HEAD
-	registerLanguageRuntimeAction('workbench.action.language.runtime.openStartPicker', 'Open Start Runtime Picker', async accessor => {
-=======
 	registerLanguageRuntimeAction('workbench.action.language.runtime.openStartPicker', 'Open Start Session Picker', async accessor => {
->>>>>>> b44a81b1
 		// Access services.
 		const quickInputService = accessor.get(IQuickInputService);
 		const runtimeSessionService = accessor.get(IRuntimeSessionService);
@@ -734,11 +712,7 @@
 		// Prompt the user to select a runtime to start
 		const selectedRuntime = await quickInputService.pick(
 			runtimeItems,
-<<<<<<< HEAD
-			{ title: 'Start Another Runtime', canPickMany: false }
-=======
 			{ title: 'Start a New Session', canPickMany: false }
->>>>>>> b44a81b1
 		);
 
 		// If the user selected a runtime, set it as the active runtime
