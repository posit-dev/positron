--- conflicted
+++ resolved
@@ -2846,78 +2846,6 @@
 	}
 }
 
-<<<<<<< HEAD
-=======
-export class ReinstallAction extends Action {
-
-	static readonly ID = 'workbench.extensions.action.reinstall';
-	static readonly LABEL = localize('reinstall', "Reinstall Extension...");
-
-	constructor(
-		id: string = ReinstallAction.ID, label: string = ReinstallAction.LABEL,
-		@IExtensionsWorkbenchService private readonly extensionsWorkbenchService: IExtensionsWorkbenchService,
-		@IExtensionManagementServerService private readonly extensionManagementServerService: IExtensionManagementServerService,
-		@IQuickInputService private readonly quickInputService: IQuickInputService,
-		@INotificationService private readonly notificationService: INotificationService,
-		@IHostService private readonly hostService: IHostService,
-		@IExtensionService private readonly extensionService: IExtensionService
-	) {
-		super(id, label);
-	}
-
-	override get enabled(): boolean {
-		return this.extensionsWorkbenchService.local.filter(l => !l.isBuiltin && l.local).length > 0;
-	}
-
-	override run(): Promise<any> {
-		return this.quickInputService.pick(this.getEntries(), { placeHolder: localize('selectExtensionToReinstall', "Select Extension to Reinstall") })
-			.then(pick => pick && this.reinstallExtension(pick.extension));
-	}
-
-	private getEntries(): Promise<(IQuickPickItem & { extension: IExtension })[]> {
-		return this.extensionsWorkbenchService.queryLocal()
-			.then(local => {
-				const entries = local
-					.filter(extension => !extension.isBuiltin && extension.server !== this.extensionManagementServerService.webExtensionManagementServer)
-					.map(extension => {
-						return {
-							id: extension.identifier.id,
-							label: extension.displayName,
-							description: extension.identifier.id,
-							extension,
-						};
-					});
-				return entries;
-			});
-	}
-
-	private reinstallExtension(extension: IExtension): Promise<void> {
-		return this.extensionsWorkbenchService.openSearch('@installed ')
-			.then(() => {
-				return this.extensionsWorkbenchService.reinstall(extension)
-					.then(extension => {
-						const requireReload = !(extension.local && this.extensionService.canAddExtension(toExtensionDescription(extension.local)));
-						// --- Start Positron ---
-						// const message = requireReload ? localize('ReinstallAction.successReload', "Please reload Visual Studio Code to complete reinstalling the extension {0}.", extension.identifier.id)
-						const message = requireReload ? localize('ReinstallAction.successReload', "Please reload Positron to complete reinstalling the extension {0}.", extension.identifier.id)
-							// --- End Positron ---
-							: localize('ReinstallAction.success', "Reinstalling the extension {0} is completed.", extension.identifier.id);
-						const actions = requireReload ? [{
-							label: localize('InstallVSIXAction.reloadNow', "Reload Now"),
-							run: () => this.hostService.reload()
-						}] : [];
-						this.notificationService.prompt(
-							Severity.Info,
-							message,
-							actions,
-							{ sticky: true }
-						);
-					}, error => this.notificationService.error(error));
-			});
-	}
-}
-
->>>>>>> f6e404bf
 export class InstallSpecificVersionOfExtensionAction extends Action {
 
 	static readonly ID = 'workbench.extensions.action.install.specificVersion';
