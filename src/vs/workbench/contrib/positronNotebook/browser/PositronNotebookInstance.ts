--- conflicted
+++ resolved
@@ -389,23 +389,8 @@
 		this._id = _input.uniqueId;
 		this.cells = observableValue<IPositronNotebookCell[]>('positronNotebookCells', []);
 
-<<<<<<< HEAD
-		// Initialize context manager early since it's used by runtime session autorun
-		this.contextManager = this._register(
-			this._instantiationService.createInstance(PositronNotebookContextKeyManager)
-		);
-
-		// Track the current runtime session for this notebook
-		this.runtimeSession = observableValue('positronNotebookRuntimeSession', this.runtimeSessionService.getNotebookSessionForNotebookUri(this.uri));
-		this._register(this.runtimeSessionService.onDidStartRuntime((session) => {
-			if (isNotebookLanguageRuntimeSession(session) && this._isThisNotebook(session.metadata.notebookUri)) {
-				this.runtimeSession.set(session, undefined);
-			}
-		}));
-=======
 		const { startupPhase } = this._languageRuntimeService;
 		this.kernelStatus = observableValue<KernelStatus>('positronNotebookKernelStatus', RUNTIME_STARTUP_PHASE_TO_KERNEL_STATUS[startupPhase]);
->>>>>>> 3d1316bf
 
 		if (this.kernelStatus.get() === KernelStatus.Discovering) {
 			const d = this._register(new DisposableStore());
@@ -467,8 +452,6 @@
 			kernel => /** @description positronNotebookLanguage */ kernel?.runtime?.languageId ?? 'plaintext'
 		);
 
-<<<<<<< HEAD
-=======
 		// Attach existing runtime session for the notebook if any
 		const runtimeSession = this.runtimeSessionService.getNotebookSessionForNotebookUri(this.uri);
 		if (runtimeSession) {
@@ -483,7 +466,6 @@
 		this.contextManager = this._register(
 			this._instantiationService.createInstance(PositronNotebookContextKeyManager)
 		);
->>>>>>> 3d1316bf
 		this._positronNotebookService.registerInstance(this);
 
 		this.selectionStateMachine = this._register(
