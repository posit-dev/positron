--- conflicted
+++ resolved
@@ -98,9 +98,5 @@
 		default:
 			throw new Error('Platform not supported');
 	}
-<<<<<<< HEAD
-	console.log('[import]', 'AppData path:', appDataPath.toString());
-=======
->>>>>>> e8cf35ae
 	return appDataPath.with({ path: path.join(appDataPath.path, 'Code', 'User', 'settings.json') });
 }