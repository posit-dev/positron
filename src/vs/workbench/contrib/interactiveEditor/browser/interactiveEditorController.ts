--- conflicted
+++ resolved
@@ -103,11 +103,7 @@
 		@IModelService private readonly _modelService: IModelService,
 		@INotebookEditorService private readonly _notebookEditorService: INotebookEditorService,
 		@IContextKeyService contextKeyService: IContextKeyService,
-<<<<<<< HEAD
 		@IAccessibilityService private readonly _accessibilityService: IAccessibilityService
-
-=======
->>>>>>> 426ecc23
 	) {
 		this._ctxHasActiveRequest = CTX_INTERACTIVE_EDITOR_HAS_ACTIVE_REQUEST.bindTo(contextKeyService);
 		this._ctxLastEditKind = CTX_INTERACTIVE_EDITOR_LAST_EDIT_KIND.bindTo(contextKeyService);
@@ -140,7 +136,6 @@
 		return INTERACTIVE_EDITOR_ID;
 	}
 
-<<<<<<< HEAD
 	private _getMode(): EditMode {
 		let editMode: EditMode = this._configurationService.getValue('interactiveEditor.editMode');
 		const isDefault = editMode === EditMode.LivePreview;
@@ -150,10 +145,10 @@
 			this._configurationService.updateValue('interactiveEditor.editMode', EditMode.Preview);
 		}
 		return editMode;
-=======
+	}
+
 	getWidgetPosition(): Position | undefined {
 		return this._zone.position;
->>>>>>> 426ecc23
 	}
 
 	async run(options: InteractiveEditorRunOptions | undefined): Promise<void> {
@@ -212,7 +207,7 @@
 
 			session = await this._interactiveEditorSessionService.createSession(
 				this._editor,
-				{ editMode: this._configurationService.getValue('interactiveEditor.editMode'), wholeRange: options?.initialRange },
+				{ editMode: this._getMode(), wholeRange: options?.initialRange },
 				createSessionCts.token
 			);
 
