/*---------------------------------------------------------------------------------------------
 *  Copyright (c) Microsoft Corporation. All rights reserved.
 *  Licensed under the MIT License. See License.txt in the project root for license information.
 *--------------------------------------------------------------------------------------------*/

import { Registry } from 'vs/platform/registry/common/platform';
import * as nls from 'vs/nls';
import * as os from 'os';
import { SyncActionDescriptor, MenuRegistry, MenuId } from 'vs/platform/actions/common/actions';
import { IConfigurationRegistry, Extensions as ConfigurationExtensions, ConfigurationScope } from 'vs/platform/configuration/common/configurationRegistry';
import { IWorkbenchActionRegistry, Extensions } from 'vs/workbench/common/actions';
import { KeyMod, KeyChord, KeyCode } from 'vs/base/common/keyCodes';
import { isWindows, isLinux, isMacintosh } from 'vs/base/common/platform';
import { KeybindingsReferenceAction, OpenDocumentationUrlAction, OpenIntroductoryVideosUrlAction, OpenTipsAndTricksUrlAction, OpenTwitterUrlAction, OpenRequestFeatureUrlAction, OpenPrivacyStatementUrlAction, OpenLicenseUrlAction } from 'vs/workbench/electron-browser/actions/helpActions';
import { ToggleSharedProcessAction, InspectContextKeysAction, ToggleScreencastModeAction, ToggleDevToolsAction } from 'vs/workbench/electron-browser/actions/developerActions';
import { ShowAboutDialogAction, ZoomResetAction, ZoomOutAction, ZoomInAction, ToggleFullScreenAction, CloseCurrentWindowAction, SwitchWindow, NewWindowAction, QuickSwitchWindow, QuickOpenRecentAction, inRecentFilesPickerContextKey, OpenRecentAction, ReloadWindowWithExtensionsDisabledAction, NewWindowTabHandler, ReloadWindowAction, ShowPreviousWindowTabHandler, ShowNextWindowTabHandler, MoveWindowTabToNewWindowHandler, MergeWindowTabsHandlerHandler, ToggleWindowTabsBarHandler } from 'vs/workbench/electron-browser/actions/windowActions';
import { AddRootFolderAction, GlobalRemoveRootFolderAction, OpenWorkspaceAction, SaveWorkspaceAsAction, OpenWorkspaceConfigFileAction, DuplicateWorkspaceInNewWindowAction, OpenFileFolderAction, OpenFileAction, OpenFolderAction, CloseWorkspaceAction, OpenLocalFileAction, OpenLocalFolderAction, OpenLocalFileFolderAction } from 'vs/workbench/browser/actions/workspaceActions';
import { ContextKeyExpr } from 'vs/platform/contextkey/common/contextkey';
import { inQuickOpenContext, getQuickNavigateHandler } from 'vs/workbench/browser/parts/quickopen/quickopen';
import { KeybindingsRegistry, KeybindingWeight } from 'vs/platform/keybinding/common/keybindingsRegistry';
import { CommandsRegistry } from 'vs/platform/commands/common/commands';
import { IInstantiationService, ServicesAccessor } from 'vs/platform/instantiation/common/instantiation';
import { ADD_ROOT_FOLDER_COMMAND_ID } from 'vs/workbench/browser/actions/workspaceCommands';
<<<<<<< HEAD
import { IsMacContext } from 'vs/platform/workbench/common/contextkeys';
import { IsFullscreenContext } from 'vs/workbench/common/editor';

// Contribute Commands
registerCommands();

// Contribute Global Actions
const viewCategory = nls.localize('view', "View");
const helpCategory = nls.localize('help', "Help");
const fileCategory = nls.localize('file', "File");
const workbenchActionsRegistry = Registry.as<IWorkbenchActionRegistry>(Extensions.WorkbenchActions);
workbenchActionsRegistry.registerWorkbenchAction(new SyncActionDescriptor(NewWindowAction, NewWindowAction.ID, NewWindowAction.LABEL, { primary: KeyMod.CtrlCmd | KeyMod.Shift | KeyCode.KEY_N }), 'New Window');
workbenchActionsRegistry.registerWorkbenchAction(new SyncActionDescriptor(CloseCurrentWindowAction, CloseCurrentWindowAction.ID, CloseCurrentWindowAction.LABEL, { primary: KeyMod.CtrlCmd | KeyMod.Shift | KeyCode.KEY_W }), 'Close Window');
workbenchActionsRegistry.registerWorkbenchAction(new SyncActionDescriptor(SwitchWindow, SwitchWindow.ID, SwitchWindow.LABEL, { primary: 0, mac: { primary: KeyMod.WinCtrl | KeyCode.KEY_W } }), 'Switch Window...');
workbenchActionsRegistry.registerWorkbenchAction(new SyncActionDescriptor(QuickSwitchWindow, QuickSwitchWindow.ID, QuickSwitchWindow.LABEL), 'Quick Switch Window...');
workbenchActionsRegistry.registerWorkbenchAction(new SyncActionDescriptor(QuickOpenRecentAction, QuickOpenRecentAction.ID, QuickOpenRecentAction.LABEL), 'File: Quick Open Recent...', fileCategory);

if (isMacintosh) {
	workbenchActionsRegistry.registerWorkbenchAction(new SyncActionDescriptor(OpenFileFolderAction, OpenFileFolderAction.ID, OpenFileFolderAction.LABEL, { primary: KeyMod.CtrlCmd | KeyCode.KEY_O }), 'File: Open...', fileCategory);
} else {
	workbenchActionsRegistry.registerWorkbenchAction(new SyncActionDescriptor(OpenFileAction, OpenFileAction.ID, OpenFileAction.LABEL, { primary: KeyMod.CtrlCmd | KeyCode.KEY_O }), 'File: Open File...', fileCategory);
	workbenchActionsRegistry.registerWorkbenchAction(new SyncActionDescriptor(OpenFolderAction, OpenFolderAction.ID, OpenFolderAction.LABEL, { primary: KeyChord(KeyMod.CtrlCmd | KeyCode.KEY_K, KeyMod.CtrlCmd | KeyCode.KEY_O) }), 'File: Open Folder...', fileCategory);
}

workbenchActionsRegistry.registerWorkbenchAction(new SyncActionDescriptor(CloseWorkspaceAction, CloseWorkspaceAction.ID, CloseWorkspaceAction.LABEL, { primary: KeyChord(KeyMod.CtrlCmd | KeyCode.KEY_K, KeyCode.KEY_F) }), 'File: Close Workspace', fileCategory);
if (!!product.reportIssueUrl) {
	workbenchActionsRegistry.registerWorkbenchAction(new SyncActionDescriptor(OpenIssueReporterAction, OpenIssueReporterAction.ID, OpenIssueReporterAction.LABEL), 'Help: Open Issue Reporter', helpCategory);
	workbenchActionsRegistry.registerWorkbenchAction(new SyncActionDescriptor(ReportPerformanceIssueUsingReporterAction, ReportPerformanceIssueUsingReporterAction.ID, ReportPerformanceIssueUsingReporterAction.LABEL), 'Help: Report Performance Issue', helpCategory);
}

if (KeybindingsReferenceAction.AVAILABLE) {
	workbenchActionsRegistry.registerWorkbenchAction(new SyncActionDescriptor(KeybindingsReferenceAction, KeybindingsReferenceAction.ID, KeybindingsReferenceAction.LABEL, { primary: KeyChord(KeyMod.CtrlCmd | KeyCode.KEY_K, KeyMod.CtrlCmd | KeyCode.KEY_R) }), 'Help: Keyboard Shortcuts Reference', helpCategory);
}

if (OpenDocumentationUrlAction.AVAILABLE) {
	workbenchActionsRegistry.registerWorkbenchAction(new SyncActionDescriptor(OpenDocumentationUrlAction, OpenDocumentationUrlAction.ID, OpenDocumentationUrlAction.LABEL), 'Help: Documentation', helpCategory);
}

if (OpenIntroductoryVideosUrlAction.AVAILABLE) {
	workbenchActionsRegistry.registerWorkbenchAction(new SyncActionDescriptor(OpenIntroductoryVideosUrlAction, OpenIntroductoryVideosUrlAction.ID, OpenIntroductoryVideosUrlAction.LABEL), 'Help: Introductory Videos', helpCategory);
}

if (OpenTipsAndTricksUrlAction.AVAILABLE) {
	workbenchActionsRegistry.registerWorkbenchAction(new SyncActionDescriptor(OpenTipsAndTricksUrlAction, OpenTipsAndTricksUrlAction.ID, OpenTipsAndTricksUrlAction.LABEL), 'Help: Tips and Tricks', helpCategory);
}

workbenchActionsRegistry.registerWorkbenchAction(new SyncActionDescriptor(OpenTwitterUrlAction, OpenTwitterUrlAction.ID, OpenTwitterUrlAction.LABEL), 'Help: Join Us on Twitter', helpCategory);
workbenchActionsRegistry.registerWorkbenchAction(new SyncActionDescriptor(OpenRequestFeatureUrlAction, OpenRequestFeatureUrlAction.ID, OpenRequestFeatureUrlAction.LABEL), 'Help: Search Feature Requests', helpCategory);
workbenchActionsRegistry.registerWorkbenchAction(new SyncActionDescriptor(OpenLicenseUrlAction, OpenLicenseUrlAction.ID, OpenLicenseUrlAction.LABEL), 'Help: View License', helpCategory);
workbenchActionsRegistry.registerWorkbenchAction(new SyncActionDescriptor(OpenPrivacyStatementUrlAction, OpenPrivacyStatementUrlAction.ID, OpenPrivacyStatementUrlAction.LABEL), 'Help: Privacy Statement', helpCategory);
workbenchActionsRegistry.registerWorkbenchAction(new SyncActionDescriptor(ShowAboutDialogAction, ShowAboutDialogAction.ID, ShowAboutDialogAction.LABEL), 'Help: About', helpCategory);

workbenchActionsRegistry.registerWorkbenchAction(
	new SyncActionDescriptor(ZoomInAction, ZoomInAction.ID, ZoomInAction.LABEL, {
		primary: KeyMod.CtrlCmd | KeyCode.US_EQUAL,
		secondary: [KeyMod.CtrlCmd | KeyMod.Shift | KeyCode.US_EQUAL, KeyMod.CtrlCmd | KeyCode.NUMPAD_ADD]
	}), 'View: Zoom In', viewCategory);

workbenchActionsRegistry.registerWorkbenchAction(
	new SyncActionDescriptor(ZoomOutAction, ZoomOutAction.ID, ZoomOutAction.LABEL, {
		primary: KeyMod.CtrlCmd | KeyCode.US_MINUS,
		secondary: [KeyMod.CtrlCmd | KeyMod.Shift | KeyCode.US_MINUS, KeyMod.CtrlCmd | KeyCode.NUMPAD_SUBTRACT],
		linux: { primary: KeyMod.CtrlCmd | KeyCode.US_MINUS, secondary: [KeyMod.CtrlCmd | KeyCode.NUMPAD_SUBTRACT] }
	}), 'View: Zoom Out', viewCategory
);

workbenchActionsRegistry.registerWorkbenchAction(
	new SyncActionDescriptor(ZoomResetAction, ZoomResetAction.ID, ZoomResetAction.LABEL, {
		primary: KeyMod.CtrlCmd | KeyCode.NUMPAD_0
	}), 'View: Reset Zoom', viewCategory
);

workbenchActionsRegistry.registerWorkbenchAction(new SyncActionDescriptor(ToggleFullScreenAction, ToggleFullScreenAction.ID, ToggleFullScreenAction.LABEL, { primary: KeyCode.F11, mac: { primary: KeyMod.CtrlCmd | KeyMod.WinCtrl | KeyCode.KEY_F } }), 'View: Toggle Full Screen', viewCategory);
if (isWindows || isLinux) {
	workbenchActionsRegistry.registerWorkbenchAction(new SyncActionDescriptor(ToggleMenuBarAction, ToggleMenuBarAction.ID, ToggleMenuBarAction.LABEL), 'View: Toggle Menu Bar', viewCategory);
}
workbenchActionsRegistry.registerWorkbenchAction(new SyncActionDescriptor(NavigateUpAction, NavigateUpAction.ID, NavigateUpAction.LABEL, null), 'View: Navigate to the View Above', viewCategory);
workbenchActionsRegistry.registerWorkbenchAction(new SyncActionDescriptor(NavigateDownAction, NavigateDownAction.ID, NavigateDownAction.LABEL, null), 'View: Navigate to the View Below', viewCategory);
workbenchActionsRegistry.registerWorkbenchAction(new SyncActionDescriptor(NavigateLeftAction, NavigateLeftAction.ID, NavigateLeftAction.LABEL, null), 'View: Navigate to the View on the Left', viewCategory);
workbenchActionsRegistry.registerWorkbenchAction(new SyncActionDescriptor(NavigateRightAction, NavigateRightAction.ID, NavigateRightAction.LABEL, null), 'View: Navigate to the View on the Right', viewCategory);

workbenchActionsRegistry.registerWorkbenchAction(new SyncActionDescriptor(IncreaseViewSizeAction, IncreaseViewSizeAction.ID, IncreaseViewSizeAction.LABEL, null), 'View: Increase Current View Size', viewCategory);
workbenchActionsRegistry.registerWorkbenchAction(new SyncActionDescriptor(DecreaseViewSizeAction, DecreaseViewSizeAction.ID, DecreaseViewSizeAction.LABEL, null), 'View: Decrease Current View Size', viewCategory);

const workspacesCategory = nls.localize('workspaces', "Workspaces");
workbenchActionsRegistry.registerWorkbenchAction(new SyncActionDescriptor(AddRootFolderAction, AddRootFolderAction.ID, AddRootFolderAction.LABEL), 'Workspaces: Add Folder to Workspace...', workspacesCategory);
workbenchActionsRegistry.registerWorkbenchAction(new SyncActionDescriptor(GlobalRemoveRootFolderAction, GlobalRemoveRootFolderAction.ID, GlobalRemoveRootFolderAction.LABEL), 'Workspaces: Remove Folder from Workspace...', workspacesCategory);
workbenchActionsRegistry.registerWorkbenchAction(new SyncActionDescriptor(OpenWorkspaceAction, OpenWorkspaceAction.ID, OpenWorkspaceAction.LABEL), 'Workspaces: Open Workspace...', workspacesCategory);
workbenchActionsRegistry.registerWorkbenchAction(new SyncActionDescriptor(SaveWorkspaceAsAction, SaveWorkspaceAsAction.ID, SaveWorkspaceAsAction.LABEL), 'Workspaces: Save Workspace As...', workspacesCategory);
workbenchActionsRegistry.registerWorkbenchAction(new SyncActionDescriptor(DuplicateWorkspaceInNewWindowAction, DuplicateWorkspaceInNewWindowAction.ID, DuplicateWorkspaceInNewWindowAction.LABEL), 'Workspaces: Duplicate Workspace in New Window', workspacesCategory);

CommandsRegistry.registerCommand(OpenWorkspaceConfigFileAction.ID, serviceAccessor => {
	serviceAccessor.get(IInstantiationService).createInstance(OpenWorkspaceConfigFileAction, OpenWorkspaceConfigFileAction.ID, OpenWorkspaceConfigFileAction.LABEL).run();
});
MenuRegistry.appendMenuItem(MenuId.CommandPalette, {
	command: {
		id: OpenWorkspaceConfigFileAction.ID,
		title: { value: `${workspacesCategory}: ${OpenWorkspaceConfigFileAction.LABEL}`, original: 'Workspaces: Open Workspace Configuration File' },
	},
	when: new RawContextKey<string>('workbenchState', '').isEqualTo('workspace')
});

// Developer related actions
const developerCategory = nls.localize('developer', "Developer");
workbenchActionsRegistry.registerWorkbenchAction(new SyncActionDescriptor(ToggleSharedProcessAction, ToggleSharedProcessAction.ID, ToggleSharedProcessAction.LABEL), 'Developer: Toggle Shared Process', developerCategory);
workbenchActionsRegistry.registerWorkbenchAction(new SyncActionDescriptor(InspectContextKeysAction, InspectContextKeysAction.ID, InspectContextKeysAction.LABEL), 'Developer: Inspect Context Keys', developerCategory);
workbenchActionsRegistry.registerWorkbenchAction(new SyncActionDescriptor(OpenProcessExplorer, OpenProcessExplorer.ID, OpenProcessExplorer.LABEL), 'Developer: Open Process Explorer', developerCategory);

const recentFilesPickerContext = ContextKeyExpr.and(inQuickOpenContext, ContextKeyExpr.has(inRecentFilesPickerContextKey));

const quickOpenNavigateNextInRecentFilesPickerId = 'workbench.action.quickOpenNavigateNextInRecentFilesPicker';
KeybindingsRegistry.registerCommandAndKeybindingRule({
	id: quickOpenNavigateNextInRecentFilesPickerId,
	weight: KeybindingWeight.WorkbenchContrib + 50,
	handler: getQuickNavigateHandler(quickOpenNavigateNextInRecentFilesPickerId, true),
	when: recentFilesPickerContext,
	primary: KeyMod.CtrlCmd | KeyCode.KEY_R,
	mac: { primary: KeyMod.WinCtrl | KeyCode.KEY_R }
});

const quickOpenNavigatePreviousInRecentFilesPicker = 'workbench.action.quickOpenNavigatePreviousInRecentFilesPicker';
KeybindingsRegistry.registerCommandAndKeybindingRule({
	id: quickOpenNavigatePreviousInRecentFilesPicker,
	weight: KeybindingWeight.WorkbenchContrib + 50,
	handler: getQuickNavigateHandler(quickOpenNavigatePreviousInRecentFilesPicker, false),
	when: recentFilesPickerContext,
	primary: KeyMod.CtrlCmd | KeyMod.Shift | KeyCode.KEY_R,
	mac: { primary: KeyMod.WinCtrl | KeyMod.Shift | KeyCode.KEY_R }
});

// Menu registration - file menu

MenuRegistry.appendMenuItem(MenuId.MenubarFileMenu, {
	group: '1_new',
	command: {
		id: NewWindowAction.ID,
		title: nls.localize({ key: 'miNewWindow', comment: ['&& denotes a mnemonic'] }, "New &&Window")
	},
	order: 2
});

MenuRegistry.appendMenuItem(MenuId.MenubarFileMenu, {
	group: '2_open',
	command: {
		id: OpenFileAction.ID,
		title: nls.localize({ key: 'miOpenFile', comment: ['&& denotes a mnemonic'] }, "&&Open File...")
	},
	order: 1,
	when: IsMacContext.toNegated()
});

MenuRegistry.appendMenuItem(MenuId.MenubarFileMenu, {
	group: '2_open',
	command: {
		id: OpenFolderAction.ID,
		title: nls.localize({ key: 'miOpenFolder', comment: ['&& denotes a mnemonic'] }, "Open &&Folder...")
	},
	order: 2,
	when: IsMacContext.toNegated()
});

MenuRegistry.appendMenuItem(MenuId.MenubarFileMenu, {
	group: '2_open',
	command: {
		id: OpenFileFolderAction.ID,
		title: nls.localize({ key: 'miOpen', comment: ['&& denotes a mnemonic'] }, "&&Open...")
	},
	order: 1,
	when: IsMacContext
});

MenuRegistry.appendMenuItem(MenuId.MenubarFileMenu, {
	group: '2_open',
	command: {
		id: OpenWorkspaceAction.ID,
		title: nls.localize({ key: 'miOpenWorkspace', comment: ['&& denotes a mnemonic'] }, "Open Wor&&kspace...")
	},
	order: 3
});

MenuRegistry.appendMenuItem(MenuId.MenubarFileMenu, {
	title: nls.localize({ key: 'miOpenRecent', comment: ['&& denotes a mnemonic'] }, "Open &&Recent"),
	submenu: MenuId.MenubarRecentMenu,
	group: '2_open',
	order: 4
});


// More
MenuRegistry.appendMenuItem(MenuId.MenubarRecentMenu, {
	group: 'y_more',
	command: {
		id: OpenRecentAction.ID,
		title: nls.localize({ key: 'miMore', comment: ['&& denotes a mnemonic'] }, "&&More...")
	},
	order: 1
});

MenuRegistry.appendMenuItem(MenuId.MenubarFileMenu, {
	group: '3_workspace',
	command: {
		id: ADD_ROOT_FOLDER_COMMAND_ID,
		title: nls.localize({ key: 'miAddFolderToWorkspace', comment: ['&& denotes a mnemonic'] }, "A&&dd Folder to Workspace...")
	},
	order: 1
});

MenuRegistry.appendMenuItem(MenuId.MenubarFileMenu, {
	group: '3_workspace',
	command: {
		id: SaveWorkspaceAsAction.ID,
		title: nls.localize('miSaveWorkspaceAs', "Save Workspace As...")
	},
	order: 2
});

MenuRegistry.appendMenuItem(MenuId.MenubarFileMenu, {
	title: nls.localize({ key: 'miPreferences', comment: ['&& denotes a mnemonic'] }, "&&Preferences"),
	submenu: MenuId.MenubarPreferencesMenu,
	group: '5_autosave',
	order: 2,
	when: IsMacContext.toNegated()
});

MenuRegistry.appendMenuItem(MenuId.MenubarFileMenu, {
	group: '6_close',
	command: {
		id: CloseWorkspaceAction.ID,
		title: nls.localize({ key: 'miCloseFolder', comment: ['&& denotes a mnemonic'] }, "Close &&Folder"),
		precondition: new RawContextKey<number>('workspaceFolderCount', 0).notEqualsTo('0')
	},
	order: 3,
	when: new RawContextKey<string>('workbenchState', '').notEqualsTo('workspace')
});

MenuRegistry.appendMenuItem(MenuId.MenubarFileMenu, {
	group: '6_close',
	command: {
		id: CloseWorkspaceAction.ID,
		title: nls.localize({ key: 'miCloseWorkspace', comment: ['&& denotes a mnemonic'] }, "Close &&Workspace")
	},
	order: 3,
	when: new RawContextKey<string>('workbenchState', '').isEqualTo('workspace')
});

MenuRegistry.appendMenuItem(MenuId.MenubarFileMenu, {
	group: '6_close',
	command: {
		id: CloseCurrentWindowAction.ID,
		title: nls.localize({ key: 'miCloseWindow', comment: ['&& denotes a mnemonic'] }, "Clos&&e Window")
	},
	order: 4
});

MenuRegistry.appendMenuItem(MenuId.MenubarFileMenu, {
	group: 'z_Exit',
	command: {
		id: QUIT_ID,
		title: nls.localize({ key: 'miExit', comment: ['&& denotes a mnemonic'] }, "E&&xit")
	},
	order: 1,
	when: IsMacContext.toNegated()
});

// Appereance menu
MenuRegistry.appendMenuItem(MenuId.MenubarViewMenu, {
	group: '2_appearance',
	title: nls.localize({ key: 'miAppearance', comment: ['&& denotes a mnemonic'] }, "&&Appearance"),
	submenu: MenuId.MenubarAppearanceMenu,
	order: 1
});

MenuRegistry.appendMenuItem(MenuId.MenubarAppearanceMenu, {
	group: '1_toggle_view',
	command: {
		id: ToggleFullScreenAction.ID,
		title: nls.localize({ key: 'miToggleFullScreen', comment: ['&& denotes a mnemonic'] }, "Toggle &&Full Screen"),
		toggled: IsFullscreenContext
	},
	order: 1
});

MenuRegistry.appendMenuItem(MenuId.MenubarAppearanceMenu, {
	group: '1_toggle_view',
	command: {
		id: ToggleMenuBarAction.ID,
		title: nls.localize({ key: 'miToggleMenuBar', comment: ['&& denotes a mnemonic'] }, "Toggle Menu &&Bar"),
		toggled: ContextKeyExpr.and(ContextKeyExpr.notEquals('config.window.menuBarVisibility', 'hidden'), ContextKeyExpr.notEquals('config.window.menuBarVisibility', 'toggle'))
	},
	when: IsMacContext.toNegated(),
	order: 4
});

// Zoom

MenuRegistry.appendMenuItem(MenuId.MenubarAppearanceMenu, {
	group: '3_zoom',
	command: {
		id: ZoomInAction.ID,
		title: nls.localize({ key: 'miZoomIn', comment: ['&& denotes a mnemonic'] }, "&&Zoom In")
	},
	order: 1
});

MenuRegistry.appendMenuItem(MenuId.MenubarAppearanceMenu, {
	group: '3_zoom',
	command: {
		id: ZoomOutAction.ID,
		title: nls.localize({ key: 'miZoomOut', comment: ['&& denotes a mnemonic'] }, "&&Zoom Out")
	},
	order: 2
});

MenuRegistry.appendMenuItem(MenuId.MenubarAppearanceMenu, {
	group: '3_zoom',
	command: {
		id: ZoomResetAction.ID,
		title: nls.localize({ key: 'miZoomReset', comment: ['&& denotes a mnemonic'] }, "&&Reset Zoom")
	},
	order: 3
});

// Help

MenuRegistry.appendMenuItem(MenuId.MenubarHelpMenu, {
	group: '1_welcome',
	command: {
		id: 'workbench.action.openDocumentationUrl',
		title: nls.localize({ key: 'miDocumentation', comment: ['&& denotes a mnemonic'] }, "&&Documentation")
	},
	order: 3
});

MenuRegistry.appendMenuItem(MenuId.MenubarHelpMenu, {
	group: '1_welcome',
	command: {
		id: 'update.showCurrentReleaseNotes',
		title: nls.localize({ key: 'miReleaseNotes', comment: ['&& denotes a mnemonic'] }, "&&Release Notes")
	},
	order: 4
});

// Reference
MenuRegistry.appendMenuItem(MenuId.MenubarHelpMenu, {
	group: '2_reference',
	command: {
		id: 'workbench.action.keybindingsReference',
		title: nls.localize({ key: 'miKeyboardShortcuts', comment: ['&& denotes a mnemonic'] }, "&&Keyboard Shortcuts Reference")
	},
	order: 1
});

MenuRegistry.appendMenuItem(MenuId.MenubarHelpMenu, {
	group: '2_reference',
	command: {
		id: 'workbench.action.openIntroductoryVideosUrl',
		title: nls.localize({ key: 'miIntroductoryVideos', comment: ['&& denotes a mnemonic'] }, "Introductory &&Videos")
	},
	order: 2
});

MenuRegistry.appendMenuItem(MenuId.MenubarHelpMenu, {
	group: '2_reference',
	command: {
		id: 'workbench.action.openTipsAndTricksUrl',
		title: nls.localize({ key: 'miTipsAndTricks', comment: ['&& denotes a mnemonic'] }, "&&Tips and Tricks")
	},
	order: 3
});

// Feedback
MenuRegistry.appendMenuItem(MenuId.MenubarHelpMenu, {
	group: '3_feedback',
	command: {
		id: 'workbench.action.openTwitterUrl',
		title: nls.localize({ key: 'miTwitter', comment: ['&& denotes a mnemonic'] }, "&&Join Us on Twitter")
	},
	order: 1
});

MenuRegistry.appendMenuItem(MenuId.MenubarHelpMenu, {
	group: '3_feedback',
	command: {
		id: 'workbench.action.openRequestFeatureUrl',
		title: nls.localize({ key: 'miUserVoice', comment: ['&& denotes a mnemonic'] }, "&&Search Feature Requests")
	},
	order: 2
});

MenuRegistry.appendMenuItem(MenuId.MenubarHelpMenu, {
	group: '3_feedback',
	command: {
		id: 'workbench.action.openIssueReporter',
		title: nls.localize({ key: 'miReportIssue', comment: ['&& denotes a mnemonic', 'Translate this to "Report Issue in English" in all languages please!'] }, "Report &&Issue")
	},
	order: 3
});

// Legal
MenuRegistry.appendMenuItem(MenuId.MenubarHelpMenu, {
	group: '4_legal',
	command: {
		id: 'workbench.action.openLicenseUrl',
		title: nls.localize({ key: 'miLicense', comment: ['&& denotes a mnemonic'] }, "View &&License")
	},
	order: 1
});

MenuRegistry.appendMenuItem(MenuId.MenubarHelpMenu, {
	group: '4_legal',
	command: {
		id: 'workbench.action.openPrivacyStatementUrl',
		title: nls.localize({ key: 'miPrivacyStatement', comment: ['&& denotes a mnemonic'] }, "&&Privacy Statement")
	},
	order: 2
});

// Tools
MenuRegistry.appendMenuItem(MenuId.MenubarHelpMenu, {
	group: '5_tools',
	command: {
		id: 'workbench.action.toggleDevTools',
		title: nls.localize({ key: 'miToggleDevTools', comment: ['&& denotes a mnemonic'] }, "&&Toggle Developer Tools")
	},
	order: 1
});

MenuRegistry.appendMenuItem(MenuId.MenubarHelpMenu, {
	group: '5_tools',
	command: {
		id: 'workbench.action.openProcessExplorer',
		title: nls.localize({ key: 'miOpenProcessExplorerer', comment: ['&& denotes a mnemonic'] }, "Open &&Process Explorer")
	},
	order: 2
});

// About
MenuRegistry.appendMenuItem(MenuId.MenubarHelpMenu, {
	group: 'z_about',
	command: {
		id: 'workbench.action.showAboutDialog',
		title: nls.localize({ key: 'miAbout', comment: ['&& denotes a mnemonic'] }, "&&About")
	},
	order: 1,
	when: IsMacContext.toNegated()
});

// Configuration: Workbench
const configurationRegistry = Registry.as<IConfigurationRegistry>(ConfigurationExtensions.Configuration);

configurationRegistry.registerConfiguration({
	'id': 'workbench',
	'order': 7,
	'title': nls.localize('workbenchConfigurationTitle', "Workbench"),
	'type': 'object',
	'properties': {
		'workbench.editor.showTabs': {
			'type': 'boolean',
			'description': nls.localize('showEditorTabs', "Controls whether opened editors should show in tabs or not."),
			'default': true
		},
		'workbench.editor.highlightModifiedTabs': {
			'type': 'boolean',
			'description': nls.localize('highlightModifiedTabs', "Controls whether a top border is drawn on modified (dirty) editor tabs or not."),
			'default': false
		},
		'workbench.editor.labelFormat': {
			'type': 'string',
			'enum': ['default', 'short', 'medium', 'long'],
			'enumDescriptions': [
				nls.localize('workbench.editor.labelFormat.default', "Show the name of the file. When tabs are enabled and two files have the same name in one group the distinguishing sections of each file's path are added. When tabs are disabled, the path relative to the workspace folder is shown if the editor is active."),
				nls.localize('workbench.editor.labelFormat.short', "Show the name of the file followed by its directory name."),
				nls.localize('workbench.editor.labelFormat.medium', "Show the name of the file followed by its path relative to the workspace folder."),
				nls.localize('workbench.editor.labelFormat.long', "Show the name of the file followed by its absolute path.")
			],
			'default': 'default',
			'description': nls.localize({
				comment: ['This is the description for a setting. Values surrounded by parenthesis are not to be translated.'],
				key: 'tabDescription'
			}, "Controls the format of the label for an editor."),
		},
		'workbench.editor.tabCloseButton': {
			'type': 'string',
			'enum': ['left', 'right', 'off'],
			'default': 'right',
			'description': nls.localize({ comment: ['This is the description for a setting. Values surrounded by single quotes are not to be translated.'], key: 'editorTabCloseButton' }, "Controls the position of the editor's tabs close buttons, or disables them when set to 'off'.")
		},
		'workbench.editor.tabSizing': {
			'type': 'string',
			'enum': ['fit', 'shrink'],
			'default': 'fit',
			'enumDescriptions': [
				nls.localize('workbench.editor.tabSizing.fit', "Always keep tabs large enough to show the full editor label."),
				nls.localize('workbench.editor.tabSizing.shrink', "Allow tabs to get smaller when the available space is not enough to show all tabs at once.")
			],
			'description': nls.localize({ comment: ['This is the description for a setting. Values surrounded by single quotes are not to be translated.'], key: 'tabSizing' }, "Controls the sizing of editor tabs.")
		},
		'workbench.editor.showIcons': {
			'type': 'boolean',
			'description': nls.localize('showIcons', "Controls whether opened editors should show with an icon or not. This requires an icon theme to be enabled as well."),
			'default': true
		},
		'workbench.editor.enablePreview': {
			'type': 'boolean',
			'description': nls.localize('enablePreview', "Controls whether opened editors show as preview. Preview editors are reused until they are pinned (e.g. via double click or editing) and show up with an italic font style."),
			'default': true
		},
		'workbench.editor.enablePreviewFromQuickOpen': {
			'type': 'boolean',
			'description': nls.localize('enablePreviewFromQuickOpen', "Controls whether opened editors from Quick Open show as preview. Preview editors are reused until they are pinned (e.g. via double click or editing)."),
			'default': true
		},
		'workbench.editor.closeOnFileDelete': {
			'type': 'boolean',
			'description': nls.localize('closeOnFileDelete', "Controls whether editors showing a file that was opened during the session should close automatically when getting deleted or renamed by some other process. Disabling this will keep the editor open  on such an event. Note that deleting from within the application will always close the editor and that dirty files will never close to preserve your data."),
			'default': false
		},
		'workbench.editor.openPositioning': {
			'type': 'string',
			'enum': ['left', 'right', 'first', 'last'],
			'default': 'right',
			'markdownDescription': nls.localize({ comment: ['This is the description for a setting. Values surrounded by single quotes are not to be translated.'], key: 'editorOpenPositioning' }, "Controls where editors open. Select `left` or `right` to open editors to the left or right of the currently active one. Select `first` or `last` to open editors independently from the currently active one.")
		},
		'workbench.editor.openSideBySideDirection': {
			'type': 'string',
			'enum': ['right', 'down'],
			'default': 'right',
			'markdownDescription': nls.localize('sideBySideDirection', "Controls the default direction of editors that are opened side by side (e.g. from the explorer). By default, editors will open on the right hand side of the currently active one. If changed to `down`, the editors will open below the currently active one.")
		},
		'workbench.editor.closeEmptyGroups': {
			'type': 'boolean',
			'description': nls.localize('closeEmptyGroups', "Controls the behavior of empty editor groups when the last tab in the group is closed. When enabled, empty groups will automatically close. When disabled, empty groups will remain part of the grid."),
			'default': true
		},
		'workbench.editor.revealIfOpen': {
			'type': 'boolean',
			'description': nls.localize('revealIfOpen', "Controls whether an editor is revealed in any of the visible groups if opened. If disabled, an editor will prefer to open in the currently active editor group. If enabled, an already opened editor will be revealed instead of opened again in the currently active editor group. Note that there are some cases where this setting is ignored, e.g. when forcing an editor to open in a specific group or to the side of the currently active group."),
			'default': false
		},
		'workbench.editor.swipeToNavigate': {
			'type': 'boolean',
			'description': nls.localize('swipeToNavigate', "Navigate between open files using three-finger swipe horizontally."),
			'default': false,
			'included': isMacintosh
		},
		'workbench.editor.restoreViewState': {
			'type': 'boolean',
			'description': nls.localize('restoreViewState', "Restores the last view state (e.g. scroll position) when re-opening files after they have been closed."),
			'default': true,
		},
		'workbench.editor.centeredLayoutAutoResize': {
			'type': 'boolean',
			'default': true,
			'description': nls.localize('centeredLayoutAutoResize', "Controls if the centered layout should automatically resize to maximum width when more than one group is open. Once only one group is open it will resize back to the original centered width.")
		},
		'workbench.commandPalette.history': {
			'type': 'number',
			'description': nls.localize('commandHistory', "Controls the number of recently used commands to keep in history for the command palette. Set to 0 to disable command history."),
			'default': 50
		},
		'workbench.commandPalette.preserveInput': {
			'type': 'boolean',
			'description': nls.localize('preserveInput', "Controls whether the last typed input to the command palette should be restored when opening it the next time."),
			'default': false
		},
		'workbench.quickOpen.closeOnFocusLost': {
			'type': 'boolean',
			'description': nls.localize('closeOnFocusLost', "Controls whether Quick Open should close automatically once it loses focus."),
			'default': true
		},
		'workbench.quickOpen.preserveInput': {
			'type': 'boolean',
			'description': nls.localize('workbench.quickOpen.preserveInput', "Controls whether the last typed input to Quick Open should be restored when opening it the next time."),
			'default': false
		},
		'workbench.settings.openDefaultSettings': {
			'type': 'boolean',
			'description': nls.localize('openDefaultSettings', "Controls whether opening settings also opens an editor showing all default settings."),
			'default': true
		},
		'workbench.settings.openDefaultKeybindings': {
			'type': 'boolean',
			'description': nls.localize('openDefaultKeybindings', "Controls whether opening keybinding settings also opens an editor showing all default keybindings."),
			'default': true
		},
		'workbench.sideBar.location': {
			'type': 'string',
			'enum': ['left', 'right'],
			'default': 'left',
			'description': nls.localize('sideBarLocation', "Controls the location of the sidebar. It can either show on the left or right of the workbench.")
		},
		'workbench.panel.defaultLocation': {
			'type': 'string',
			'enum': ['bottom', 'right'],
			'default': 'bottom',
			'description': nls.localize('panelDefaultLocation', "Controls the default location of the panel (terminal, debug console, output, problems). It can either show at the bottom or on the right of the workbench.")
		},
		'workbench.statusBar.visible': {
			'type': 'boolean',
			'default': true,
			'description': nls.localize('statusBarVisibility', "Controls the visibility of the status bar at the bottom of the workbench.")
		},
		'workbench.activityBar.visible': {
			'type': 'boolean',
			'default': true,
			'description': nls.localize('activityBarVisibility', "Controls the visibility of the activity bar in the workbench.")
		},
		'workbench.view.alwaysShowHeaderActions': {
			'type': 'boolean',
			'default': false,
			'description': nls.localize('viewVisibility', "Controls the visibility of view header actions. View header actions may either be always visible, or only visible when that view is focused or hovered over.")
		},
		'workbench.fontAliasing': {
			'type': 'string',
			'enum': ['default', 'antialiased', 'none', 'auto'],
			'default': 'default',
			'description':
				nls.localize('fontAliasing', "Controls font aliasing method in the workbench."),
			'enumDescriptions': [
				nls.localize('workbench.fontAliasing.default', "Sub-pixel font smoothing. On most non-retina displays this will give the sharpest text."),
				nls.localize('workbench.fontAliasing.antialiased', "Smooth the font on the level of the pixel, as opposed to the subpixel. Can make the font appear lighter overall."),
				nls.localize('workbench.fontAliasing.none', "Disables font smoothing. Text will show with jagged sharp edges."),
				nls.localize('workbench.fontAliasing.auto', "Applies `default` or `antialiased` automatically based on the DPI of displays.")
			],
			'included': isMacintosh
		},
		'workbench.settings.enableNaturalLanguageSearch': {
			'type': 'boolean',
			'description': nls.localize('enableNaturalLanguageSettingsSearch', "Controls whether to enable the natural language search mode for settings. The natural language search is provided by a Microsoft online service."),
			'default': true,
			'scope': ConfigurationScope.WINDOW,
			'tags': ['usesOnlineServices']
		},
		'workbench.settings.settingsSearchTocBehavior': {
			'type': 'string',
			'enum': ['hide', 'filter'],
			'enumDescriptions': [
				nls.localize('settingsSearchTocBehavior.hide', "Hide the Table of Contents while searching."),
				nls.localize('settingsSearchTocBehavior.filter', "Filter the Table of Contents to just categories that have matching settings. Clicking a category will filter the results to that category."),
			],
			'description': nls.localize('settingsSearchTocBehavior', "Controls the behavior of the settings editor Table of Contents while searching."),
			'default': 'filter',
			'scope': ConfigurationScope.WINDOW
		},
		'workbench.settings.editor': {
			'type': 'string',
			'enum': ['ui', 'json'],
			'enumDescriptions': [
				nls.localize('settings.editor.ui', "Use the settings UI editor."),
				nls.localize('settings.editor.json', "Use the JSON file editor."),
			],
			'description': nls.localize('settings.editor.desc', "Determines which settings editor to use by default."),
			'default': 'ui',
			'scope': ConfigurationScope.WINDOW
		},
		'workbench.enableExperiments': {
			'type': 'boolean',
			'description': nls.localize('workbench.enableExperiments', "Fetches experiments to run from a Microsoft online service."),
			'default': true,
			'tags': ['usesOnlineServices']
		},
		//TODO@Ben remove ('enableLegacyStorage') after a while
		'workbench.enableLegacyStorage': {
			'type': 'boolean',
			'description': nls.localize('workbench.enableLegacyStorage', "Switches back to the previous storage implementation. Only change this setting if advised to do so."),
			'default': false
=======
import { SupportsWorkspacesContext, IsMacContext, HasMacNativeTabsContext, IsDevelopmentContext, WorkbenchStateContext, WorkspaceFolderCountContext, RemoteFileDialogContext } from 'vs/workbench/browser/contextkeys';
import { NoEditorsVisibleContext, SingleEditorGroupsContext } from 'vs/workbench/common/editor';
import { IWindowService, IWindowsService } from 'vs/platform/windows/common/windows';
import { LogStorageAction } from 'vs/platform/storage/node/storageService';

// Actions
(function registerActions(): void {
	const registry = Registry.as<IWorkbenchActionRegistry>(Extensions.WorkbenchActions);

	// Actions: File
	(function registerFileActions(): void {
		const fileCategory = nls.localize('file', "File");

		if (isMacintosh) {
			registry.registerWorkbenchAction(new SyncActionDescriptor(OpenFileFolderAction, OpenFileFolderAction.ID, OpenFileFolderAction.LABEL, { primary: KeyMod.CtrlCmd | KeyCode.KEY_O }), 'File: Open...', fileCategory);
			registry.registerWorkbenchAction(new SyncActionDescriptor(OpenLocalFileFolderAction, OpenLocalFileFolderAction.ID, OpenLocalFileFolderAction.LABEL, { primary: KeyMod.CtrlCmd | KeyCode.KEY_O }, RemoteFileDialogContext), 'File: Open Local...', fileCategory);
		} else {
			registry.registerWorkbenchAction(new SyncActionDescriptor(OpenFileAction, OpenFileAction.ID, OpenFileAction.LABEL, { primary: KeyMod.CtrlCmd | KeyCode.KEY_O }), 'File: Open File...', fileCategory);
			registry.registerWorkbenchAction(new SyncActionDescriptor(OpenFolderAction, OpenFolderAction.ID, OpenFolderAction.LABEL, { primary: KeyChord(KeyMod.CtrlCmd | KeyCode.KEY_K, KeyMod.CtrlCmd | KeyCode.KEY_O) }), 'File: Open Folder...', fileCategory);
			registry.registerWorkbenchAction(new SyncActionDescriptor(OpenLocalFileAction, OpenLocalFileAction.ID, OpenLocalFileAction.LABEL, { primary: KeyMod.CtrlCmd | KeyCode.KEY_O }, RemoteFileDialogContext), 'File: Open Local File...', fileCategory);
			registry.registerWorkbenchAction(new SyncActionDescriptor(OpenLocalFolderAction, OpenLocalFolderAction.ID, OpenLocalFolderAction.LABEL, { primary: KeyChord(KeyMod.CtrlCmd | KeyCode.KEY_K, KeyMod.CtrlCmd | KeyCode.KEY_O) }, RemoteFileDialogContext), 'File: Open Local Folder...', fileCategory);
>>>>>>> f57f8ca7
		}

		registry.registerWorkbenchAction(new SyncActionDescriptor(QuickOpenRecentAction, QuickOpenRecentAction.ID, QuickOpenRecentAction.LABEL), 'File: Quick Open Recent...', fileCategory);
		registry.registerWorkbenchAction(new SyncActionDescriptor(OpenRecentAction, OpenRecentAction.ID, OpenRecentAction.LABEL, { primary: KeyMod.CtrlCmd | KeyCode.KEY_R, mac: { primary: KeyMod.WinCtrl | KeyCode.KEY_R } }), 'File: Open Recent...', fileCategory);
		registry.registerWorkbenchAction(new SyncActionDescriptor(CloseWorkspaceAction, CloseWorkspaceAction.ID, CloseWorkspaceAction.LABEL, { primary: KeyChord(KeyMod.CtrlCmd | KeyCode.KEY_K, KeyCode.KEY_F) }), 'File: Close Workspace', fileCategory);

		const recentFilesPickerContext = ContextKeyExpr.and(inQuickOpenContext, ContextKeyExpr.has(inRecentFilesPickerContextKey));

		const quickOpenNavigateNextInRecentFilesPickerId = 'workbench.action.quickOpenNavigateNextInRecentFilesPicker';
		KeybindingsRegistry.registerCommandAndKeybindingRule({
			id: quickOpenNavigateNextInRecentFilesPickerId,
			weight: KeybindingWeight.WorkbenchContrib + 50,
			handler: getQuickNavigateHandler(quickOpenNavigateNextInRecentFilesPickerId, true),
			when: recentFilesPickerContext,
			primary: KeyMod.CtrlCmd | KeyCode.KEY_R,
			mac: { primary: KeyMod.WinCtrl | KeyCode.KEY_R }
		});

		const quickOpenNavigatePreviousInRecentFilesPicker = 'workbench.action.quickOpenNavigatePreviousInRecentFilesPicker';
		KeybindingsRegistry.registerCommandAndKeybindingRule({
			id: quickOpenNavigatePreviousInRecentFilesPicker,
			weight: KeybindingWeight.WorkbenchContrib + 50,
			handler: getQuickNavigateHandler(quickOpenNavigatePreviousInRecentFilesPicker, false),
			when: recentFilesPickerContext,
			primary: KeyMod.CtrlCmd | KeyMod.Shift | KeyCode.KEY_R,
			mac: { primary: KeyMod.WinCtrl | KeyMod.Shift | KeyCode.KEY_R }
		});
	})();

	// Actions: View
	(function registerViewActions(): void {
		const viewCategory = nls.localize('view', "View");

		registry.registerWorkbenchAction(new SyncActionDescriptor(ZoomInAction, ZoomInAction.ID, ZoomInAction.LABEL, { primary: KeyMod.CtrlCmd | KeyCode.US_EQUAL, secondary: [KeyMod.CtrlCmd | KeyMod.Shift | KeyCode.US_EQUAL, KeyMod.CtrlCmd | KeyCode.NUMPAD_ADD] }), 'View: Zoom In', viewCategory);
		registry.registerWorkbenchAction(new SyncActionDescriptor(ZoomOutAction, ZoomOutAction.ID, ZoomOutAction.LABEL, { primary: KeyMod.CtrlCmd | KeyCode.US_MINUS, secondary: [KeyMod.CtrlCmd | KeyMod.Shift | KeyCode.US_MINUS, KeyMod.CtrlCmd | KeyCode.NUMPAD_SUBTRACT], linux: { primary: KeyMod.CtrlCmd | KeyCode.US_MINUS, secondary: [KeyMod.CtrlCmd | KeyCode.NUMPAD_SUBTRACT] } }), 'View: Zoom Out', viewCategory);
		registry.registerWorkbenchAction(new SyncActionDescriptor(ZoomResetAction, ZoomResetAction.ID, ZoomResetAction.LABEL, { primary: KeyMod.CtrlCmd | KeyCode.NUMPAD_0 }), 'View: Reset Zoom', viewCategory);
		registry.registerWorkbenchAction(new SyncActionDescriptor(ToggleFullScreenAction, ToggleFullScreenAction.ID, ToggleFullScreenAction.LABEL, { primary: KeyCode.F11, mac: { primary: KeyMod.CtrlCmd | KeyMod.WinCtrl | KeyCode.KEY_F } }), 'View: Toggle Full Screen', viewCategory);
	})();

	// Actions: Window
	(function registerWindowActions(): void {
		registry.registerWorkbenchAction(new SyncActionDescriptor(NewWindowAction, NewWindowAction.ID, NewWindowAction.LABEL, { primary: KeyMod.CtrlCmd | KeyMod.Shift | KeyCode.KEY_N }), 'New Window');
		registry.registerWorkbenchAction(new SyncActionDescriptor(CloseCurrentWindowAction, CloseCurrentWindowAction.ID, CloseCurrentWindowAction.LABEL, { primary: KeyMod.CtrlCmd | KeyMod.Shift | KeyCode.KEY_W }), 'Close Window');
		registry.registerWorkbenchAction(new SyncActionDescriptor(SwitchWindow, SwitchWindow.ID, SwitchWindow.LABEL, { primary: 0, mac: { primary: KeyMod.WinCtrl | KeyCode.KEY_W } }), 'Switch Window...');
		registry.registerWorkbenchAction(new SyncActionDescriptor(QuickSwitchWindow, QuickSwitchWindow.ID, QuickSwitchWindow.LABEL), 'Quick Switch Window...');

		KeybindingsRegistry.registerCommandAndKeybindingRule({
			id: 'workbench.action.closeWindow', // close the window when the last editor is closed by reusing the same keybinding
			weight: KeybindingWeight.WorkbenchContrib,
			when: ContextKeyExpr.and(NoEditorsVisibleContext, SingleEditorGroupsContext),
			primary: KeyMod.CtrlCmd | KeyCode.KEY_W,
			handler: accessor => {
				const windowService = accessor.get(IWindowService);
				windowService.closeWindow();
			}
		});

		KeybindingsRegistry.registerCommandAndKeybindingRule({
			id: 'workbench.action.quit',
			weight: KeybindingWeight.WorkbenchContrib,
			handler(accessor: ServicesAccessor) {
				const windowsService = accessor.get(IWindowsService);
				windowsService.quit();
			},
			when: undefined,
			mac: { primary: KeyMod.CtrlCmd | KeyCode.KEY_Q },
			linux: { primary: KeyMod.CtrlCmd | KeyCode.KEY_Q }
		});
	})();

	// Actions: Workspaces
	(function registerWorkspaceActions(): void {
		const workspacesCategory = nls.localize('workspaces', "Workspaces");

		registry.registerWorkbenchAction(new SyncActionDescriptor(AddRootFolderAction, AddRootFolderAction.ID, AddRootFolderAction.LABEL), 'Workspaces: Add Folder to Workspace...', workspacesCategory, SupportsWorkspacesContext);
		registry.registerWorkbenchAction(new SyncActionDescriptor(GlobalRemoveRootFolderAction, GlobalRemoveRootFolderAction.ID, GlobalRemoveRootFolderAction.LABEL), 'Workspaces: Remove Folder from Workspace...', workspacesCategory);
		registry.registerWorkbenchAction(new SyncActionDescriptor(OpenWorkspaceAction, OpenWorkspaceAction.ID, OpenWorkspaceAction.LABEL), 'Workspaces: Open Workspace...', workspacesCategory, SupportsWorkspacesContext);
		registry.registerWorkbenchAction(new SyncActionDescriptor(SaveWorkspaceAsAction, SaveWorkspaceAsAction.ID, SaveWorkspaceAsAction.LABEL), 'Workspaces: Save Workspace As...', workspacesCategory, SupportsWorkspacesContext);
		registry.registerWorkbenchAction(new SyncActionDescriptor(DuplicateWorkspaceInNewWindowAction, DuplicateWorkspaceInNewWindowAction.ID, DuplicateWorkspaceInNewWindowAction.LABEL), 'Workspaces: Duplicate Workspace in New Window', workspacesCategory);

		CommandsRegistry.registerCommand(OpenWorkspaceConfigFileAction.ID, serviceAccessor => {
			serviceAccessor.get(IInstantiationService).createInstance(OpenWorkspaceConfigFileAction, OpenWorkspaceConfigFileAction.ID, OpenWorkspaceConfigFileAction.LABEL).run();
		});

		MenuRegistry.appendMenuItem(MenuId.CommandPalette, {
			command: {
				id: OpenWorkspaceConfigFileAction.ID,
				title: { value: `${workspacesCategory}: ${OpenWorkspaceConfigFileAction.LABEL}`, original: 'Workspaces: Open Workspace Configuration File' },
			},
			when: WorkbenchStateContext.isEqualTo('workspace')
		});
	})();

	// Actions: macOS Native Tabs
	(function registerMacOSNativeTabsActions(): void {
		if (isMacintosh) {
			[
				{ handler: NewWindowTabHandler, id: 'workbench.action.newWindowTab', title: { value: nls.localize('newTab', "New Window Tab"), original: 'New Window Tab' } },
				{ handler: ShowPreviousWindowTabHandler, id: 'workbench.action.showPreviousWindowTab', title: { value: nls.localize('showPreviousTab', "Show Previous Window Tab"), original: 'Show Previous Window Tab' } },
				{ handler: ShowNextWindowTabHandler, id: 'workbench.action.showNextWindowTab', title: { value: nls.localize('showNextWindowTab', "Show Next Window Tab"), original: 'Show Next Window Tab' } },
				{ handler: MoveWindowTabToNewWindowHandler, id: 'workbench.action.moveWindowTabToNewWindow', title: { value: nls.localize('moveWindowTabToNewWindow', "Move Window Tab to New Window"), original: 'Move Window Tab to New Window' } },
				{ handler: MergeWindowTabsHandlerHandler, id: 'workbench.action.mergeAllWindowTabs', title: { value: nls.localize('mergeAllWindowTabs', "Merge All Windows"), original: 'Merge All Windows' } },
				{ handler: ToggleWindowTabsBarHandler, id: 'workbench.action.toggleWindowTabsBar', title: { value: nls.localize('toggleWindowTabsBar', "Toggle Window Tabs Bar"), original: 'Toggle Window Tabs Bar' } }
			].forEach(command => {
				CommandsRegistry.registerCommand(command.id, command.handler);

				MenuRegistry.appendMenuItem(MenuId.CommandPalette, {
					command,
					when: HasMacNativeTabsContext
				});
			});
		}
	})();

	// Actions: Developer
	(function registerDeveloperActions(): void {
		const developerCategory = nls.localize('developer', "Developer");
		registry.registerWorkbenchAction(new SyncActionDescriptor(ToggleSharedProcessAction, ToggleSharedProcessAction.ID, ToggleSharedProcessAction.LABEL), 'Developer: Toggle Shared Process', developerCategory);
		registry.registerWorkbenchAction(new SyncActionDescriptor(InspectContextKeysAction, InspectContextKeysAction.ID, InspectContextKeysAction.LABEL), 'Developer: Inspect Context Keys', developerCategory);
		registry.registerWorkbenchAction(new SyncActionDescriptor(ToggleScreencastModeAction, ToggleScreencastModeAction.ID, ToggleScreencastModeAction.LABEL), 'Developer: Toggle Screencast Mode', developerCategory);
		registry.registerWorkbenchAction(new SyncActionDescriptor(ReloadWindowWithExtensionsDisabledAction, ReloadWindowWithExtensionsDisabledAction.ID, ReloadWindowWithExtensionsDisabledAction.LABEL), 'Developer: Reload Window Without Extensions', developerCategory);
		registry.registerWorkbenchAction(new SyncActionDescriptor(LogStorageAction, LogStorageAction.ID, LogStorageAction.LABEL), 'Developer: Log Storage', developerCategory);
		registry.registerWorkbenchAction(new SyncActionDescriptor(ReloadWindowAction, ReloadWindowAction.ID, ReloadWindowAction.LABEL), 'Developer: Reload Window', developerCategory);
		registry.registerWorkbenchAction(new SyncActionDescriptor(ToggleDevToolsAction, ToggleDevToolsAction.ID, ToggleDevToolsAction.LABEL), 'Developer: Toggle Developer Tools', developerCategory);

		KeybindingsRegistry.registerKeybindingRule({
			id: ReloadWindowAction.ID,
			weight: KeybindingWeight.WorkbenchContrib + 50,
			when: IsDevelopmentContext,
			primary: KeyMod.CtrlCmd | KeyCode.KEY_R
		});

		KeybindingsRegistry.registerKeybindingRule({
			id: ToggleDevToolsAction.ID,
			weight: KeybindingWeight.WorkbenchContrib + 50,
			when: IsDevelopmentContext,
			primary: KeyMod.CtrlCmd | KeyMod.Shift | KeyCode.KEY_I,
			mac: { primary: KeyMod.CtrlCmd | KeyMod.Alt | KeyCode.KEY_I }
		});
	})();

	// Actions: help
	(function registerHelpActions(): void {
		const helpCategory = nls.localize('help', "Help");

		if (KeybindingsReferenceAction.AVAILABLE) {
			registry.registerWorkbenchAction(new SyncActionDescriptor(KeybindingsReferenceAction, KeybindingsReferenceAction.ID, KeybindingsReferenceAction.LABEL, { primary: KeyChord(KeyMod.CtrlCmd | KeyCode.KEY_K, KeyMod.CtrlCmd | KeyCode.KEY_R) }), 'Help: Keyboard Shortcuts Reference', helpCategory);
		}

		if (OpenDocumentationUrlAction.AVAILABLE) {
			registry.registerWorkbenchAction(new SyncActionDescriptor(OpenDocumentationUrlAction, OpenDocumentationUrlAction.ID, OpenDocumentationUrlAction.LABEL), 'Help: Documentation', helpCategory);
		}

		if (OpenIntroductoryVideosUrlAction.AVAILABLE) {
			registry.registerWorkbenchAction(new SyncActionDescriptor(OpenIntroductoryVideosUrlAction, OpenIntroductoryVideosUrlAction.ID, OpenIntroductoryVideosUrlAction.LABEL), 'Help: Introductory Videos', helpCategory);
		}

		if (OpenTipsAndTricksUrlAction.AVAILABLE) {
			registry.registerWorkbenchAction(new SyncActionDescriptor(OpenTipsAndTricksUrlAction, OpenTipsAndTricksUrlAction.ID, OpenTipsAndTricksUrlAction.LABEL), 'Help: Tips and Tricks', helpCategory);
		}

		registry.registerWorkbenchAction(new SyncActionDescriptor(OpenTwitterUrlAction, OpenTwitterUrlAction.ID, OpenTwitterUrlAction.LABEL), 'Help: Join Us on Twitter', helpCategory);
		registry.registerWorkbenchAction(new SyncActionDescriptor(OpenRequestFeatureUrlAction, OpenRequestFeatureUrlAction.ID, OpenRequestFeatureUrlAction.LABEL), 'Help: Search Feature Requests', helpCategory);
		registry.registerWorkbenchAction(new SyncActionDescriptor(OpenLicenseUrlAction, OpenLicenseUrlAction.ID, OpenLicenseUrlAction.LABEL), 'Help: View License', helpCategory);
		registry.registerWorkbenchAction(new SyncActionDescriptor(OpenPrivacyStatementUrlAction, OpenPrivacyStatementUrlAction.ID, OpenPrivacyStatementUrlAction.LABEL), 'Help: Privacy Statement', helpCategory);
		registry.registerWorkbenchAction(new SyncActionDescriptor(ShowAboutDialogAction, ShowAboutDialogAction.ID, ShowAboutDialogAction.LABEL), 'Help: About', helpCategory);
	})();
})();

// Menu
(function registerMenu(): void {
	MenuRegistry.appendMenuItem(MenuId.MenubarFileMenu, {
		group: '1_new',
		command: {
			id: NewWindowAction.ID,
			title: nls.localize({ key: 'miNewWindow', comment: ['&& denotes a mnemonic'] }, "New &&Window")
		},
		order: 2
	});

	if (isMacintosh) {
		MenuRegistry.appendMenuItem(MenuId.MenubarFileMenu, {
			group: '2_open',
			command: {
				id: OpenFileFolderAction.ID,
				title: nls.localize({ key: 'miOpen', comment: ['&& denotes a mnemonic'] }, "&&Open...")
			},
			order: 1
		});
	} else {
		MenuRegistry.appendMenuItem(MenuId.MenubarFileMenu, {
			group: '2_open',
			command: {
				id: OpenFileAction.ID,
				title: nls.localize({ key: 'miOpenFile', comment: ['&& denotes a mnemonic'] }, "&&Open File...")
			},
			order: 1
		});

		MenuRegistry.appendMenuItem(MenuId.MenubarFileMenu, {
			group: '2_open',
			command: {
				id: OpenFolderAction.ID,
				title: nls.localize({ key: 'miOpenFolder', comment: ['&& denotes a mnemonic'] }, "Open &&Folder...")
			},
			order: 2
		});
	}

	MenuRegistry.appendMenuItem(MenuId.MenubarFileMenu, {
		group: '2_open',
		command: {
			id: OpenWorkspaceAction.ID,
			title: nls.localize({ key: 'miOpenWorkspace', comment: ['&& denotes a mnemonic'] }, "Open Wor&&kspace...")
		},
		order: 3,
		when: SupportsWorkspacesContext
	});

	MenuRegistry.appendMenuItem(MenuId.MenubarFileMenu, {
		title: nls.localize({ key: 'miOpenRecent', comment: ['&& denotes a mnemonic'] }, "Open &&Recent"),
		submenu: MenuId.MenubarRecentMenu,
		group: '2_open',
		order: 4
	});

	// More
	MenuRegistry.appendMenuItem(MenuId.MenubarRecentMenu, {
		group: 'y_more',
		command: {
			id: OpenRecentAction.ID,
			title: nls.localize({ key: 'miMore', comment: ['&& denotes a mnemonic'] }, "&&More...")
		},
		order: 1
	});

	MenuRegistry.appendMenuItem(MenuId.MenubarFileMenu, {
		group: '3_workspace',
		command: {
			id: ADD_ROOT_FOLDER_COMMAND_ID,
			title: nls.localize({ key: 'miAddFolderToWorkspace', comment: ['&& denotes a mnemonic'] }, "A&&dd Folder to Workspace...")
		},
		order: 1,
		when: SupportsWorkspacesContext
	});

	MenuRegistry.appendMenuItem(MenuId.MenubarFileMenu, {
		group: '3_workspace',
		command: {
			id: SaveWorkspaceAsAction.ID,
			title: nls.localize('miSaveWorkspaceAs', "Save Workspace As...")
		},
		order: 2,
		when: SupportsWorkspacesContext
	});

	MenuRegistry.appendMenuItem(MenuId.MenubarFileMenu, {
		title: nls.localize({ key: 'miPreferences', comment: ['&& denotes a mnemonic'] }, "&&Preferences"),
		submenu: MenuId.MenubarPreferencesMenu,
		group: '5_autosave',
		order: 2,
		when: IsMacContext.toNegated()
	});

	MenuRegistry.appendMenuItem(MenuId.MenubarFileMenu, {
		group: '6_close',
		command: {
			id: CloseWorkspaceAction.ID,
			title: nls.localize({ key: 'miCloseFolder', comment: ['&& denotes a mnemonic'] }, "Close &&Folder"),
			precondition: WorkspaceFolderCountContext.notEqualsTo('0')
		},
		order: 3,
		when: WorkbenchStateContext.notEqualsTo('workspace')
	});

	MenuRegistry.appendMenuItem(MenuId.MenubarFileMenu, {
		group: '6_close',
		command: {
			id: CloseWorkspaceAction.ID,
			title: nls.localize({ key: 'miCloseWorkspace', comment: ['&& denotes a mnemonic'] }, "Close &&Workspace")
		},
		order: 3,
		when: WorkbenchStateContext.isEqualTo('workspace')
	});

	MenuRegistry.appendMenuItem(MenuId.MenubarFileMenu, {
		group: '6_close',
		command: {
			id: CloseCurrentWindowAction.ID,
			title: nls.localize({ key: 'miCloseWindow', comment: ['&& denotes a mnemonic'] }, "Clos&&e Window")
		},
		order: 4
	});

	MenuRegistry.appendMenuItem(MenuId.MenubarFileMenu, {
		group: 'z_Exit',
		command: {
			id: 'workbench.action.quit',
			title: nls.localize({ key: 'miExit', comment: ['&& denotes a mnemonic'] }, "E&&xit")
		},
		order: 1,
		when: IsMacContext.toNegated()
	});

	// Appereance menu
	MenuRegistry.appendMenuItem(MenuId.MenubarViewMenu, {
		group: '2_appearance',
		title: nls.localize({ key: 'miAppearance', comment: ['&& denotes a mnemonic'] }, "&&Appearance"),
		submenu: MenuId.MenubarAppearanceMenu,
		order: 1
	});

	MenuRegistry.appendMenuItem(MenuId.MenubarAppearanceMenu, {
		group: '1_toggle_view',
		command: {
			id: ToggleFullScreenAction.ID,
			title: nls.localize({ key: 'miToggleFullScreen', comment: ['&& denotes a mnemonic'] }, "Toggle &&Full Screen")
		},
		order: 1
	});

	// Zoom

	MenuRegistry.appendMenuItem(MenuId.MenubarAppearanceMenu, {
		group: '3_zoom',
		command: {
			id: ZoomInAction.ID,
			title: nls.localize({ key: 'miZoomIn', comment: ['&& denotes a mnemonic'] }, "&&Zoom In")
		},
		order: 1
	});

	MenuRegistry.appendMenuItem(MenuId.MenubarAppearanceMenu, {
		group: '3_zoom',
		command: {
			id: ZoomOutAction.ID,
			title: nls.localize({ key: 'miZoomOut', comment: ['&& denotes a mnemonic'] }, "&&Zoom Out")
		},
		order: 2
	});

	MenuRegistry.appendMenuItem(MenuId.MenubarAppearanceMenu, {
		group: '3_zoom',
		command: {
			id: ZoomResetAction.ID,
			title: nls.localize({ key: 'miZoomReset', comment: ['&& denotes a mnemonic'] }, "&&Reset Zoom")
		},
		order: 3
	});

	// Help

	MenuRegistry.appendMenuItem(MenuId.MenubarHelpMenu, {
		group: '1_welcome',
		command: {
			id: 'workbench.action.openDocumentationUrl',
			title: nls.localize({ key: 'miDocumentation', comment: ['&& denotes a mnemonic'] }, "&&Documentation")
		},
		order: 3
	});

	MenuRegistry.appendMenuItem(MenuId.MenubarHelpMenu, {
		group: '1_welcome',
		command: {
			id: 'update.showCurrentReleaseNotes',
			title: nls.localize({ key: 'miReleaseNotes', comment: ['&& denotes a mnemonic'] }, "&&Release Notes")
		},
		order: 4
	});

	// Reference
	MenuRegistry.appendMenuItem(MenuId.MenubarHelpMenu, {
		group: '2_reference',
		command: {
			id: 'workbench.action.keybindingsReference',
			title: nls.localize({ key: 'miKeyboardShortcuts', comment: ['&& denotes a mnemonic'] }, "&&Keyboard Shortcuts Reference")
		},
		order: 1
	});

	MenuRegistry.appendMenuItem(MenuId.MenubarHelpMenu, {
		group: '2_reference',
		command: {
			id: 'workbench.action.openIntroductoryVideosUrl',
			title: nls.localize({ key: 'miIntroductoryVideos', comment: ['&& denotes a mnemonic'] }, "Introductory &&Videos")
		},
		order: 2
	});

	MenuRegistry.appendMenuItem(MenuId.MenubarHelpMenu, {
		group: '2_reference',
		command: {
			id: 'workbench.action.openTipsAndTricksUrl',
			title: nls.localize({ key: 'miTipsAndTricks', comment: ['&& denotes a mnemonic'] }, "Tips and Tri&&cks")
		},
		order: 3
	});

	// Feedback
	MenuRegistry.appendMenuItem(MenuId.MenubarHelpMenu, {
		group: '3_feedback',
		command: {
			id: 'workbench.action.openTwitterUrl',
			title: nls.localize({ key: 'miTwitter', comment: ['&& denotes a mnemonic'] }, "&&Join Us on Twitter")
		},
		order: 1
	});

	MenuRegistry.appendMenuItem(MenuId.MenubarHelpMenu, {
		group: '3_feedback',
		command: {
			id: 'workbench.action.openRequestFeatureUrl',
			title: nls.localize({ key: 'miUserVoice', comment: ['&& denotes a mnemonic'] }, "&&Search Feature Requests")
		},
		order: 2
	});

	MenuRegistry.appendMenuItem(MenuId.MenubarHelpMenu, {
		group: '3_feedback',
		command: {
			id: 'workbench.action.openIssueReporter',
			title: nls.localize({ key: 'miReportIssue', comment: ['&& denotes a mnemonic', 'Translate this to "Report Issue in English" in all languages please!'] }, "Report &&Issue")
		},
		order: 3
	});

	// Legal
	MenuRegistry.appendMenuItem(MenuId.MenubarHelpMenu, {
		group: '4_legal',
		command: {
			id: 'workbench.action.openLicenseUrl',
			title: nls.localize({ key: 'miLicense', comment: ['&& denotes a mnemonic'] }, "View &&License")
		},
		order: 1
	});

	MenuRegistry.appendMenuItem(MenuId.MenubarHelpMenu, {
		group: '4_legal',
		command: {
			id: 'workbench.action.openPrivacyStatementUrl',
			title: nls.localize({ key: 'miPrivacyStatement', comment: ['&& denotes a mnemonic'] }, "Privac&&y Statement")
		},
		order: 2
	});

	// Tools
	MenuRegistry.appendMenuItem(MenuId.MenubarHelpMenu, {
		group: '5_tools',
		command: {
			id: 'workbench.action.toggleDevTools',
			title: nls.localize({ key: 'miToggleDevTools', comment: ['&& denotes a mnemonic'] }, "&&Toggle Developer Tools")
		},
		order: 1
	});

	MenuRegistry.appendMenuItem(MenuId.MenubarHelpMenu, {
		group: '5_tools',
		command: {
			id: 'workbench.action.openProcessExplorer',
			title: nls.localize({ key: 'miOpenProcessExplorerer', comment: ['&& denotes a mnemonic'] }, "Open &&Process Explorer")
		},
		order: 2
	});

	// About
	MenuRegistry.appendMenuItem(MenuId.MenubarHelpMenu, {
		group: 'z_about',
		command: {
			id: 'workbench.action.showAboutDialog',
			title: nls.localize({ key: 'miAbout', comment: ['&& denotes a mnemonic'] }, "&&About")
		},
		order: 1,
		when: IsMacContext.toNegated()
	});
})();

// Configuration
(function registerConfiguration(): void {
	const registry = Registry.as<IConfigurationRegistry>(ConfigurationExtensions.Configuration);

	// Window
	registry.registerConfiguration({
		'id': 'window',
		'order': 8,
		'title': nls.localize('windowConfigurationTitle', "Window"),
		'type': 'object',
		'properties': {
			'window.openFilesInNewWindow': {
				'type': 'string',
				'enum': ['on', 'off', 'default'],
				'enumDescriptions': [
					nls.localize('window.openFilesInNewWindow.on', "Files will open in a new window."),
					nls.localize('window.openFilesInNewWindow.off', "Files will open in the window with the files' folder open or the last active window."),
					isMacintosh ?
						nls.localize('window.openFilesInNewWindow.defaultMac', "Files will open in the window with the files' folder open or the last active window unless opened via the Dock or from Finder.") :
						nls.localize('window.openFilesInNewWindow.default', "Files will open in a new window unless picked from within the application (e.g. via the File menu).")
				],
				'default': 'off',
				'scope': ConfigurationScope.APPLICATION,
				'markdownDescription':
					isMacintosh ?
						nls.localize('openFilesInNewWindowMac', "Controls whether files should open in a new window. \nNote that there can still be cases where this setting is ignored (e.g. when using the `--new-window` or `--reuse-window` command line option).") :
						nls.localize('openFilesInNewWindow', "Controls whether files should open in a new window.\nNote that there can still be cases where this setting is ignored (e.g. when using the `--new-window` or `--reuse-window` command line option).")
			},
			'window.openFoldersInNewWindow': {
				'type': 'string',
				'enum': ['on', 'off', 'default'],
				'enumDescriptions': [
					nls.localize('window.openFoldersInNewWindow.on', "Folders will open in a new window."),
					nls.localize('window.openFoldersInNewWindow.off', "Folders will replace the last active window."),
					nls.localize('window.openFoldersInNewWindow.default', "Folders will open in a new window unless a folder is picked from within the application (e.g. via the File menu).")
				],
				'default': 'default',
				'scope': ConfigurationScope.APPLICATION,
				'markdownDescription': nls.localize('openFoldersInNewWindow', "Controls whether folders should open in a new window or replace the last active window.\nNote that there can still be cases where this setting is ignored (e.g. when using the `--new-window` or `--reuse-window` command line option).")
			},
			'window.openWithoutArgumentsInNewWindow': {
				'type': 'string',
				'enum': ['on', 'off'],
				'enumDescriptions': [
					nls.localize('window.openWithoutArgumentsInNewWindow.on', "Open a new empty window."),
					nls.localize('window.openWithoutArgumentsInNewWindow.off', "Focus the last active running instance.")
				],
				'default': isMacintosh ? 'off' : 'on',
				'scope': ConfigurationScope.APPLICATION,
				'markdownDescription': nls.localize('openWithoutArgumentsInNewWindow', "Controls whether a new empty window should open when starting a second instance without arguments or if the last running instance should get focus.\nNote that there can still be cases where this setting is ignored (e.g. when using the `--new-window` or `--reuse-window` command line option).")
			},
			'window.restoreWindows': {
				'type': 'string',
				'enum': ['all', 'folders', 'one', 'none'],
				'enumDescriptions': [
					nls.localize('window.reopenFolders.all', "Reopen all windows."),
					nls.localize('window.reopenFolders.folders', "Reopen all folders. Empty workspaces will not be restored."),
					nls.localize('window.reopenFolders.one', "Reopen the last active window."),
					nls.localize('window.reopenFolders.none', "Never reopen a window. Always start with an empty one.")
				],
				'default': 'one',
				'scope': ConfigurationScope.APPLICATION,
				'description': nls.localize('restoreWindows', "Controls how windows are being reopened after a restart.")
			},
			'window.restoreFullscreen': {
				'type': 'boolean',
				'default': false,
				'scope': ConfigurationScope.APPLICATION,
				'description': nls.localize('restoreFullscreen', "Controls whether a window should restore to full screen mode if it was exited in full screen mode.")
			},
			'window.zoomLevel': {
				'type': 'number',
				'default': 0,
				'description': nls.localize('zoomLevel', "Adjust the zoom level of the window. The original size is 0 and each increment above (e.g. 1) or below (e.g. -1) represents zooming 20% larger or smaller. You can also enter decimals to adjust the zoom level with a finer granularity.")
			},
			'window.newWindowDimensions': {
				'type': 'string',
				'enum': ['default', 'inherit', 'maximized', 'fullscreen'],
				'enumDescriptions': [
					nls.localize('window.newWindowDimensions.default', "Open new windows in the center of the screen."),
					nls.localize('window.newWindowDimensions.inherit', "Open new windows with same dimension as last active one."),
					nls.localize('window.newWindowDimensions.maximized', "Open new windows maximized."),
					nls.localize('window.newWindowDimensions.fullscreen', "Open new windows in full screen mode.")
				],
				'default': 'default',
				'scope': ConfigurationScope.APPLICATION,
				'description': nls.localize('newWindowDimensions', "Controls the dimensions of opening a new window when at least one window is already opened. Note that this setting does not have an impact on the first window that is opened. The first window will always restore the size and location as you left it before closing.")
			},
			'window.closeWhenEmpty': {
				'type': 'boolean',
				'default': false,
				'description': nls.localize('closeWhenEmpty', "Controls whether closing the last editor should also close the window. This setting only applies for windows that do not show folders.")
			},
			'window.menuBarVisibility': {
				'type': 'string',
				'enum': ['default', 'visible', 'toggle', 'hidden'],
				'enumDescriptions': [
					nls.localize('window.menuBarVisibility.default', "Menu is only hidden in full screen mode."),
					nls.localize('window.menuBarVisibility.visible', "Menu is always visible even in full screen mode."),
					nls.localize('window.menuBarVisibility.toggle', "Menu is hidden but can be displayed via Alt key."),
					nls.localize('window.menuBarVisibility.hidden', "Menu is always hidden.")
				],
				'default': 'default',
				'scope': ConfigurationScope.APPLICATION,
				'description': nls.localize('menuBarVisibility', "Control the visibility of the menu bar. A setting of 'toggle' means that the menu bar is hidden and a single press of the Alt key will show it. By default, the menu bar will be visible, unless the window is full screen."),
				'included': isWindows || isLinux
			},
			'window.enableMenuBarMnemonics': {
				'type': 'boolean',
				'default': true,
				'scope': ConfigurationScope.APPLICATION,
				'description': nls.localize('enableMenuBarMnemonics', "If enabled, the main menus can be opened via Alt-key shortcuts. Disabling mnemonics allows to bind these Alt-key shortcuts to editor commands instead."),
				'included': isWindows || isLinux
			},
			'window.autoDetectHighContrast': {
				'type': 'boolean',
				'default': true,
				'description': nls.localize('autoDetectHighContrast', "If enabled, will automatically change to high contrast theme if Windows is using a high contrast theme, and to dark theme when switching away from a Windows high contrast theme."),
				'scope': ConfigurationScope.APPLICATION,
				'included': isWindows
			},
			'window.doubleClickIconToClose': {
				'type': 'boolean',
				'default': false,
				'scope': ConfigurationScope.APPLICATION,
				'markdownDescription': nls.localize('window.doubleClickIconToClose', "If enabled, double clicking the application icon in the title bar will close the window and the window cannot be dragged by the icon. This setting only has an effect when `#window.titleBarStyle#` is set to `custom`.")
			},
			'window.titleBarStyle': {
				'type': 'string',
				'enum': ['native', 'custom'],
				'default': isLinux ? 'native' : 'custom',
				'scope': ConfigurationScope.APPLICATION,
				'description': nls.localize('titleBarStyle', "Adjust the appearance of the window title bar. On Linux and Windows, this setting also affects the application and context menu appearances. Changes require a full restart to apply.")
			},
			'window.nativeTabs': {
				'type': 'boolean',
				'default': false,
				'scope': ConfigurationScope.APPLICATION,
				'description': nls.localize('window.nativeTabs', "Enables macOS Sierra window tabs. Note that changes require a full restart to apply and that native tabs will disable a custom title bar style if configured."),
				'included': isMacintosh && parseFloat(os.release()) >= 16 // Minimum: macOS Sierra (10.12.x = darwin 16.x)
			},
			'window.nativeFullScreen': {
				'type': 'boolean',
				'default': true,
				'description': nls.localize('window.nativeFullScreen', "Controls if native full-screen should be used on macOS. Disable this option to prevent macOS from creating a new space when going full-screen."),
				'scope': ConfigurationScope.APPLICATION,
				'included': isMacintosh
			},
			'window.clickThroughInactive': {
				'type': 'boolean',
				'default': true,
				'scope': ConfigurationScope.APPLICATION,
				'description': nls.localize('window.clickThroughInactive', "If enabled, clicking on an inactive window will both activate the window and trigger the element under the mouse if it is clickable. If disabled, clicking anywhere on an inactive window will activate it only and a second click is required on the element."),
				'included': isMacintosh
			}
		}
	});

	// Telemetry
	registry.registerConfiguration({
		'id': 'telemetry',
		'order': 110,
		title: nls.localize('telemetryConfigurationTitle', "Telemetry"),
		'type': 'object',
		'properties': {
			'telemetry.enableCrashReporter': {
				'type': 'boolean',
				'description': nls.localize('telemetry.enableCrashReporting', "Enable crash reports to be sent to a Microsoft online service. \nThis option requires restart to take effect."),
				'default': true,
				'tags': ['usesOnlineServices']
			}
		}
	});
})();<|MERGE_RESOLUTION|>--- conflicted
+++ resolved
@@ -21,676 +21,8 @@
 import { CommandsRegistry } from 'vs/platform/commands/common/commands';
 import { IInstantiationService, ServicesAccessor } from 'vs/platform/instantiation/common/instantiation';
 import { ADD_ROOT_FOLDER_COMMAND_ID } from 'vs/workbench/browser/actions/workspaceCommands';
-<<<<<<< HEAD
-import { IsMacContext } from 'vs/platform/workbench/common/contextkeys';
-import { IsFullscreenContext } from 'vs/workbench/common/editor';
-
-// Contribute Commands
-registerCommands();
-
-// Contribute Global Actions
-const viewCategory = nls.localize('view', "View");
-const helpCategory = nls.localize('help', "Help");
-const fileCategory = nls.localize('file', "File");
-const workbenchActionsRegistry = Registry.as<IWorkbenchActionRegistry>(Extensions.WorkbenchActions);
-workbenchActionsRegistry.registerWorkbenchAction(new SyncActionDescriptor(NewWindowAction, NewWindowAction.ID, NewWindowAction.LABEL, { primary: KeyMod.CtrlCmd | KeyMod.Shift | KeyCode.KEY_N }), 'New Window');
-workbenchActionsRegistry.registerWorkbenchAction(new SyncActionDescriptor(CloseCurrentWindowAction, CloseCurrentWindowAction.ID, CloseCurrentWindowAction.LABEL, { primary: KeyMod.CtrlCmd | KeyMod.Shift | KeyCode.KEY_W }), 'Close Window');
-workbenchActionsRegistry.registerWorkbenchAction(new SyncActionDescriptor(SwitchWindow, SwitchWindow.ID, SwitchWindow.LABEL, { primary: 0, mac: { primary: KeyMod.WinCtrl | KeyCode.KEY_W } }), 'Switch Window...');
-workbenchActionsRegistry.registerWorkbenchAction(new SyncActionDescriptor(QuickSwitchWindow, QuickSwitchWindow.ID, QuickSwitchWindow.LABEL), 'Quick Switch Window...');
-workbenchActionsRegistry.registerWorkbenchAction(new SyncActionDescriptor(QuickOpenRecentAction, QuickOpenRecentAction.ID, QuickOpenRecentAction.LABEL), 'File: Quick Open Recent...', fileCategory);
-
-if (isMacintosh) {
-	workbenchActionsRegistry.registerWorkbenchAction(new SyncActionDescriptor(OpenFileFolderAction, OpenFileFolderAction.ID, OpenFileFolderAction.LABEL, { primary: KeyMod.CtrlCmd | KeyCode.KEY_O }), 'File: Open...', fileCategory);
-} else {
-	workbenchActionsRegistry.registerWorkbenchAction(new SyncActionDescriptor(OpenFileAction, OpenFileAction.ID, OpenFileAction.LABEL, { primary: KeyMod.CtrlCmd | KeyCode.KEY_O }), 'File: Open File...', fileCategory);
-	workbenchActionsRegistry.registerWorkbenchAction(new SyncActionDescriptor(OpenFolderAction, OpenFolderAction.ID, OpenFolderAction.LABEL, { primary: KeyChord(KeyMod.CtrlCmd | KeyCode.KEY_K, KeyMod.CtrlCmd | KeyCode.KEY_O) }), 'File: Open Folder...', fileCategory);
-}
-
-workbenchActionsRegistry.registerWorkbenchAction(new SyncActionDescriptor(CloseWorkspaceAction, CloseWorkspaceAction.ID, CloseWorkspaceAction.LABEL, { primary: KeyChord(KeyMod.CtrlCmd | KeyCode.KEY_K, KeyCode.KEY_F) }), 'File: Close Workspace', fileCategory);
-if (!!product.reportIssueUrl) {
-	workbenchActionsRegistry.registerWorkbenchAction(new SyncActionDescriptor(OpenIssueReporterAction, OpenIssueReporterAction.ID, OpenIssueReporterAction.LABEL), 'Help: Open Issue Reporter', helpCategory);
-	workbenchActionsRegistry.registerWorkbenchAction(new SyncActionDescriptor(ReportPerformanceIssueUsingReporterAction, ReportPerformanceIssueUsingReporterAction.ID, ReportPerformanceIssueUsingReporterAction.LABEL), 'Help: Report Performance Issue', helpCategory);
-}
-
-if (KeybindingsReferenceAction.AVAILABLE) {
-	workbenchActionsRegistry.registerWorkbenchAction(new SyncActionDescriptor(KeybindingsReferenceAction, KeybindingsReferenceAction.ID, KeybindingsReferenceAction.LABEL, { primary: KeyChord(KeyMod.CtrlCmd | KeyCode.KEY_K, KeyMod.CtrlCmd | KeyCode.KEY_R) }), 'Help: Keyboard Shortcuts Reference', helpCategory);
-}
-
-if (OpenDocumentationUrlAction.AVAILABLE) {
-	workbenchActionsRegistry.registerWorkbenchAction(new SyncActionDescriptor(OpenDocumentationUrlAction, OpenDocumentationUrlAction.ID, OpenDocumentationUrlAction.LABEL), 'Help: Documentation', helpCategory);
-}
-
-if (OpenIntroductoryVideosUrlAction.AVAILABLE) {
-	workbenchActionsRegistry.registerWorkbenchAction(new SyncActionDescriptor(OpenIntroductoryVideosUrlAction, OpenIntroductoryVideosUrlAction.ID, OpenIntroductoryVideosUrlAction.LABEL), 'Help: Introductory Videos', helpCategory);
-}
-
-if (OpenTipsAndTricksUrlAction.AVAILABLE) {
-	workbenchActionsRegistry.registerWorkbenchAction(new SyncActionDescriptor(OpenTipsAndTricksUrlAction, OpenTipsAndTricksUrlAction.ID, OpenTipsAndTricksUrlAction.LABEL), 'Help: Tips and Tricks', helpCategory);
-}
-
-workbenchActionsRegistry.registerWorkbenchAction(new SyncActionDescriptor(OpenTwitterUrlAction, OpenTwitterUrlAction.ID, OpenTwitterUrlAction.LABEL), 'Help: Join Us on Twitter', helpCategory);
-workbenchActionsRegistry.registerWorkbenchAction(new SyncActionDescriptor(OpenRequestFeatureUrlAction, OpenRequestFeatureUrlAction.ID, OpenRequestFeatureUrlAction.LABEL), 'Help: Search Feature Requests', helpCategory);
-workbenchActionsRegistry.registerWorkbenchAction(new SyncActionDescriptor(OpenLicenseUrlAction, OpenLicenseUrlAction.ID, OpenLicenseUrlAction.LABEL), 'Help: View License', helpCategory);
-workbenchActionsRegistry.registerWorkbenchAction(new SyncActionDescriptor(OpenPrivacyStatementUrlAction, OpenPrivacyStatementUrlAction.ID, OpenPrivacyStatementUrlAction.LABEL), 'Help: Privacy Statement', helpCategory);
-workbenchActionsRegistry.registerWorkbenchAction(new SyncActionDescriptor(ShowAboutDialogAction, ShowAboutDialogAction.ID, ShowAboutDialogAction.LABEL), 'Help: About', helpCategory);
-
-workbenchActionsRegistry.registerWorkbenchAction(
-	new SyncActionDescriptor(ZoomInAction, ZoomInAction.ID, ZoomInAction.LABEL, {
-		primary: KeyMod.CtrlCmd | KeyCode.US_EQUAL,
-		secondary: [KeyMod.CtrlCmd | KeyMod.Shift | KeyCode.US_EQUAL, KeyMod.CtrlCmd | KeyCode.NUMPAD_ADD]
-	}), 'View: Zoom In', viewCategory);
-
-workbenchActionsRegistry.registerWorkbenchAction(
-	new SyncActionDescriptor(ZoomOutAction, ZoomOutAction.ID, ZoomOutAction.LABEL, {
-		primary: KeyMod.CtrlCmd | KeyCode.US_MINUS,
-		secondary: [KeyMod.CtrlCmd | KeyMod.Shift | KeyCode.US_MINUS, KeyMod.CtrlCmd | KeyCode.NUMPAD_SUBTRACT],
-		linux: { primary: KeyMod.CtrlCmd | KeyCode.US_MINUS, secondary: [KeyMod.CtrlCmd | KeyCode.NUMPAD_SUBTRACT] }
-	}), 'View: Zoom Out', viewCategory
-);
-
-workbenchActionsRegistry.registerWorkbenchAction(
-	new SyncActionDescriptor(ZoomResetAction, ZoomResetAction.ID, ZoomResetAction.LABEL, {
-		primary: KeyMod.CtrlCmd | KeyCode.NUMPAD_0
-	}), 'View: Reset Zoom', viewCategory
-);
-
-workbenchActionsRegistry.registerWorkbenchAction(new SyncActionDescriptor(ToggleFullScreenAction, ToggleFullScreenAction.ID, ToggleFullScreenAction.LABEL, { primary: KeyCode.F11, mac: { primary: KeyMod.CtrlCmd | KeyMod.WinCtrl | KeyCode.KEY_F } }), 'View: Toggle Full Screen', viewCategory);
-if (isWindows || isLinux) {
-	workbenchActionsRegistry.registerWorkbenchAction(new SyncActionDescriptor(ToggleMenuBarAction, ToggleMenuBarAction.ID, ToggleMenuBarAction.LABEL), 'View: Toggle Menu Bar', viewCategory);
-}
-workbenchActionsRegistry.registerWorkbenchAction(new SyncActionDescriptor(NavigateUpAction, NavigateUpAction.ID, NavigateUpAction.LABEL, null), 'View: Navigate to the View Above', viewCategory);
-workbenchActionsRegistry.registerWorkbenchAction(new SyncActionDescriptor(NavigateDownAction, NavigateDownAction.ID, NavigateDownAction.LABEL, null), 'View: Navigate to the View Below', viewCategory);
-workbenchActionsRegistry.registerWorkbenchAction(new SyncActionDescriptor(NavigateLeftAction, NavigateLeftAction.ID, NavigateLeftAction.LABEL, null), 'View: Navigate to the View on the Left', viewCategory);
-workbenchActionsRegistry.registerWorkbenchAction(new SyncActionDescriptor(NavigateRightAction, NavigateRightAction.ID, NavigateRightAction.LABEL, null), 'View: Navigate to the View on the Right', viewCategory);
-
-workbenchActionsRegistry.registerWorkbenchAction(new SyncActionDescriptor(IncreaseViewSizeAction, IncreaseViewSizeAction.ID, IncreaseViewSizeAction.LABEL, null), 'View: Increase Current View Size', viewCategory);
-workbenchActionsRegistry.registerWorkbenchAction(new SyncActionDescriptor(DecreaseViewSizeAction, DecreaseViewSizeAction.ID, DecreaseViewSizeAction.LABEL, null), 'View: Decrease Current View Size', viewCategory);
-
-const workspacesCategory = nls.localize('workspaces', "Workspaces");
-workbenchActionsRegistry.registerWorkbenchAction(new SyncActionDescriptor(AddRootFolderAction, AddRootFolderAction.ID, AddRootFolderAction.LABEL), 'Workspaces: Add Folder to Workspace...', workspacesCategory);
-workbenchActionsRegistry.registerWorkbenchAction(new SyncActionDescriptor(GlobalRemoveRootFolderAction, GlobalRemoveRootFolderAction.ID, GlobalRemoveRootFolderAction.LABEL), 'Workspaces: Remove Folder from Workspace...', workspacesCategory);
-workbenchActionsRegistry.registerWorkbenchAction(new SyncActionDescriptor(OpenWorkspaceAction, OpenWorkspaceAction.ID, OpenWorkspaceAction.LABEL), 'Workspaces: Open Workspace...', workspacesCategory);
-workbenchActionsRegistry.registerWorkbenchAction(new SyncActionDescriptor(SaveWorkspaceAsAction, SaveWorkspaceAsAction.ID, SaveWorkspaceAsAction.LABEL), 'Workspaces: Save Workspace As...', workspacesCategory);
-workbenchActionsRegistry.registerWorkbenchAction(new SyncActionDescriptor(DuplicateWorkspaceInNewWindowAction, DuplicateWorkspaceInNewWindowAction.ID, DuplicateWorkspaceInNewWindowAction.LABEL), 'Workspaces: Duplicate Workspace in New Window', workspacesCategory);
-
-CommandsRegistry.registerCommand(OpenWorkspaceConfigFileAction.ID, serviceAccessor => {
-	serviceAccessor.get(IInstantiationService).createInstance(OpenWorkspaceConfigFileAction, OpenWorkspaceConfigFileAction.ID, OpenWorkspaceConfigFileAction.LABEL).run();
-});
-MenuRegistry.appendMenuItem(MenuId.CommandPalette, {
-	command: {
-		id: OpenWorkspaceConfigFileAction.ID,
-		title: { value: `${workspacesCategory}: ${OpenWorkspaceConfigFileAction.LABEL}`, original: 'Workspaces: Open Workspace Configuration File' },
-	},
-	when: new RawContextKey<string>('workbenchState', '').isEqualTo('workspace')
-});
-
-// Developer related actions
-const developerCategory = nls.localize('developer', "Developer");
-workbenchActionsRegistry.registerWorkbenchAction(new SyncActionDescriptor(ToggleSharedProcessAction, ToggleSharedProcessAction.ID, ToggleSharedProcessAction.LABEL), 'Developer: Toggle Shared Process', developerCategory);
-workbenchActionsRegistry.registerWorkbenchAction(new SyncActionDescriptor(InspectContextKeysAction, InspectContextKeysAction.ID, InspectContextKeysAction.LABEL), 'Developer: Inspect Context Keys', developerCategory);
-workbenchActionsRegistry.registerWorkbenchAction(new SyncActionDescriptor(OpenProcessExplorer, OpenProcessExplorer.ID, OpenProcessExplorer.LABEL), 'Developer: Open Process Explorer', developerCategory);
-
-const recentFilesPickerContext = ContextKeyExpr.and(inQuickOpenContext, ContextKeyExpr.has(inRecentFilesPickerContextKey));
-
-const quickOpenNavigateNextInRecentFilesPickerId = 'workbench.action.quickOpenNavigateNextInRecentFilesPicker';
-KeybindingsRegistry.registerCommandAndKeybindingRule({
-	id: quickOpenNavigateNextInRecentFilesPickerId,
-	weight: KeybindingWeight.WorkbenchContrib + 50,
-	handler: getQuickNavigateHandler(quickOpenNavigateNextInRecentFilesPickerId, true),
-	when: recentFilesPickerContext,
-	primary: KeyMod.CtrlCmd | KeyCode.KEY_R,
-	mac: { primary: KeyMod.WinCtrl | KeyCode.KEY_R }
-});
-
-const quickOpenNavigatePreviousInRecentFilesPicker = 'workbench.action.quickOpenNavigatePreviousInRecentFilesPicker';
-KeybindingsRegistry.registerCommandAndKeybindingRule({
-	id: quickOpenNavigatePreviousInRecentFilesPicker,
-	weight: KeybindingWeight.WorkbenchContrib + 50,
-	handler: getQuickNavigateHandler(quickOpenNavigatePreviousInRecentFilesPicker, false),
-	when: recentFilesPickerContext,
-	primary: KeyMod.CtrlCmd | KeyMod.Shift | KeyCode.KEY_R,
-	mac: { primary: KeyMod.WinCtrl | KeyMod.Shift | KeyCode.KEY_R }
-});
-
-// Menu registration - file menu
-
-MenuRegistry.appendMenuItem(MenuId.MenubarFileMenu, {
-	group: '1_new',
-	command: {
-		id: NewWindowAction.ID,
-		title: nls.localize({ key: 'miNewWindow', comment: ['&& denotes a mnemonic'] }, "New &&Window")
-	},
-	order: 2
-});
-
-MenuRegistry.appendMenuItem(MenuId.MenubarFileMenu, {
-	group: '2_open',
-	command: {
-		id: OpenFileAction.ID,
-		title: nls.localize({ key: 'miOpenFile', comment: ['&& denotes a mnemonic'] }, "&&Open File...")
-	},
-	order: 1,
-	when: IsMacContext.toNegated()
-});
-
-MenuRegistry.appendMenuItem(MenuId.MenubarFileMenu, {
-	group: '2_open',
-	command: {
-		id: OpenFolderAction.ID,
-		title: nls.localize({ key: 'miOpenFolder', comment: ['&& denotes a mnemonic'] }, "Open &&Folder...")
-	},
-	order: 2,
-	when: IsMacContext.toNegated()
-});
-
-MenuRegistry.appendMenuItem(MenuId.MenubarFileMenu, {
-	group: '2_open',
-	command: {
-		id: OpenFileFolderAction.ID,
-		title: nls.localize({ key: 'miOpen', comment: ['&& denotes a mnemonic'] }, "&&Open...")
-	},
-	order: 1,
-	when: IsMacContext
-});
-
-MenuRegistry.appendMenuItem(MenuId.MenubarFileMenu, {
-	group: '2_open',
-	command: {
-		id: OpenWorkspaceAction.ID,
-		title: nls.localize({ key: 'miOpenWorkspace', comment: ['&& denotes a mnemonic'] }, "Open Wor&&kspace...")
-	},
-	order: 3
-});
-
-MenuRegistry.appendMenuItem(MenuId.MenubarFileMenu, {
-	title: nls.localize({ key: 'miOpenRecent', comment: ['&& denotes a mnemonic'] }, "Open &&Recent"),
-	submenu: MenuId.MenubarRecentMenu,
-	group: '2_open',
-	order: 4
-});
-
-
-// More
-MenuRegistry.appendMenuItem(MenuId.MenubarRecentMenu, {
-	group: 'y_more',
-	command: {
-		id: OpenRecentAction.ID,
-		title: nls.localize({ key: 'miMore', comment: ['&& denotes a mnemonic'] }, "&&More...")
-	},
-	order: 1
-});
-
-MenuRegistry.appendMenuItem(MenuId.MenubarFileMenu, {
-	group: '3_workspace',
-	command: {
-		id: ADD_ROOT_FOLDER_COMMAND_ID,
-		title: nls.localize({ key: 'miAddFolderToWorkspace', comment: ['&& denotes a mnemonic'] }, "A&&dd Folder to Workspace...")
-	},
-	order: 1
-});
-
-MenuRegistry.appendMenuItem(MenuId.MenubarFileMenu, {
-	group: '3_workspace',
-	command: {
-		id: SaveWorkspaceAsAction.ID,
-		title: nls.localize('miSaveWorkspaceAs', "Save Workspace As...")
-	},
-	order: 2
-});
-
-MenuRegistry.appendMenuItem(MenuId.MenubarFileMenu, {
-	title: nls.localize({ key: 'miPreferences', comment: ['&& denotes a mnemonic'] }, "&&Preferences"),
-	submenu: MenuId.MenubarPreferencesMenu,
-	group: '5_autosave',
-	order: 2,
-	when: IsMacContext.toNegated()
-});
-
-MenuRegistry.appendMenuItem(MenuId.MenubarFileMenu, {
-	group: '6_close',
-	command: {
-		id: CloseWorkspaceAction.ID,
-		title: nls.localize({ key: 'miCloseFolder', comment: ['&& denotes a mnemonic'] }, "Close &&Folder"),
-		precondition: new RawContextKey<number>('workspaceFolderCount', 0).notEqualsTo('0')
-	},
-	order: 3,
-	when: new RawContextKey<string>('workbenchState', '').notEqualsTo('workspace')
-});
-
-MenuRegistry.appendMenuItem(MenuId.MenubarFileMenu, {
-	group: '6_close',
-	command: {
-		id: CloseWorkspaceAction.ID,
-		title: nls.localize({ key: 'miCloseWorkspace', comment: ['&& denotes a mnemonic'] }, "Close &&Workspace")
-	},
-	order: 3,
-	when: new RawContextKey<string>('workbenchState', '').isEqualTo('workspace')
-});
-
-MenuRegistry.appendMenuItem(MenuId.MenubarFileMenu, {
-	group: '6_close',
-	command: {
-		id: CloseCurrentWindowAction.ID,
-		title: nls.localize({ key: 'miCloseWindow', comment: ['&& denotes a mnemonic'] }, "Clos&&e Window")
-	},
-	order: 4
-});
-
-MenuRegistry.appendMenuItem(MenuId.MenubarFileMenu, {
-	group: 'z_Exit',
-	command: {
-		id: QUIT_ID,
-		title: nls.localize({ key: 'miExit', comment: ['&& denotes a mnemonic'] }, "E&&xit")
-	},
-	order: 1,
-	when: IsMacContext.toNegated()
-});
-
-// Appereance menu
-MenuRegistry.appendMenuItem(MenuId.MenubarViewMenu, {
-	group: '2_appearance',
-	title: nls.localize({ key: 'miAppearance', comment: ['&& denotes a mnemonic'] }, "&&Appearance"),
-	submenu: MenuId.MenubarAppearanceMenu,
-	order: 1
-});
-
-MenuRegistry.appendMenuItem(MenuId.MenubarAppearanceMenu, {
-	group: '1_toggle_view',
-	command: {
-		id: ToggleFullScreenAction.ID,
-		title: nls.localize({ key: 'miToggleFullScreen', comment: ['&& denotes a mnemonic'] }, "Toggle &&Full Screen"),
-		toggled: IsFullscreenContext
-	},
-	order: 1
-});
-
-MenuRegistry.appendMenuItem(MenuId.MenubarAppearanceMenu, {
-	group: '1_toggle_view',
-	command: {
-		id: ToggleMenuBarAction.ID,
-		title: nls.localize({ key: 'miToggleMenuBar', comment: ['&& denotes a mnemonic'] }, "Toggle Menu &&Bar"),
-		toggled: ContextKeyExpr.and(ContextKeyExpr.notEquals('config.window.menuBarVisibility', 'hidden'), ContextKeyExpr.notEquals('config.window.menuBarVisibility', 'toggle'))
-	},
-	when: IsMacContext.toNegated(),
-	order: 4
-});
-
-// Zoom
-
-MenuRegistry.appendMenuItem(MenuId.MenubarAppearanceMenu, {
-	group: '3_zoom',
-	command: {
-		id: ZoomInAction.ID,
-		title: nls.localize({ key: 'miZoomIn', comment: ['&& denotes a mnemonic'] }, "&&Zoom In")
-	},
-	order: 1
-});
-
-MenuRegistry.appendMenuItem(MenuId.MenubarAppearanceMenu, {
-	group: '3_zoom',
-	command: {
-		id: ZoomOutAction.ID,
-		title: nls.localize({ key: 'miZoomOut', comment: ['&& denotes a mnemonic'] }, "&&Zoom Out")
-	},
-	order: 2
-});
-
-MenuRegistry.appendMenuItem(MenuId.MenubarAppearanceMenu, {
-	group: '3_zoom',
-	command: {
-		id: ZoomResetAction.ID,
-		title: nls.localize({ key: 'miZoomReset', comment: ['&& denotes a mnemonic'] }, "&&Reset Zoom")
-	},
-	order: 3
-});
-
-// Help
-
-MenuRegistry.appendMenuItem(MenuId.MenubarHelpMenu, {
-	group: '1_welcome',
-	command: {
-		id: 'workbench.action.openDocumentationUrl',
-		title: nls.localize({ key: 'miDocumentation', comment: ['&& denotes a mnemonic'] }, "&&Documentation")
-	},
-	order: 3
-});
-
-MenuRegistry.appendMenuItem(MenuId.MenubarHelpMenu, {
-	group: '1_welcome',
-	command: {
-		id: 'update.showCurrentReleaseNotes',
-		title: nls.localize({ key: 'miReleaseNotes', comment: ['&& denotes a mnemonic'] }, "&&Release Notes")
-	},
-	order: 4
-});
-
-// Reference
-MenuRegistry.appendMenuItem(MenuId.MenubarHelpMenu, {
-	group: '2_reference',
-	command: {
-		id: 'workbench.action.keybindingsReference',
-		title: nls.localize({ key: 'miKeyboardShortcuts', comment: ['&& denotes a mnemonic'] }, "&&Keyboard Shortcuts Reference")
-	},
-	order: 1
-});
-
-MenuRegistry.appendMenuItem(MenuId.MenubarHelpMenu, {
-	group: '2_reference',
-	command: {
-		id: 'workbench.action.openIntroductoryVideosUrl',
-		title: nls.localize({ key: 'miIntroductoryVideos', comment: ['&& denotes a mnemonic'] }, "Introductory &&Videos")
-	},
-	order: 2
-});
-
-MenuRegistry.appendMenuItem(MenuId.MenubarHelpMenu, {
-	group: '2_reference',
-	command: {
-		id: 'workbench.action.openTipsAndTricksUrl',
-		title: nls.localize({ key: 'miTipsAndTricks', comment: ['&& denotes a mnemonic'] }, "&&Tips and Tricks")
-	},
-	order: 3
-});
-
-// Feedback
-MenuRegistry.appendMenuItem(MenuId.MenubarHelpMenu, {
-	group: '3_feedback',
-	command: {
-		id: 'workbench.action.openTwitterUrl',
-		title: nls.localize({ key: 'miTwitter', comment: ['&& denotes a mnemonic'] }, "&&Join Us on Twitter")
-	},
-	order: 1
-});
-
-MenuRegistry.appendMenuItem(MenuId.MenubarHelpMenu, {
-	group: '3_feedback',
-	command: {
-		id: 'workbench.action.openRequestFeatureUrl',
-		title: nls.localize({ key: 'miUserVoice', comment: ['&& denotes a mnemonic'] }, "&&Search Feature Requests")
-	},
-	order: 2
-});
-
-MenuRegistry.appendMenuItem(MenuId.MenubarHelpMenu, {
-	group: '3_feedback',
-	command: {
-		id: 'workbench.action.openIssueReporter',
-		title: nls.localize({ key: 'miReportIssue', comment: ['&& denotes a mnemonic', 'Translate this to "Report Issue in English" in all languages please!'] }, "Report &&Issue")
-	},
-	order: 3
-});
-
-// Legal
-MenuRegistry.appendMenuItem(MenuId.MenubarHelpMenu, {
-	group: '4_legal',
-	command: {
-		id: 'workbench.action.openLicenseUrl',
-		title: nls.localize({ key: 'miLicense', comment: ['&& denotes a mnemonic'] }, "View &&License")
-	},
-	order: 1
-});
-
-MenuRegistry.appendMenuItem(MenuId.MenubarHelpMenu, {
-	group: '4_legal',
-	command: {
-		id: 'workbench.action.openPrivacyStatementUrl',
-		title: nls.localize({ key: 'miPrivacyStatement', comment: ['&& denotes a mnemonic'] }, "&&Privacy Statement")
-	},
-	order: 2
-});
-
-// Tools
-MenuRegistry.appendMenuItem(MenuId.MenubarHelpMenu, {
-	group: '5_tools',
-	command: {
-		id: 'workbench.action.toggleDevTools',
-		title: nls.localize({ key: 'miToggleDevTools', comment: ['&& denotes a mnemonic'] }, "&&Toggle Developer Tools")
-	},
-	order: 1
-});
-
-MenuRegistry.appendMenuItem(MenuId.MenubarHelpMenu, {
-	group: '5_tools',
-	command: {
-		id: 'workbench.action.openProcessExplorer',
-		title: nls.localize({ key: 'miOpenProcessExplorerer', comment: ['&& denotes a mnemonic'] }, "Open &&Process Explorer")
-	},
-	order: 2
-});
-
-// About
-MenuRegistry.appendMenuItem(MenuId.MenubarHelpMenu, {
-	group: 'z_about',
-	command: {
-		id: 'workbench.action.showAboutDialog',
-		title: nls.localize({ key: 'miAbout', comment: ['&& denotes a mnemonic'] }, "&&About")
-	},
-	order: 1,
-	when: IsMacContext.toNegated()
-});
-
-// Configuration: Workbench
-const configurationRegistry = Registry.as<IConfigurationRegistry>(ConfigurationExtensions.Configuration);
-
-configurationRegistry.registerConfiguration({
-	'id': 'workbench',
-	'order': 7,
-	'title': nls.localize('workbenchConfigurationTitle', "Workbench"),
-	'type': 'object',
-	'properties': {
-		'workbench.editor.showTabs': {
-			'type': 'boolean',
-			'description': nls.localize('showEditorTabs', "Controls whether opened editors should show in tabs or not."),
-			'default': true
-		},
-		'workbench.editor.highlightModifiedTabs': {
-			'type': 'boolean',
-			'description': nls.localize('highlightModifiedTabs', "Controls whether a top border is drawn on modified (dirty) editor tabs or not."),
-			'default': false
-		},
-		'workbench.editor.labelFormat': {
-			'type': 'string',
-			'enum': ['default', 'short', 'medium', 'long'],
-			'enumDescriptions': [
-				nls.localize('workbench.editor.labelFormat.default', "Show the name of the file. When tabs are enabled and two files have the same name in one group the distinguishing sections of each file's path are added. When tabs are disabled, the path relative to the workspace folder is shown if the editor is active."),
-				nls.localize('workbench.editor.labelFormat.short', "Show the name of the file followed by its directory name."),
-				nls.localize('workbench.editor.labelFormat.medium', "Show the name of the file followed by its path relative to the workspace folder."),
-				nls.localize('workbench.editor.labelFormat.long', "Show the name of the file followed by its absolute path.")
-			],
-			'default': 'default',
-			'description': nls.localize({
-				comment: ['This is the description for a setting. Values surrounded by parenthesis are not to be translated.'],
-				key: 'tabDescription'
-			}, "Controls the format of the label for an editor."),
-		},
-		'workbench.editor.tabCloseButton': {
-			'type': 'string',
-			'enum': ['left', 'right', 'off'],
-			'default': 'right',
-			'description': nls.localize({ comment: ['This is the description for a setting. Values surrounded by single quotes are not to be translated.'], key: 'editorTabCloseButton' }, "Controls the position of the editor's tabs close buttons, or disables them when set to 'off'.")
-		},
-		'workbench.editor.tabSizing': {
-			'type': 'string',
-			'enum': ['fit', 'shrink'],
-			'default': 'fit',
-			'enumDescriptions': [
-				nls.localize('workbench.editor.tabSizing.fit', "Always keep tabs large enough to show the full editor label."),
-				nls.localize('workbench.editor.tabSizing.shrink', "Allow tabs to get smaller when the available space is not enough to show all tabs at once.")
-			],
-			'description': nls.localize({ comment: ['This is the description for a setting. Values surrounded by single quotes are not to be translated.'], key: 'tabSizing' }, "Controls the sizing of editor tabs.")
-		},
-		'workbench.editor.showIcons': {
-			'type': 'boolean',
-			'description': nls.localize('showIcons', "Controls whether opened editors should show with an icon or not. This requires an icon theme to be enabled as well."),
-			'default': true
-		},
-		'workbench.editor.enablePreview': {
-			'type': 'boolean',
-			'description': nls.localize('enablePreview', "Controls whether opened editors show as preview. Preview editors are reused until they are pinned (e.g. via double click or editing) and show up with an italic font style."),
-			'default': true
-		},
-		'workbench.editor.enablePreviewFromQuickOpen': {
-			'type': 'boolean',
-			'description': nls.localize('enablePreviewFromQuickOpen', "Controls whether opened editors from Quick Open show as preview. Preview editors are reused until they are pinned (e.g. via double click or editing)."),
-			'default': true
-		},
-		'workbench.editor.closeOnFileDelete': {
-			'type': 'boolean',
-			'description': nls.localize('closeOnFileDelete', "Controls whether editors showing a file that was opened during the session should close automatically when getting deleted or renamed by some other process. Disabling this will keep the editor open  on such an event. Note that deleting from within the application will always close the editor and that dirty files will never close to preserve your data."),
-			'default': false
-		},
-		'workbench.editor.openPositioning': {
-			'type': 'string',
-			'enum': ['left', 'right', 'first', 'last'],
-			'default': 'right',
-			'markdownDescription': nls.localize({ comment: ['This is the description for a setting. Values surrounded by single quotes are not to be translated.'], key: 'editorOpenPositioning' }, "Controls where editors open. Select `left` or `right` to open editors to the left or right of the currently active one. Select `first` or `last` to open editors independently from the currently active one.")
-		},
-		'workbench.editor.openSideBySideDirection': {
-			'type': 'string',
-			'enum': ['right', 'down'],
-			'default': 'right',
-			'markdownDescription': nls.localize('sideBySideDirection', "Controls the default direction of editors that are opened side by side (e.g. from the explorer). By default, editors will open on the right hand side of the currently active one. If changed to `down`, the editors will open below the currently active one.")
-		},
-		'workbench.editor.closeEmptyGroups': {
-			'type': 'boolean',
-			'description': nls.localize('closeEmptyGroups', "Controls the behavior of empty editor groups when the last tab in the group is closed. When enabled, empty groups will automatically close. When disabled, empty groups will remain part of the grid."),
-			'default': true
-		},
-		'workbench.editor.revealIfOpen': {
-			'type': 'boolean',
-			'description': nls.localize('revealIfOpen', "Controls whether an editor is revealed in any of the visible groups if opened. If disabled, an editor will prefer to open in the currently active editor group. If enabled, an already opened editor will be revealed instead of opened again in the currently active editor group. Note that there are some cases where this setting is ignored, e.g. when forcing an editor to open in a specific group or to the side of the currently active group."),
-			'default': false
-		},
-		'workbench.editor.swipeToNavigate': {
-			'type': 'boolean',
-			'description': nls.localize('swipeToNavigate', "Navigate between open files using three-finger swipe horizontally."),
-			'default': false,
-			'included': isMacintosh
-		},
-		'workbench.editor.restoreViewState': {
-			'type': 'boolean',
-			'description': nls.localize('restoreViewState', "Restores the last view state (e.g. scroll position) when re-opening files after they have been closed."),
-			'default': true,
-		},
-		'workbench.editor.centeredLayoutAutoResize': {
-			'type': 'boolean',
-			'default': true,
-			'description': nls.localize('centeredLayoutAutoResize', "Controls if the centered layout should automatically resize to maximum width when more than one group is open. Once only one group is open it will resize back to the original centered width.")
-		},
-		'workbench.commandPalette.history': {
-			'type': 'number',
-			'description': nls.localize('commandHistory', "Controls the number of recently used commands to keep in history for the command palette. Set to 0 to disable command history."),
-			'default': 50
-		},
-		'workbench.commandPalette.preserveInput': {
-			'type': 'boolean',
-			'description': nls.localize('preserveInput', "Controls whether the last typed input to the command palette should be restored when opening it the next time."),
-			'default': false
-		},
-		'workbench.quickOpen.closeOnFocusLost': {
-			'type': 'boolean',
-			'description': nls.localize('closeOnFocusLost', "Controls whether Quick Open should close automatically once it loses focus."),
-			'default': true
-		},
-		'workbench.quickOpen.preserveInput': {
-			'type': 'boolean',
-			'description': nls.localize('workbench.quickOpen.preserveInput', "Controls whether the last typed input to Quick Open should be restored when opening it the next time."),
-			'default': false
-		},
-		'workbench.settings.openDefaultSettings': {
-			'type': 'boolean',
-			'description': nls.localize('openDefaultSettings', "Controls whether opening settings also opens an editor showing all default settings."),
-			'default': true
-		},
-		'workbench.settings.openDefaultKeybindings': {
-			'type': 'boolean',
-			'description': nls.localize('openDefaultKeybindings', "Controls whether opening keybinding settings also opens an editor showing all default keybindings."),
-			'default': true
-		},
-		'workbench.sideBar.location': {
-			'type': 'string',
-			'enum': ['left', 'right'],
-			'default': 'left',
-			'description': nls.localize('sideBarLocation', "Controls the location of the sidebar. It can either show on the left or right of the workbench.")
-		},
-		'workbench.panel.defaultLocation': {
-			'type': 'string',
-			'enum': ['bottom', 'right'],
-			'default': 'bottom',
-			'description': nls.localize('panelDefaultLocation', "Controls the default location of the panel (terminal, debug console, output, problems). It can either show at the bottom or on the right of the workbench.")
-		},
-		'workbench.statusBar.visible': {
-			'type': 'boolean',
-			'default': true,
-			'description': nls.localize('statusBarVisibility', "Controls the visibility of the status bar at the bottom of the workbench.")
-		},
-		'workbench.activityBar.visible': {
-			'type': 'boolean',
-			'default': true,
-			'description': nls.localize('activityBarVisibility', "Controls the visibility of the activity bar in the workbench.")
-		},
-		'workbench.view.alwaysShowHeaderActions': {
-			'type': 'boolean',
-			'default': false,
-			'description': nls.localize('viewVisibility', "Controls the visibility of view header actions. View header actions may either be always visible, or only visible when that view is focused or hovered over.")
-		},
-		'workbench.fontAliasing': {
-			'type': 'string',
-			'enum': ['default', 'antialiased', 'none', 'auto'],
-			'default': 'default',
-			'description':
-				nls.localize('fontAliasing', "Controls font aliasing method in the workbench."),
-			'enumDescriptions': [
-				nls.localize('workbench.fontAliasing.default', "Sub-pixel font smoothing. On most non-retina displays this will give the sharpest text."),
-				nls.localize('workbench.fontAliasing.antialiased', "Smooth the font on the level of the pixel, as opposed to the subpixel. Can make the font appear lighter overall."),
-				nls.localize('workbench.fontAliasing.none', "Disables font smoothing. Text will show with jagged sharp edges."),
-				nls.localize('workbench.fontAliasing.auto', "Applies `default` or `antialiased` automatically based on the DPI of displays.")
-			],
-			'included': isMacintosh
-		},
-		'workbench.settings.enableNaturalLanguageSearch': {
-			'type': 'boolean',
-			'description': nls.localize('enableNaturalLanguageSettingsSearch', "Controls whether to enable the natural language search mode for settings. The natural language search is provided by a Microsoft online service."),
-			'default': true,
-			'scope': ConfigurationScope.WINDOW,
-			'tags': ['usesOnlineServices']
-		},
-		'workbench.settings.settingsSearchTocBehavior': {
-			'type': 'string',
-			'enum': ['hide', 'filter'],
-			'enumDescriptions': [
-				nls.localize('settingsSearchTocBehavior.hide', "Hide the Table of Contents while searching."),
-				nls.localize('settingsSearchTocBehavior.filter', "Filter the Table of Contents to just categories that have matching settings. Clicking a category will filter the results to that category."),
-			],
-			'description': nls.localize('settingsSearchTocBehavior', "Controls the behavior of the settings editor Table of Contents while searching."),
-			'default': 'filter',
-			'scope': ConfigurationScope.WINDOW
-		},
-		'workbench.settings.editor': {
-			'type': 'string',
-			'enum': ['ui', 'json'],
-			'enumDescriptions': [
-				nls.localize('settings.editor.ui', "Use the settings UI editor."),
-				nls.localize('settings.editor.json', "Use the JSON file editor."),
-			],
-			'description': nls.localize('settings.editor.desc', "Determines which settings editor to use by default."),
-			'default': 'ui',
-			'scope': ConfigurationScope.WINDOW
-		},
-		'workbench.enableExperiments': {
-			'type': 'boolean',
-			'description': nls.localize('workbench.enableExperiments', "Fetches experiments to run from a Microsoft online service."),
-			'default': true,
-			'tags': ['usesOnlineServices']
-		},
-		//TODO@Ben remove ('enableLegacyStorage') after a while
-		'workbench.enableLegacyStorage': {
-			'type': 'boolean',
-			'description': nls.localize('workbench.enableLegacyStorage', "Switches back to the previous storage implementation. Only change this setting if advised to do so."),
-			'default': false
-=======
 import { SupportsWorkspacesContext, IsMacContext, HasMacNativeTabsContext, IsDevelopmentContext, WorkbenchStateContext, WorkspaceFolderCountContext, RemoteFileDialogContext } from 'vs/workbench/browser/contextkeys';
-import { NoEditorsVisibleContext, SingleEditorGroupsContext } from 'vs/workbench/common/editor';
+import { NoEditorsVisibleContext, SingleEditorGroupsContext, IsFullscreenContext } from 'vs/workbench/common/editor';
 import { IWindowService, IWindowsService } from 'vs/platform/windows/common/windows';
 import { LogStorageAction } from 'vs/platform/storage/node/storageService';
 
@@ -710,7 +42,6 @@
 			registry.registerWorkbenchAction(new SyncActionDescriptor(OpenFolderAction, OpenFolderAction.ID, OpenFolderAction.LABEL, { primary: KeyChord(KeyMod.CtrlCmd | KeyCode.KEY_K, KeyMod.CtrlCmd | KeyCode.KEY_O) }), 'File: Open Folder...', fileCategory);
 			registry.registerWorkbenchAction(new SyncActionDescriptor(OpenLocalFileAction, OpenLocalFileAction.ID, OpenLocalFileAction.LABEL, { primary: KeyMod.CtrlCmd | KeyCode.KEY_O }, RemoteFileDialogContext), 'File: Open Local File...', fileCategory);
 			registry.registerWorkbenchAction(new SyncActionDescriptor(OpenLocalFolderAction, OpenLocalFolderAction.ID, OpenLocalFolderAction.LABEL, { primary: KeyChord(KeyMod.CtrlCmd | KeyCode.KEY_K, KeyMod.CtrlCmd | KeyCode.KEY_O) }, RemoteFileDialogContext), 'File: Open Local Folder...', fileCategory);
->>>>>>> f57f8ca7
 		}
 
 		registry.registerWorkbenchAction(new SyncActionDescriptor(QuickOpenRecentAction, QuickOpenRecentAction.ID, QuickOpenRecentAction.LABEL), 'File: Quick Open Recent...', fileCategory);
@@ -1027,7 +358,8 @@
 		group: '1_toggle_view',
 		command: {
 			id: ToggleFullScreenAction.ID,
-			title: nls.localize({ key: 'miToggleFullScreen', comment: ['&& denotes a mnemonic'] }, "Toggle &&Full Screen")
+			title: nls.localize({ key: 'miToggleFullScreen', comment: ['&& denotes a mnemonic'] }, "Toggle &&Full Screen"),
+			toggled: IsFullscreenContext
 		},
 		order: 1
 	});
