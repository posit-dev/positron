--- conflicted
+++ resolved
@@ -30,13 +30,8 @@
 import { IFileService } from '../../../../platform/files/common/files.js';
 import { IInstantiationService } from '../../../../platform/instantiation/common/instantiation.js';
 import { IPathService } from '../../path/common/pathService.js';
-<<<<<<< HEAD
 import { resolveNotebookWorkingDirectory } from '../../../contrib/notebook/common/notebookWorkingDirectoryUtils.js';
-=======
-import { untildify } from '../../../../base/common/labels.js';
-import { Schemas } from '../../../../base/common/network.js';
 import { isEqual } from '../../../../base/common/resources.js';
->>>>>>> 3d1316bf
 
 /**
  * Get a map key corresponding to a session.
@@ -2272,11 +2267,7 @@
 			// with our mapping, which helps debugging and ensures session properties
 			// reflect current reality
 			session.dynState.currentNotebookUri = newUri;
-<<<<<<< HEAD
-=======
 			session.metadata.notebookUri = newUri;
-			workingDirectoryWasChanged = await this.promptAndUpdateWorkingDirectoryIfChanged(session, newUri);
->>>>>>> 3d1316bf
 
 			// 3. Finally remove the old mapping - we do this last because it's
 			// the most likely to fail if ResourceMap has internal inconsistency
