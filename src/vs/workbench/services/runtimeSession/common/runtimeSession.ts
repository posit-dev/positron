/*---------------------------------------------------------------------------------------------
 *  Copyright (C) 2024 Posit Software, PBC. All rights reserved.
 *  Licensed under the Elastic License 2.0. See LICENSE.txt for license information.
 *--------------------------------------------------------------------------------------------*/

import * as nls from 'vs/nls';
import { DeferredPromise } from 'vs/base/common/async';
import { Emitter } from 'vs/base/common/event';
import { Disposable, IDisposable, toDisposable } from 'vs/base/common/lifecycle';
import { URI } from 'vs/base/common/uri';
import { InstantiationType, registerSingleton } from 'vs/platform/instantiation/common/extensions';
import { ILogService } from 'vs/platform/log/common/log';
import { IOpener, IOpenerService, OpenExternalOptions, OpenInternalOptions } from 'vs/platform/opener/common/opener';
import { ILanguageRuntimeMetadata, ILanguageRuntimeService, LanguageRuntimeSessionLocation, LanguageRuntimeSessionMode, LanguageRuntimeStartupBehavior, RuntimeExitReason, RuntimeState, formatLanguageRuntimeMetadata, formatLanguageRuntimeSession } from 'vs/workbench/services/languageRuntime/common/languageRuntimeService';
import { ILanguageRuntimeGlobalEvent, ILanguageRuntimeSession, ILanguageRuntimeSessionManager, ILanguageRuntimeSessionStateEvent, IRuntimeSessionMetadata, IRuntimeSessionService, IRuntimeSessionWillStartEvent, RuntimeClientType } from 'vs/workbench/services/runtimeSession/common/runtimeSessionService';
import { IWorkspaceTrustManagementService } from 'vs/platform/workspace/common/workspaceTrust';
import { IConfigurationService } from 'vs/platform/configuration/common/configuration';
import { IModalDialogPromptInstance, IPositronModalDialogsService } from 'vs/workbench/services/positronModalDialogs/common/positronModalDialogs';
import { IUiClientMessageInput, IUiClientMessageOutput, UiClientInstance } from 'vs/workbench/services/languageRuntime/common/languageRuntimeUiClient';
import { UiFrontendEvent } from 'vs/workbench/services/languageRuntime/common/positronUiComm';
import { ILanguageService } from 'vs/editor/common/languages/language';
import { ResourceMap } from 'vs/base/common/map';
import { IExtensionService } from 'vs/workbench/services/extensions/common/extensions';
import { IStorageService, StorageScope } from 'vs/platform/storage/common/storage';
import { ICommandService } from 'vs/platform/commands/common/commands';

/**
 * Utility class for tracking state changes in a language runtime session.
 *
 * We keep our own copy of the state so we can fire an event with both the old
 * and new state values when the state changes.
 */
class LanguageRuntimeSessionInfo {
	public state: RuntimeState;

	/**
	 * Create a new LanguageRuntimeSessionInfo.
	 *
	 * @param session The session
	 * @param manager The session's manager
	 */
	constructor(
		public session: ILanguageRuntimeSession,
		public manager: ILanguageRuntimeSessionManager) {
		this.state = session.getRuntimeState();
	}
}

/**
 * Get a map key corresponding to a session.
 *
 * @returns A composite of the session mode, runtime ID, and notebook URI - assuming that there
 *  is at most one session for this combination at any given time.
 */
function getSessionMapKey(sessionMode: LanguageRuntimeSessionMode,
	runtimeId: string,
	notebookUri: URI | undefined): string {
	return JSON.stringify([sessionMode, runtimeId, notebookUri?.toString()]);
}

/**
 * The implementation of IRuntimeSessionService.
 */
export class RuntimeSessionService extends Disposable implements IRuntimeSessionService, IOpener {

	// Needed for service branding in dependency injector.
	declare readonly _serviceBrand: undefined;

	// The session managers.
	private _sessionManagers: Array<ILanguageRuntimeSessionManager> = [];

	// The set of encountered languages. This is keyed by the languageId and is
	// used to orchestrate implicit runtime startup.
	private readonly _encounteredLanguagesByLanguageId = new Set<string>();

	/**
	 * The foreground session. This is the session that is currently active in
	 * the Console view.
	 */
	private _foregroundSession?: ILanguageRuntimeSession;

	// A map of the currently active sessions. This is keyed by the session ID.
	private readonly _activeSessionsBySessionId = new Map<string, LanguageRuntimeSessionInfo>();

	// A map of the starting consoles. This is keyed by the languageId
	// (metadata.languageId) of the runtime owning the session.
	private readonly _startingConsolesByLanguageId = new Map<string, ILanguageRuntimeMetadata>();

	// A map of the starting notebooks. This is keyed by the notebook URI
	// owning the session.
	private readonly _startingNotebooksByNotebookUri = new ResourceMap<ILanguageRuntimeMetadata>();

	// A map of sessions currently starting to promises that resolve when the session
	// is ready to use. This is keyed by the composition of the session mode, runtime ID,
	// and notebook URI.
	private readonly _startingSessionsBySessionMapKey = new Map<string, DeferredPromise<string>>();

	// A map of sessions currently shutting down to promises that resolve when the session
	// has shut down. This is keyed by the session ID.
	private readonly _shuttingDownRuntimesBySessionId = new Map<string, Promise<void>>();

	// A map of the currently active console sessions. Since we can currently
	// only have one console session per language, this is keyed by the
	// languageId (metadata.languageId) of the session.
	private readonly _consoleSessionsByLanguageId = new Map<string, ILanguageRuntimeSession>();

	// A map of the currently active notebook sessions. This is keyed by the notebook URI
	// owning the session.
	private readonly _notebookSessionsByNotebookUri = new ResourceMap<ILanguageRuntimeSession>();

	// An map of sessions that have been disconnected from the extension host,
	// from ID to session. We keep these around so we can reconnect them when
	// the extension host comes back online.
	private readonly _disconnectedSessions = new Map<string, ILanguageRuntimeSession>();

	// The event emitter for the onWillStartRuntime event.
	private readonly _onWillStartRuntimeEmitter =
		this._register(new Emitter<IRuntimeSessionWillStartEvent>);

	// The event emitter for the onDidStartRuntime event.
	private readonly _onDidStartRuntimeEmitter =
		this._register(new Emitter<ILanguageRuntimeSession>);

	// The event emitter for the onDidFailStartRuntime event.
	private readonly _onDidFailStartRuntimeEmitter =
		this._register(new Emitter<ILanguageRuntimeSession>);

	// The event emitter for the onDidChangeRuntimeState event.
	private readonly _onDidChangeRuntimeStateEmitter =
		this._register(new Emitter<ILanguageRuntimeSessionStateEvent>());

	// The event emitter for the onDidReceiveRuntimeEvent event.
	private readonly _onDidReceiveRuntimeEventEmitter =
		this._register(new Emitter<ILanguageRuntimeGlobalEvent>());

	// The event emitter for the onDidChangeForegroundSession event.
	private readonly _onDidChangeForegroundSessionEmitter =
		this._register(new Emitter<ILanguageRuntimeSession | undefined>);

	constructor(
		@ICommandService private readonly _commandService: ICommandService,
		@IConfigurationService private readonly _configurationService: IConfigurationService,
		@ILanguageService private readonly _languageService: ILanguageService,
		@ILanguageRuntimeService private readonly _languageRuntimeService: ILanguageRuntimeService,
		@ILogService private readonly _logService: ILogService,
		@IOpenerService private readonly _openerService: IOpenerService,
		@IPositronModalDialogsService private readonly _positronModalDialogsService: IPositronModalDialogsService,
		@IWorkspaceTrustManagementService private readonly _workspaceTrustManagementService: IWorkspaceTrustManagementService,
		@IExtensionService private readonly _extensionService: IExtensionService,
		@IStorageService private readonly _storageService: IStorageService) {

		super();

		// Register as an opener in the opener service.
		this._openerService.registerOpener(this);

		// Add the onDidEncounterLanguage event handler.
		this._register(this._languageService.onDidRequestRichLanguageFeatures(languageId => {
			// Add the language to the set of encountered languages.
			this._encounteredLanguagesByLanguageId.add(languageId);

			// If a runtime for the language is already starting or running,
			// there is no need to check for implicit startup below.
			if (this.hasStartingOrRunningConsole(languageId)) {
				return;
			}

			// Find the registered runtimes for the language that have implicit
			// startup behavior. If there aren't any, return.
			const languageRuntimeInfos = this._languageRuntimeService.registeredRuntimes
				.filter(
					metadata =>
						metadata.languageId === languageId &&
						metadata.startupBehavior === LanguageRuntimeStartupBehavior.Implicit);
			if (!languageRuntimeInfos.length) {
				return;
			}

			// Start the first runtime that was found. This isn't random; the
			// runtimes are sorted by priority when registered by the extension
			// so they will be in the right order so the first one is the right
			// one to start.
			this._logService.trace(`Language runtime ${formatLanguageRuntimeMetadata(languageRuntimeInfos[0])} automatically starting`);
			this.autoStartRuntime(languageRuntimeInfos[0],
				`A file with the language ID ${languageId} was opened.`);
		}));

		// When an extension activates, check to see if we have any disconnected
		// sessions owned by that extension. If we do, try to reconnect them.
		this._register(this._extensionService.onDidChangeExtensionsStatus((e) => {
			for (const extensionId of e) {
				for (const session of this._disconnectedSessions.values()) {
					if (session.runtimeMetadata.extensionId.value === extensionId.value) {
						// Remove the session from the disconnected sessions so we don't
						// try to reconnect it again (no matter the outcome below)
						this._disconnectedSessions.delete(session.sessionId);

						// Attempt to reconnect the session.
						this._logService.debug(`Extension ${extensionId.value} has been reloaded; ` +
							`attempting to reconnect session ${session.sessionId}`);
						this.restoreRuntimeSession(session.runtimeMetadata, session.metadata);
					}
				}
			}
		}));

		// Changing the application storage scope causes disconnected sessions
		// to become unusable, since the information needed to reconnect to them
		// is stored in the old scope.
		this._register(this._storageService.onDidChangeTarget((e) => {
			if (e.scope === StorageScope.APPLICATION && this._disconnectedSessions.size > 0) {
				this._logService.debug(`Application storage scope changed; ` +
					`discarding ${this._disconnectedSessions.size} disconnected sessions`);
				this._disconnectedSessions.clear();
			}
		}));
	}

	//#region ILanguageRuntimeService Implementation

	// An event that fires when a runtime is about to start.
	readonly onWillStartSession = this._onWillStartRuntimeEmitter.event;

	// An event that fires when a runtime successfully starts.
	readonly onDidStartRuntime = this._onDidStartRuntimeEmitter.event;

	// An event that fires when a runtime fails to start.
	readonly onDidFailStartRuntime = this._onDidFailStartRuntimeEmitter.event;

	// An event that fires when a runtime changes state.
	readonly onDidChangeRuntimeState = this._onDidChangeRuntimeStateEmitter.event;

	// An event that fires when a runtime receives a global event.
	readonly onDidReceiveRuntimeEvent = this._onDidReceiveRuntimeEventEmitter.event;

	// An event that fires when the active runtime changes.
	readonly onDidChangeForegroundSession = this._onDidChangeForegroundSessionEmitter.event;

	/**
	 * Registers a session manager with the service.
	 *
	 * @param manager The session manager to register
	 * @returns A Disposable that can be used to unregister the session manager.
	 */
	registerSessionManager(manager: ILanguageRuntimeSessionManager): IDisposable {
		this._sessionManagers.push(manager);
		return toDisposable(() => {
			const index = this._sessionManagers.indexOf(manager);
			if (index !== -1) {
				this._sessionManagers.splice(index, 1);
			}
		});
	}

	/**
	 * Gets the console session for a runtime, if one exists. Used by the top
	 * bar interpreter drop-down to associated a session with a runtime.
	 *
	 * @param runtimeId The runtime identifier of the session to retrieve.
	 * @returns The console session with the given runtime identifier, or undefined if
	 *  no console session with the given runtime identifier exists.
	 */
	getConsoleSessionForRuntime(runtimeId: string): ILanguageRuntimeSession | undefined {
		const session = Array.from(this._activeSessionsBySessionId.values()).find(session =>
			session.session.runtimeMetadata.runtimeId === runtimeId &&
			session.session.metadata.sessionMode === LanguageRuntimeSessionMode.Console &&
			session.state !== RuntimeState.Exited);
		if (session) {
			return session.session;
		} else {
			return undefined;
		}
	}

	/**
	 * Gets the console session for a language, if one exists.
	 *
	 * @param languageId The language identifier of the session to retrieve.
	 * @returns The console session with the given language identifier, or undefined if
	 *  no console session with the given language identifier exists.
	 */
	getConsoleSessionForLanguage(runtimeId: string): ILanguageRuntimeSession | undefined {
		return this._consoleSessionsByLanguageId.get(runtimeId);
	}

	/**
	 * Gets the notebook session for a notebook URI, if one exists.
	 *
	 * @param notebookUri The notebook URI of the session to retrieve.
	 * @returns The notebook session with the given notebook URI, or undefined if
	 *  no notebook session with the given notebook URI exists.
	 */
	getNotebookSessionForNotebookUri(notebookUri: URI): ILanguageRuntimeSession | undefined {
		return this._notebookSessionsByNotebookUri.get(notebookUri);
	}

	/**
	 * Selects and starts a new runtime session, after shutting down any currently active
	 * sessions for the language.
	 *
	 * @param runtimeId The ID of the runtime to select
	 * @param source The source of the selection
	 *
	 * @returns A promise that resolves to the session ID when the runtime is started
	 */
	async selectRuntime(runtimeId: string, source: string): Promise<void> {
		const runtime = this._languageRuntimeService.getRegisteredRuntime(runtimeId);
		if (!runtime) {
			return Promise.reject(new Error(`Language runtime ID '${runtimeId}' ` +
				`is not registered.`));
		}

		// Shut down any other runtime consoles for the language.
		const activeSession =
			this.getConsoleSessionForLanguage(runtime.languageId);
		if (activeSession) {
			// Is this, by chance, the runtime that's already running?
			if (activeSession.runtimeMetadata.runtimeId === runtime.runtimeId) {
				// Set it as the foreground session and return.
				this.foregroundSession = activeSession;
				return;
			}

			await this.shutdownRuntimeSession(activeSession, RuntimeExitReason.SwitchRuntime);
		}

		// Wait for the selected runtime to start.
		await this.startNewRuntimeSession(runtime.runtimeId,
			runtime.runtimeName,
			LanguageRuntimeSessionMode.Console,
			undefined, // No notebook URI (console session)
			source);
	}

	/**
	 * Shutdown a runtime session.
	 *
	 * @param session The session to shutdown.
	 * @param exitReason The reason for shutting down the session.
	 * @returns Promise that resolves when the session has been shutdown.
	 */
	private async shutdownRuntimeSession(
		session: ILanguageRuntimeSession, exitReason: RuntimeExitReason): Promise<void> {
		// See if we are already shutting down this session. If we
		// are, return the promise that resolves when the runtime is shut down.
		// This makes it possible for multiple requests to shut down the same
		// session to be coalesced.
		const sessionId = session.metadata.sessionId;
		const shuttingDownPromise = this._shuttingDownRuntimesBySessionId.get(sessionId);
		if (shuttingDownPromise) {
			return shuttingDownPromise;
		}
		const shutdownPromise = this.doShutdownRuntimeSession(session, exitReason)
			.finally(() => this._shuttingDownRuntimesBySessionId.delete(sessionId));

		this._shuttingDownRuntimesBySessionId.set(sessionId, shutdownPromise);

		return shutdownPromise;
	}

	private async doShutdownRuntimeSession(
		session: ILanguageRuntimeSession, exitReason: RuntimeExitReason): Promise<void> {
		// We wait for `onDidEndSession()` rather than `RuntimeState.Exited`, because the former
		// generates some Console output that must finish before starting up a new runtime:
		const promise = new Promise<void>(resolve => {
			const disposable = session.onDidEndSession((exit) => {
				resolve();
				disposable.dispose();
			});
		});

		const timeout = new Promise<void>((_, reject) => {
			setTimeout(() => {
				reject(new Error(`Timed out waiting for runtime ` +
					`${formatLanguageRuntimeSession(session)} to finish exiting.`));
			}, 5000);
		});

		// Ask the runtime to shut down.
		await session.shutdown(exitReason);

		// Wait for the runtime onDidEndSession to resolve, or for the timeout to expire
		// (whichever comes first)
		await Promise.race([promise, timeout]);
	}

	/**
	 * Starts a new runtime session.
	 *
	 * @param runtimeId The runtime identifier of the runtime.
	 * @param sessionName A human readable name for the session.
	 * @param sessionMode The mode of the new session.
	 * @param notebookUri The notebook URI to attach to the session, if any.
	 * @param source The source of the request to start the runtime.
	 */
	async startNewRuntimeSession(runtimeId: string,
		sessionName: string,
		sessionMode: LanguageRuntimeSessionMode,
		notebookUri: URI | undefined,
		source: string): Promise<string> {
		// See if we are already starting the requested session. If we
		// are, return the promise that resolves when the session is ready to
		// use. This makes it possible for multiple requests to start the same
		// session to be coalesced.
		const startingRuntimePromise = this._startingSessionsBySessionMapKey.get(
			getSessionMapKey(sessionMode, runtimeId, notebookUri));
		if (startingRuntimePromise && !startingRuntimePromise.isSettled) {
			return startingRuntimePromise.p;
		}

		// Get the runtime. Throw an error, if it could not be found.
		const languageRuntime = this._languageRuntimeService.getRegisteredRuntime(runtimeId);
		if (!languageRuntime) {
			throw new Error(`No language runtime with id '${runtimeId}' was found.`);
		}

		// If there is already a runtime starting for the language, throw an error.
		if (sessionMode === LanguageRuntimeSessionMode.Console) {
			const startingLanguageRuntime = this._startingConsolesByLanguageId.get(
				languageRuntime.languageId);
			if (startingLanguageRuntime) {
				throw new Error(`Session for language runtime ${formatLanguageRuntimeMetadata(languageRuntime)} cannot be started because language runtime ${formatLanguageRuntimeMetadata(startingLanguageRuntime)} is already starting for the language. Request source: ${source}`);
			}

			// If there is already a runtime running for the language, throw an error.
			const runningLanguageRuntime =
				this._consoleSessionsByLanguageId.get(languageRuntime.languageId);
			if (runningLanguageRuntime) {
				const metadata = runningLanguageRuntime.runtimeMetadata;
				if (metadata.runtimeId === runtimeId) {
					// If the runtime that is running is the one we were just asked
					// to start, we're technically in good shape since the runtime
					// is already running!
					return runningLanguageRuntime.sessionId;
				} else {
					throw new Error(`A console for ` +
						`${formatLanguageRuntimeMetadata(languageRuntime)} ` +
						`cannot be started because a console for ` +
						`${formatLanguageRuntimeMetadata(metadata)} is already running ` +
						`for the ${metadata.languageName} language.`);
				}
			}
		}

		// If the workspace is not trusted, defer starting the runtime until the
		// workspace is trusted.
		if (!this._workspaceTrustManagementService.isWorkspaceTrusted()) {
			return this.autoStartRuntime(languageRuntime, source);
		}

		// Start the runtime.
		this._logService.info(
			`Starting session for language runtime ` +
			`${formatLanguageRuntimeMetadata(languageRuntime)} (Source: ${source})`);
		return this.doCreateRuntimeSession(languageRuntime, sessionName, sessionMode, source, notebookUri);
	}


	/**
	 * Restores (reconnects to) a runtime session that was previously started.
	 *
	 * @param runtimeMetadata The metadata of the runtime to start.
	 * @param sessionMetadata The metadata of the session to start.
	 */
	async restoreRuntimeSession(
		runtimeMetadata: ILanguageRuntimeMetadata,
		sessionMetadata: IRuntimeSessionMetadata): Promise<void> {

		// Ensure that the runtime is registered.
		const languageRuntime = this._languageRuntimeService.getRegisteredRuntime(
			runtimeMetadata.runtimeId);
		if (!languageRuntime) {
			this._logService.debug(`[Reconnect ${sessionMetadata.sessionId}]: ` +
				`Registering runtime ${runtimeMetadata.runtimeName}`);
			this._languageRuntimeService.registerRuntime(runtimeMetadata);
		}

		// Add the runtime to the starting runtimes, if it's a console session.
		if (sessionMetadata.sessionMode === LanguageRuntimeSessionMode.Console) {
			this._startingConsolesByLanguageId.set(runtimeMetadata.languageId, runtimeMetadata);
		}

		// Create a promise that resolves when the runtime is ready to use.
		const startPromise = new DeferredPromise<string>();
		const sessionMapKey = getSessionMapKey(
			sessionMetadata.sessionMode, runtimeMetadata.runtimeId, sessionMetadata.notebookUri);
		this._startingSessionsBySessionMapKey.set(sessionMapKey, startPromise);

		// We should already have a session manager registered, since we can't
		// get here until the extension host has been activated.
		if (this._sessionManagers.length === 0) {
			throw new Error(`No session manager has been registered.`);
		}

		// Restore the session. This can take some time; it may involve waiting
		// for the extension to finish activating and the network to attempt to
		// reconnect, etc.
		let session: ILanguageRuntimeSession;
		const sessionManager = await this.getManagerForRuntime(runtimeMetadata);
		try {
			session = await sessionManager.restoreSession(runtimeMetadata, sessionMetadata);
		} catch (err) {
			this._logService.error(
				`Reconnecting to session '${sessionMetadata.sessionId}' for language runtime ` +
				`${formatLanguageRuntimeMetadata(runtimeMetadata)} failed. Reason: ${err}`);
			startPromise.error(err);
			this._startingSessionsBySessionMapKey.delete(sessionMapKey);
			this._startingConsolesByLanguageId.delete(runtimeMetadata.languageId);
			throw err;
		}

		// Actually reconnect the session.
		try {
			await this.doStartRuntimeSession(session, sessionManager, false);
			startPromise.complete(sessionMetadata.sessionId);
		} catch (err) {
			startPromise.error(err);
		}
	}

	/**
	 * Sets the foreground session.
	 */
	set foregroundSession(session: ILanguageRuntimeSession | undefined) {
		// If there's nothing to do, return.
		if (!session && !this._foregroundSession) {
			return;
		}

		this._foregroundSession = session;

		// Fire the onDidChangeForegroundSession event.
		this._onDidChangeForegroundSessionEmitter.fire(this._foregroundSession);
	}

	/**
	 * Gets a single session, given its session ID.
	 *
	 * @param sessionId The session ID to retrieve.
	 * @returns The session with the given session ID, or undefined if no
	 *  session with the given session ID exists.
	 */
	getSession(sessionId: string): ILanguageRuntimeSession | undefined {
		return this._activeSessionsBySessionId.get(sessionId)?.session;
	}

	/**
	 * Gets the running runtimes.
	 */
	get activeSessions(): ILanguageRuntimeSession[] {
		return Array.from(this._activeSessionsBySessionId.values()).map(info => info.session);
	}

	/**
	 * Gets the foreground session.
	 */
	get foregroundSession(): ILanguageRuntimeSession | undefined {
		return this._foregroundSession;
	}

	/**
	 * Restarts a runtime session.
	 *
	 * @param sessionId The session ID of the runtime to restart.
	 * @param source The source of the request to restart the runtime.
	 */
	async restartSession(sessionId: string, source: string): Promise<void> {
		const session = this.getSession(sessionId);
		if (!session) {
			throw new Error(`No session with ID '${sessionId}' was found.`);
		}
		this._logService.info(
			`Restarting session '` +
			`${formatLanguageRuntimeSession(session)}' (Source: ${source})`);
		await this.doRestartRuntime(session);
	}

	/**
	 * Checks for a starting or running console for the given language ID.
	 *
	 * @param languageId The language ID to check for; if undefined, checks for
	 * 	any starting or running console.
	 */
	hasStartingOrRunningConsole(languageId?: string | undefined) {
		if (languageId) {
			return this._startingConsolesByLanguageId.has(languageId) ||
				this._consoleSessionsByLanguageId.has(languageId);
		} else {
			return this._startingConsolesByLanguageId.size > 0 ||
				this._consoleSessionsByLanguageId.size > 0;
		}
	}

	/**
	 * Automatically starts a runtime.
	 *
	 * @param runtime The runtime to start.
	 * @param source The source of the request to start the runtime.
	 *
	 * @returns A promise that resolves with a session ID for the new session,
	 * if one was started.
	 */
	async autoStartRuntime(
		metadata: ILanguageRuntimeMetadata,
		source: string): Promise<string> {
		// Check the setting to see if we should be auto-starting.
		const autoStart = this._configurationService.getValue<boolean>(
			'positron.interpreters.automaticStartup');
		if (!autoStart) {
			this._logService.info(`Language runtime ` +
				`${formatLanguageRuntimeMetadata(metadata)} ` +
				`was scheduled for automatic start, but won't be started because automatic ` +
				`startup is disabled in configuration. Source: ${source}`);
			return '';
		}

		if (this._workspaceTrustManagementService.isWorkspaceTrusted()) {
			// If the workspace is trusted, start the runtime.
			this._logService.info(`Language runtime ` +
				`${formatLanguageRuntimeMetadata(metadata)} ` +
				`automatically starting. Source: ${source}`);

			return this.doAutoStartRuntime(metadata, source);
		} else {
			this._logService.debug(`Deferring the start of language runtime ` +
				`${formatLanguageRuntimeMetadata(metadata)} (Source: ${source}) ` +
				`because workspace trust has not been granted. ` +
				`The runtime will be started when workspace trust is granted.`);
			this._workspaceTrustManagementService.onDidChangeTrust((trusted) => {
				if (!trusted) {
					// If the workspace is still not trusted, do nothing.
					return '';
				}
				// If the workspace is trusted, start the runtime.
				this._logService.info(`Language runtime ` +
					`${formatLanguageRuntimeMetadata(metadata)} ` +
					`automatically starting after workspace trust was granted. ` +
					`Source: ${source}`);
				return this.doAutoStartRuntime(metadata, source);
			});
		}

		return '';
	}

	//#region IOpener Implementation

	/**
	 * Opens a resource.
	 * @param resource The resource to open.
	 * @param options The options.
	 * @returns A value which indicates whether the resource was opened.
	 */
	async open(resource: URI | string, options?: OpenInternalOptions | OpenExternalOptions): Promise<boolean> {
		// If the resource is a string, parse it as a URI.
		if (typeof resource === 'string') {
			resource = URI.parse(resource);
		}

		// Options cannot be handled.
		if (options) {
			return false;
		}

		// Enumerate the active sessions and attempt to open the resource.
		for (const session of this._consoleSessionsByLanguageId.values()) {
			try {
				if (await session.openResource(resource)) {
					return true;
				}
			} catch (reason) {
				this._logService.error(`Error opening resource "${resource.toString()}". Reason: ${reason}`);
			}
		}

		// The resource was not opened.
		return false;
	}

	//#endregion IOpener Implementation

	//#region Private Methods

	/**
	 * Automatically starts a runtime. Does not perform any checks to see if
	 * auto-start is enabled or trust is granted; call autoStartRuntime()
	 * instead if you need those checks.
	 *
	 * @param metadata The metadata for the runtime to start.
	 * @param source The source of the request to start the runtime.
	 */
	private async doAutoStartRuntime(
		metadata: ILanguageRuntimeMetadata,
		source: string): Promise<string> {

		// Check to see if the runtime has already been registered with the
		// language runtime service.
		const languageRuntime =
			this._languageRuntimeService.getRegisteredRuntime(metadata.runtimeId);
		const sessionManager = await this.getManagerForRuntime(metadata);

		// If it has not been registered, validate the metadata.
		if (!languageRuntime) {
			try {
				// Before attempting to validate the runtime, add it to the set of
				// starting consoles.
				this._startingConsolesByLanguageId.set(metadata.languageId, metadata);

				// Attempt to validate the metadata. Note that this can throw if the metadata
				// is invalid!
				const validated = await sessionManager.validateMetadata(metadata);

				// Did the validator change the runtime ID? If so, we're starting a different
				// runtime than the one that we were asked for.
				//
				// This isn't unexpected but deserves some logging.
				if (validated.runtimeId !== metadata.runtimeId) {
					if (!metadata.runtimeId) {
						// We've leveraged validateMetadata to swap the partially hydrated metadata
						// for the fully hydrated metadata.
						this._logService.info(
							`Hydrated metadata for runtime ${formatLanguageRuntimeMetadata(validated)}`
						);
					} else {
						// The runtime ID changed.
						const existing =
							this._languageRuntimeService.getRegisteredRuntime(validated.runtimeId);
						if (existing) {
							// This should shouldn't happen, but warn if it does.
							this._logService.warn(
								`Language runtime ${formatLanguageRuntimeMetadata(validated)} ` +
								`already registered; re-registering.`);
						} else {
							this._logService.info(
								`Replacing runtime ${formatLanguageRuntimeMetadata(metadata)} => `
								+ `${formatLanguageRuntimeMetadata(validated)}`);
						}
					}
				}

				// Register the newly validated runtime.
				this._languageRuntimeService.registerRuntime(validated);

				// Replace the metadata we were given with the validated metadata.
				metadata = validated;
				this._startingConsolesByLanguageId.set(metadata.languageId, validated);

			} catch (err) {
				// Clear this from the set of starting consoles.
				this._startingConsolesByLanguageId.delete(metadata.languageId);

				// Log the error and re-throw it.
				this._logService.error(
					`Language runtime ${formatLanguageRuntimeMetadata(metadata)} ` +
					`could not be validated. Reason: ${err}`);
				throw err;
			}
		}

		// Auto-started runtimes are (currently) always console sessions.
		return this.doCreateRuntimeSession(metadata, metadata.runtimeName,
			LanguageRuntimeSessionMode.Console, source);
	}

	/**
	 * Creates and starts a runtime session.
	 *
	 * @param runtimeMetadata The metadata for the runtime to start.
	 * @param sessionName A human-readable name for the session.
	 * @param sessionMode The mode for the new session.
	 * @param source The source of the request to start the runtime.
	 * @param notebookDocument The notebook document to attach to the session, if any.
	 *
	 * Returns a promise that resolves with the session ID when the runtime is
	 * ready to use.
	 */
	private async doCreateRuntimeSession(runtimeMetadata: ILanguageRuntimeMetadata,
		sessionName: string,
		sessionMode: LanguageRuntimeSessionMode,
		source: string,
		notebookUri?: URI): Promise<string> {
		// Add the runtime to the starting runtimes.
		if (sessionMode === LanguageRuntimeSessionMode.Console) {
			this._startingConsolesByLanguageId.set(runtimeMetadata.languageId, runtimeMetadata);
		}

		// Create a promise that resolves when the runtime is ready to use.
		const startPromise = new DeferredPromise<string>();
		const sessionMapKey = getSessionMapKey(sessionMode, runtimeMetadata.runtimeId, notebookUri);
		this._startingSessionsBySessionMapKey.set(sessionMapKey, startPromise);

		const sessionManager = await this.getManagerForRuntime(runtimeMetadata);
		const sessionId = this.generateNewSessionId(runtimeMetadata);
		const sessionMetadata: IRuntimeSessionMetadata = {
			sessionId,
			sessionName,
			sessionMode,
			notebookUri,
			createdTimestamp: Date.now(),
			startReason: source
		};

		// Provision the new session.
		let session: ILanguageRuntimeSession;
		try {
			session = await sessionManager.createSession(runtimeMetadata, sessionMetadata);
		} catch (err) {
			this._logService.error(
				`Creating session for language runtime ` +
				`${formatLanguageRuntimeMetadata(runtimeMetadata)} failed. Reason: ${err}`);
			startPromise.error(err);
			this._startingSessionsBySessionMapKey.delete(sessionMapKey);
			this._startingConsolesByLanguageId.delete(runtimeMetadata.languageId);

			// Re-throw the error.
			throw err;
		}

		// Actually start the session.
		try {
			await this.doStartRuntimeSession(session, sessionManager, true);
			startPromise.complete(sessionId);
		} catch (err) {
			startPromise.error(err);
		}

		return sessionId;
	}

	/**
	 * Internal method to start a runtime session.
	 *
	 * @param session The session to start.
	 * @param manager The session manager for the session.
	 * @param isNew Whether the session is new.
	 */
	private async doStartRuntimeSession(session: ILanguageRuntimeSession,
		manager: ILanguageRuntimeSessionManager,
		isNew: boolean):
		Promise<void> {

		// Fire the onWillStartRuntime event.
		const evt: IRuntimeSessionWillStartEvent = {
			session,
			isNew
		};
		this._onWillStartRuntimeEmitter.fire(evt);

		// Attach event handlers to the newly provisioned session.
		this.attachToSession(session, manager);

		const sessionMapKey = getSessionMapKey(
			session.metadata.sessionMode, session.runtimeMetadata.runtimeId, session.metadata.notebookUri);
		try {
			// Attempt to start, or reconnect to, the session.
			await session.start();

			// The runtime started. Move it from the starting runtimes to the
			// running runtimes.
			this._startingSessionsBySessionMapKey.delete(sessionMapKey);
			if (session.metadata.sessionMode === LanguageRuntimeSessionMode.Console) {
				this._startingConsolesByLanguageId.delete(session.runtimeMetadata.languageId);
				this._consoleSessionsByLanguageId.set(session.runtimeMetadata.languageId, session);
			} else if (session.metadata.sessionMode === LanguageRuntimeSessionMode.Notebook) {
				if (session.metadata.notebookUri) {
					this._startingNotebooksByNotebookUri.delete(session.metadata.notebookUri);
					this._notebookSessionsByNotebookUri.set(session.metadata.notebookUri, session);
				} else {
					this._logService.error(`Notebook session ${formatLanguageRuntimeSession(session)} ` +
						`does not have a notebook URI.`);
				}
			}

			// Fire the onDidStartRuntime event.
			this._onDidStartRuntimeEmitter.fire(session);

			// Make the newly-started runtime the foreground runtime if it's a console session.
			if (session.metadata.sessionMode === LanguageRuntimeSessionMode.Console) {
				this._foregroundSession = session;
			}
		} catch (reason) {

			// Remove the runtime from the starting runtimes.
			this._startingConsolesByLanguageId.delete(session.runtimeMetadata.languageId);
			this._startingSessionsBySessionMapKey.delete(sessionMapKey);

			// Fire the onDidFailStartRuntime event.
			this._onDidFailStartRuntimeEmitter.fire(session);

			this._logService.error(`Starting language runtime failed. Reason: ${reason}`);

			// Rethrow the error.
			throw reason;
		}
	}

	/**
	 * Gets the session manager that manages the runtime with the given runtime ID.
	 *
	 * @param runtime The runtime to get the manager for.
	 * @returns The session manager that manages the runtime.
	 *
	 * Throws an errror if no session manager is found for the runtime.
	 */
	private async getManagerForRuntime(runtime: ILanguageRuntimeMetadata): Promise<ILanguageRuntimeSessionManager> {
		// Look for the session manager that manages the runtime.
		for (const manager of this._sessionManagers) {
			if (await manager.managesRuntime(runtime)) {
				return manager;
			}
		}
		throw new Error(`No session manager found for runtime ` +
			`${formatLanguageRuntimeMetadata(runtime)} ` +
			`(${this._sessionManagers.length} managers registered).`);
	}

	/**
	 * Attaches event handlers and registers a freshly created language runtime
	 * session with the service.
	 *
	 * @param session The session to attach.
	 */
	private attachToSession(session: ILanguageRuntimeSession,
		manager: ILanguageRuntimeSessionManager): void {
		// Save the session info.
		this._activeSessionsBySessionId.set(session.sessionId,
			new LanguageRuntimeSessionInfo(session, manager));

		// Add the onDidChangeRuntimeState event handler.
		this._register(session.onDidChangeRuntimeState(state => {
			// Process the state change.
			switch (state) {
				case RuntimeState.Ready:
					if (session !== this._foregroundSession &&
						session.metadata.sessionMode === LanguageRuntimeSessionMode.Console) {
						// When a new console is ready, activate it. We avoid
						// re-activation if already active since the resulting
						// events can cause Positron behave as though a new
						// runtime were started (e.g. focusing the console)
						this.foregroundSession = session;
					}

					// If this is a console session and there isn't already a console session
					// for this language, set this one as the console session.
					// (This restores the console session in the case of a
					// restart)
					if (session.metadata.sessionMode === LanguageRuntimeSessionMode.Console &&
						!this._consoleSessionsByLanguageId.has(session.runtimeMetadata.languageId)) {
						this._consoleSessionsByLanguageId.set(session.runtimeMetadata.languageId,
							session);
					}


					// Start the UI client instance once the runtime is fully online.
					this.startUiClient(session);
					break;

				case RuntimeState.Interrupting:
					this.waitForInterrupt(session);
					break;

				case RuntimeState.Exiting:
					this.waitForShutdown(session);
					break;

				case RuntimeState.Offline:
					this.waitForReconnect(session);
					break;

				case RuntimeState.Exited:
					// Remove the runtime from the set of starting or running runtimes.
					this._startingConsolesByLanguageId.delete(session.runtimeMetadata.languageId);
					if (session.metadata.sessionMode === LanguageRuntimeSessionMode.Console) {
						this._consoleSessionsByLanguageId.delete(session.runtimeMetadata.languageId);
					} else if (session.metadata.sessionMode === LanguageRuntimeSessionMode.Notebook) {
						if (session.metadata.notebookUri) {
							this._notebookSessionsByNotebookUri.delete(session.metadata.notebookUri);
						} else {
							this._logService.error(`Notebook session ${formatLanguageRuntimeSession(session)} ` +
								`does not have a notebook URI.`);
						}
					}
					break;
			}

			// Let listeners know that the runtime state has changed.
			const sessionInfo = this._activeSessionsBySessionId.get(session.sessionId);
			if (!sessionInfo) {
				this._logService.error(
					`Session ${formatLanguageRuntimeSession(session)} is not active.`);
			} else {
				const oldState = sessionInfo.state;
				sessionInfo.state = state;
				this._onDidChangeRuntimeStateEmitter.fire({
					session_id: session.sessionId,
					old_state: oldState,
					new_state: state
				});
			}
		}));

		this._register(session.onDidEndSession(async exit => {
			// If the runtime is restarting and has just exited, let Positron know that it's
			// about to start again. Note that we need to do this on the next tick since we
			// need to ensure all the event handlers for the state change we
			// are currently processing have been called (i.e. everyone knows it has exited)
			setTimeout(() => {
				const sessionInfo = this._activeSessionsBySessionId.get(session.sessionId);
				if (!sessionInfo) {
					this._logService.error(
						`Session ${formatLanguageRuntimeSession(session)} is not active.`);
					return;
				}
				if (sessionInfo.state === RuntimeState.Exited &&
					exit.reason === RuntimeExitReason.Restart) {
					const evt: IRuntimeSessionWillStartEvent = {
						session,
						isNew: true
					};
					this._onWillStartRuntimeEmitter.fire(evt);
				}

				// If a workspace session ended because the extension host was
				// disconnected, remember it so we can attempt to reconnect it
				// when the extension host comes back online.
				if (exit.reason === RuntimeExitReason.ExtensionHost &&
					session.runtimeMetadata.sessionLocation ===
					LanguageRuntimeSessionLocation.Workspace) {
					this._disconnectedSessions.set(session.sessionId, session);
				}
			}, 0);
		}));
	}

	/**
	 * Restarts a runtime session.
	 *
	 * @param session The runtime to restart.
	 */
	private async doRestartRuntime(session: ILanguageRuntimeSession): Promise<void> {
		const state = session.getRuntimeState();
		if (state === RuntimeState.Busy ||
			state === RuntimeState.Idle ||
			state === RuntimeState.Ready) {
			// The runtime looks like it could handle a restart request, so send
			// one over.
			return session.restart();
		} else if (state === RuntimeState.Uninitialized ||
			state === RuntimeState.Exited) {
			// The runtime has never been started, or is no longer running. Just
			// tell it to start.
			await this.startNewRuntimeSession(session.runtimeMetadata.runtimeId,
				session.metadata.sessionName,
				session.metadata.sessionMode,
				session.metadata.notebookUri,
				`'Restart Interpreter' command invoked`);
			return;
		} else if (state === RuntimeState.Starting ||
			state === RuntimeState.Restarting) {
			// The runtime is already starting or restarting. We could show an
			// error, but this is probably just the result of a user mashing the
			// restart when we already have one in flight.
			return;
		} else {
			// The runtime is not in a state where it can be restarted.
			return Promise.reject(
				new Error(`The ${session.runtimeMetadata.languageName} session is '${state}' ` +
					`and cannot be restarted.`)
			);
		}
	}

	/**
	 * Waits for the runtime to report that interrupt processing is complete (by
	 * returning to the idle state). If the runtime does not return to the idle
	 * state within 10 seconds, the user is given the option to force-quit the
	 * runtime.
	 *
	 * @param session The runtime to watch.
	 */
	private async waitForInterrupt(session: ILanguageRuntimeSession) {
		const warning = nls.localize('positron.runtimeInterruptTimeoutWarning', "{0} isn't responding to your request to interrupt the command. Do you want to forcefully quit your {1} session? You'll lose any unsaved objects.", session.metadata.sessionName, session.runtimeMetadata.languageName);
		this.awaitStateChange(session,
			[RuntimeState.Idle],
			10,
			warning);
	}

	/**
	 * Waits for the runtime to report that shutdown processing is complete (by
	 * exiting). If the runtime does not shut down within 10 seconds, the user
	 * is given the option to force-quit the runtime.
	 *
	 * @param session The runtime to watch.
	 */
	private async waitForShutdown(session: ILanguageRuntimeSession) {
		const warning = nls.localize('positron.runtimeShutdownTimeoutWarning', "{0} isn't responding to your request to shut down the session. Do you want use a forced quit to end your {1} session? You'll lose any unsaved objects.", session.metadata.sessionName, session.runtimeMetadata.languageName);
		this.awaitStateChange(session,
			[RuntimeState.Exited],
			10,
			warning);
	}

	/**
	 * Waits for the runtime to report that it has reconnected (by returning to
	 * the Ready state). If the runtime does reconnect within 30 seconds, the
	 * user is given the option to force-quit the runtime.
	 *
	 * @param session The runtime to watch.
	 */
	private async waitForReconnect(session: ILanguageRuntimeSession) {
		const warning = nls.localize('positron.runtimeReconnectTimeoutWarning', "{0} has been offline for more than 30 seconds. Do you want to force quit your {1} session? You'll lose any unsaved objects.", session.metadata.sessionName, session.runtimeMetadata.languageName);
		this.awaitStateChange(session,
			[RuntimeState.Ready, RuntimeState.Idle],
			30,
			warning);
	}

	/**
	 * Waits for the session to change one of the target states. If the runtime
	 * does not change to one of the target states within the specified number
	 * of seconds, a warning is displayed with an option to force quit the
	 * runtime.
	 *
	 * @param session The session to watch.
	 * @param targetStates The target state(s) for the runtime to enter.
	 * @param seconds The number of seconds to wait for the runtime to change to the target state.
	 * @param warning The warning to display if the runtime does not change to the target state.
	 */
	private async awaitStateChange(session: ILanguageRuntimeSession,
		targetStates: RuntimeState[],
		seconds: number,
		warning: string) {

		let disposable: IDisposable | undefined = undefined;
		let prompt: IModalDialogPromptInstance | undefined = undefined;

		return new Promise<void>((resolve, reject) => {
			const timer = setTimeout(() => {
				// We timed out; reject the promise.
				reject();

				// Show a prompt to the user asking if they want to force quit the runtime.
				prompt = this._positronModalDialogsService.showModalDialogPrompt(
					nls.localize('positron.runtimeNotResponding', "{0} is not responding", session.runtimeMetadata.runtimeName),
					warning,
					nls.localize('positron.runtimeForceQuit', "Force Quit"),
					nls.localize('positron.runtimeKeepWaiting', "Wait")
				);

				prompt.onChoice((choice) => {
					// If the user chose to force quit the runtime, do so.
					if (choice) {
						session.forceQuit();
					}
					// Regardless of their choice, we are done waiting for a state change.
					if (disposable) {
						disposable.dispose();
					}
				});
			}, seconds * 1000);

			// Listen for state changes.
			disposable = session.onDidChangeRuntimeState(state => {
				if (targetStates.includes(state)) {
					clearTimeout(timer);
					resolve();

					// If we were prompting the user to force quit the runtime,
					// close the prompt ourselves since the runtime is now
					// responding.
					if (prompt) {
						prompt.close();
					}
					disposable?.dispose();
				}
			});
		});
	}

	private generateNewSessionId(metadata: ILanguageRuntimeMetadata): string {
		// Generate a random session ID. We use fairly short IDs to make them more readable.
		const id = `${metadata.languageId}-${Math.random().toString(16).slice(2, 10)}`;

		// Since the IDs are short, there's a chance of collision. If we have a collision, try again.
		if (this._activeSessionsBySessionId.has(id)) {
			return this.generateNewSessionId(metadata);
		}

		return id;
	}

	/**
	 * Starts a UI client instance for the specified runtime session. The
	 * UI client instance is used for two-way communication of
	 * global state and events between the frontend and the backend.
	 *
	 * @param session The runtime session for which to start the UI client.
	 */
	private startUiClient(session: ILanguageRuntimeSession): void {
		// Create the frontend client. The second argument is empty for now; we
		// could use this to pass in any initial state we want to pass to the
		// frontend client (such as information on window geometry, etc.)
		session.createClient<IUiClientMessageInput, IUiClientMessageOutput>
			(RuntimeClientType.Ui, {}).then(client => {
				// Create the UI client instance wrapping the client instance.
<<<<<<< HEAD
				const uiClient = new UiClientInstance(client, this._openerService);
=======
				const uiClient = new UiClientInstance(client, this._commandService, this._logService, this._openerService, this._configurationService);
>>>>>>> c8e3bb9b
				this._register(uiClient);

				// When the UI client instance emits an event, broadcast
				// it to Positron with the corresponding runtime ID.
				this._register(uiClient.onDidBusy(event => {
					this._onDidReceiveRuntimeEventEmitter.fire({
						session_id: session.sessionId,
						event: {
							name: UiFrontendEvent.Busy,
							data: event
						}
					});
				}));
				this._register(uiClient.onDidClearConsole(event => {
					this._onDidReceiveRuntimeEventEmitter.fire({
						session_id: session.sessionId,
						event: {
							name: UiFrontendEvent.ClearConsole,
							data: event
						}
					});
				}));
				this._register(uiClient.onDidSetEditorSelections(event => {
					this._onDidReceiveRuntimeEventEmitter.fire({
						session_id: session.sessionId,
						event: {
							name: UiFrontendEvent.SetEditorSelections,
							data: event
						}
					});
				}));
				this._register(uiClient.onDidOpenEditor(event => {
					this._onDidReceiveRuntimeEventEmitter.fire({
						session_id: session.sessionId,
						event: {
							name: UiFrontendEvent.OpenEditor,
							data: event
						}
					});
				}));
				this._register(uiClient.onDidOpenWorkspace(event => {
					this._onDidReceiveRuntimeEventEmitter.fire({
						session_id: session.sessionId,
						event: {
							name: UiFrontendEvent.OpenWorkspace,
							data: event
						}
					});
				}));
				this._register(uiClient.onDidShowMessage(event => {
					this._onDidReceiveRuntimeEventEmitter.fire({
						session_id: session.sessionId,
						event: {
							name: UiFrontendEvent.ShowMessage,
							data: event
						}
					});
				}));
				this._register(uiClient.onDidPromptState(event => {
					this._onDidReceiveRuntimeEventEmitter.fire({
						session_id: session.sessionId,
						event: {
							name: UiFrontendEvent.PromptState,
							data: event
						}
					});
				}));
				this._register(uiClient.onDidWorkingDirectory(event => {
					this._onDidReceiveRuntimeEventEmitter.fire({
						session_id: session.sessionId,
						event: {
							name: UiFrontendEvent.WorkingDirectory,
							data: event
						}
					});
				}));
				this._register(uiClient.onDidExecuteCommand(event => {
					this._onDidReceiveRuntimeEventEmitter.fire({
						session_id: session.sessionId,
						event: {
							name: UiFrontendEvent.ExecuteCommand,
							data: event
						}
					});
				}));
				this._register(uiClient.onDidShowUrl(event => {
					this._onDidReceiveRuntimeEventEmitter.fire({
						session_id: session.sessionId,
						event: {
							name: UiFrontendEvent.ShowUrl,
							data: event
						}
					});
				}));
				this._register(uiClient.onDidShowHtmlFile(event => {
					this._onDidReceiveRuntimeEventEmitter.fire({
						session_id: session.sessionId,
						event: {
							name: UiFrontendEvent.ShowHtmlFile,
							data: event
						}
					});
				}));
			});
	}

}
registerSingleton(IRuntimeSessionService, RuntimeSessionService, InstantiationType.Eager);<|MERGE_RESOLUTION|>--- conflicted
+++ resolved
@@ -1204,11 +1204,7 @@
 		session.createClient<IUiClientMessageInput, IUiClientMessageOutput>
 			(RuntimeClientType.Ui, {}).then(client => {
 				// Create the UI client instance wrapping the client instance.
-<<<<<<< HEAD
-				const uiClient = new UiClientInstance(client, this._openerService);
-=======
 				const uiClient = new UiClientInstance(client, this._commandService, this._logService, this._openerService, this._configurationService);
->>>>>>> c8e3bb9b
 				this._register(uiClient);
 
 				// When the UI client instance emits an event, broadcast
