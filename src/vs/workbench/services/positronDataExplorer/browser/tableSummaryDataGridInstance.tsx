/*---------------------------------------------------------------------------------------------
 *  Copyright (C) 2023-2024 Posit Software, PBC. All rights reserved.
 *--------------------------------------------------------------------------------------------*/

// React.
import * as React from 'react';

// Other dependencies.
import { IColumnSortKey } from 'vs/base/browser/ui/positronDataGrid/interfaces/columnSortKey';
import { DataGridInstance } from 'vs/base/browser/ui/positronDataGrid/classes/dataGridInstance';
import { DataExplorerCache } from 'vs/workbench/services/positronDataExplorer/common/dataExplorerCache';
import { ColumnSchemaTypeDisplay } from 'vs/workbench/services/languageRuntime/common/positronDataExplorerComm';
import { ColumnSummaryCell } from 'vs/workbench/services/positronDataExplorer/browser/components/columnSummaryCell';
import { DataExplorerClientInstance } from 'vs/workbench/services/languageRuntime/common/languageRuntimeDataExplorerClient';

/**
 * Constants.
 */
const SUMMARY_HEIGHT = 34;
const EXTENDED_INFO_LINE_HEIGHT = 20;

/**
 * TableSummaryDataGridInstance class.
 */
export class TableSummaryDataGridInstance extends DataGridInstance {
	//#region Private Properties

	/**
	 * Gets the data explorer client instance.
	 */
	private readonly _dataExplorerClientInstance: DataExplorerClientInstance;

	// private _tableSchema?: TableSchema;

	// private _schemaCache: TableSchemaCache;
	// private _lastFetchedSchema?: FetchedSchema;

	private readonly _dataExplorerCache: DataExplorerCache;

	/**
	 * Gets the expanded columns set.
	 */
	private readonly _expandedColumns = new Set<number>();

	//#endregion Private Properties

	//#region Constructor

	/**
	 * Constructor.
	 * @param dataExplorerClientInstance The DataExplorerClientInstance.
	 */
	constructor(dataExplorerClientInstance: DataExplorerClientInstance) {
		// Call the base class's constructor.
		super({
			columnHeaders: false,

			rowHeaders: false,

			defaultColumnWidth: 200,
			defaultRowHeight: SUMMARY_HEIGHT,

			columnResize: false,
			rowResize: false,

			horizontalScrollbar: false,
			verticalScrollbar: true,
			scrollbarWidth: 14,

			cellBorders: false,

			cursor: false,

			selection: false
		});

		// Set the data explorer client instance.
		this._dataExplorerClientInstance = dataExplorerClientInstance;

		this._dataExplorerCache = new DataExplorerCache(this._dataExplorerClientInstance);

		this._dataExplorerCache.onDidUpdate(() => {
			this._onDidUpdateEmitter.fire();
		});
	}

	//#endregion Constructor

	//#region DataGridInstance Properties

	/**
	 * Gets the number of columns.
	 */
	get columns() {
		return 1;
	}

	/**
	 * Gets the number of rows.
	 */
	get rows() {
<<<<<<< HEAD
		return this._dataExplorerCache.columns;
=======
		return this._tableSchema ? this._tableSchema.columns.length : 0;
>>>>>>> e2f91f8b
	}

	//#endregion DataGridInstance Properties

	//#region DataGridInstance Methods

	/**
	 *
	 */
	initialize() {



		// this._dataExplorerClientInstance.getSchema(0, 1000).then(tableSchema => {

		// 	console.log(`++++++++++ Schema returned with ${tableSchema.columns.length} columns`);

		// 	this._tableSchema = tableSchema;

		// 	this._onDidUpdateEmitter.fire();

		// }).catch(x => {

		// });
	}

	/**
	 * Sorts the data.
	 * @returns A Promise<void> that resolves when the data is sorted.
	 */
	async sortData(columnSorts: IColumnSortKey[]): Promise<void> {
	}

	/**
	 * Fetches data.
	 */
	fetchData() {
		this._dataExplorerCache.updateCache(this.firstRowIndex, this.screenRows);
	}

	/**
	 * Gets the the width of a column.
	 * @param columnIndex The column index.
	 */
	override getColumnWidth(columnIndex: number): number {
		return this.layoutWidth;
	}

	/**
	 * Gets the the height of a row.
	 * @param rowIndex The row index.
	 */
	override getRowHeight(rowIndex: number): number {
		if (!this.isColumnExpanded(rowIndex)) {
			return SUMMARY_HEIGHT;
		}

		// Get the column schema.
		const columnSchema = this._dataExplorerCache.getColumn(rowIndex);
		if (!columnSchema) {
			return SUMMARY_HEIGHT;
		}

		const rowHeightWithExtendedInfo = (lines: number) => {
			if (lines === 0) {
				return SUMMARY_HEIGHT;
			} else {
				return SUMMARY_HEIGHT + (lines * EXTENDED_INFO_LINE_HEIGHT) + 10;
			}
		};

		switch (columnSchema.type_display) {
			case ColumnSchemaTypeDisplay.Number:
				return rowHeightWithExtendedInfo(6);

			case ColumnSchemaTypeDisplay.Boolean:
				return rowHeightWithExtendedInfo(3);

			case ColumnSchemaTypeDisplay.String:
				return rowHeightWithExtendedInfo(3);

			case ColumnSchemaTypeDisplay.Date:
				return rowHeightWithExtendedInfo(7);

			case ColumnSchemaTypeDisplay.Datetime:
				return rowHeightWithExtendedInfo(7);

			case ColumnSchemaTypeDisplay.Time:
				return rowHeightWithExtendedInfo(7);

			case ColumnSchemaTypeDisplay.Array:
				return rowHeightWithExtendedInfo(2);

			case ColumnSchemaTypeDisplay.Struct:
				return rowHeightWithExtendedInfo(2);

			case ColumnSchemaTypeDisplay.Unknown:
				return rowHeightWithExtendedInfo(2);

			// This shouldn't ever happen.
			default:
				return rowHeightWithExtendedInfo(0);
		}
	}

	/**
	 * Gets a column.
	 * @param columnIndex The column index.
	 * @returns The column.
	 */
	column(columnIndex: number) {
		return undefined;
	}

	/**
	 * Gets a row header.
	 * @param rowIndex The row index.
	 * @returns The row header, or, undefined.
	 */
	rowHeader(rowIndex: number) {
		return undefined;
	}

	/**
	 * Gets a data cell.
	 * @param columnIndex The column index.
	 * @param rowIndex The row index.
	 * @returns The cell value.
	 */
	cell(columnIndex: number, rowIndex: number): JSX.Element | undefined {
		// Column index must be 0.
		if (columnIndex !== 0) {
			return undefined;
		}

		const d = this._dataExplorerCache.getColumn(rowIndex);

		if (!d) {
			return undefined;
		}

		// Return the ColumnSummaryCell.
		return (
			<ColumnSummaryCell
				instance={this}
				columnSchema={d}
				columnIndex={rowIndex}
			/>
		);


		// // If the table schema hasn't been loaded, return undefined.
		// if (!this._tableSchema) {
		// 	return undefined;
		// }

		// // If the column schema hasn't been loaded, return undefined.
		// if (rowIndex >= this._tableSchema.columns.length) {
		// 	return undefined;
		// }

		// // Get the column schema.
		// const columnSchema = this._tableSchema.columns[rowIndex];

		// // Return the ColumnSummaryCell.
		// return (
		// 	<ColumnSummaryCell
		// 		instance={this}
		// 		columnSchema={columnSchema}
		// 		columnIndex={rowIndex}
		// 	/>
		// );
	}

	//#region DataGridInstance Methods

	//#region Public Methods

	isColumnExpanded(columnIndex: number) {
		return this._expandedColumns.has(columnIndex);
	}

	toggleExpandedColumn(columnIndex: number) {
		if (this._expandedColumns.has(columnIndex)) {
			this._expandedColumns.delete(columnIndex);
		} else {
			this._expandedColumns.add(columnIndex);
			this.scrollToRow(columnIndex);
		}

		this._onDidUpdateEmitter.fire();
	}

	//#endregion Public Methods

	//#region Private Methods

	// /**
	//  * Fetches data.
	//  */
	// private async doFetchData(): Promise<void> {


	// 	const start = new Date();
	// 	const foo = await this._dataExplorerClientInstance.getSchema(0, 0);
	// 	const end = new Date();

	// 	console.log(`Loading ${foo.columns.length} took ${end.getTime() - start.getTime()}ms`);


	// 	const schemaFetchRange: SchemaFetchRange = {
	// 		startIndex: this.firstRowIndex,
	// 		endIndex: this.firstRowIndex + this.visibleRows + 1
	// 	};

	// 	if (!this._lastFetchedSchema ||
	// 		!this._schemaCache?.rangeIncludes(schemaFetchRange, this._lastFetchedSchema)) {
	// 		this._lastFetchedSchema = await this._schemaCache?.fetch(schemaFetchRange);
	// 	}

	// 	// Fire the onDidUpdate event.
	// 	this._onDidUpdateEmitter.fire();
	// }

	//#endregion Private Methods
}<|MERGE_RESOLUTION|>--- conflicted
+++ resolved
@@ -6,7 +6,6 @@
 import * as React from 'react';
 
 // Other dependencies.
-import { IColumnSortKey } from 'vs/base/browser/ui/positronDataGrid/interfaces/columnSortKey';
 import { DataGridInstance } from 'vs/base/browser/ui/positronDataGrid/classes/dataGridInstance';
 import { DataExplorerCache } from 'vs/workbench/services/positronDataExplorer/common/dataExplorerCache';
 import { ColumnSchemaTypeDisplay } from 'vs/workbench/services/languageRuntime/common/positronDataExplorerComm';
@@ -17,7 +16,7 @@
  * Constants.
  */
 const SUMMARY_HEIGHT = 34;
-const EXTENDED_INFO_LINE_HEIGHT = 20;
+const PROFILE_LINE_HEIGHT = 20;
 
 /**
  * TableSummaryDataGridInstance class.
@@ -30,11 +29,9 @@
 	 */
 	private readonly _dataExplorerClientInstance: DataExplorerClientInstance;
 
-	// private _tableSchema?: TableSchema;
-
-	// private _schemaCache: TableSchemaCache;
-	// private _lastFetchedSchema?: FetchedSchema;
-
+	/**
+	 * Gets the data explorer cache.
+	 */
 	private readonly _dataExplorerCache: DataExplorerCache;
 
 	/**
@@ -54,34 +51,33 @@
 		// Call the base class's constructor.
 		super({
 			columnHeaders: false,
-
 			rowHeaders: false,
-
 			defaultColumnWidth: 200,
 			defaultRowHeight: SUMMARY_HEIGHT,
-
 			columnResize: false,
 			rowResize: false,
-
 			horizontalScrollbar: false,
 			verticalScrollbar: true,
 			scrollbarWidth: 14,
-
 			cellBorders: false,
-
 			cursor: false,
-
 			selection: false
 		});
 
 		// Set the data explorer client instance.
 		this._dataExplorerClientInstance = dataExplorerClientInstance;
 
-		this._dataExplorerCache = new DataExplorerCache(this._dataExplorerClientInstance);
-
-		this._dataExplorerCache.onDidUpdate(() => {
-			this._onDidUpdateEmitter.fire();
+		// Allocate and initialize the DataExplorerCache.
+		this._dataExplorerCache = new DataExplorerCache(dataExplorerClientInstance);
+		this._dataExplorerCache.onDidUpdateCache(() => this._onDidUpdateEmitter.fire());
+
+		// Add the onDidSchemaUpdate event handler.
+		this._dataExplorerClientInstance.onDidSchemaUpdate(async () => {
+			this.setScreenPosition(0, 0);
+			this._expandedColumns.clear();
+			this.fetchData();
 		});
+
 	}
 
 	//#endregion Constructor
@@ -99,11 +95,7 @@
 	 * Gets the number of rows.
 	 */
 	get rows() {
-<<<<<<< HEAD
 		return this._dataExplorerCache.columns;
-=======
-		return this._tableSchema ? this._tableSchema.columns.length : 0;
->>>>>>> e2f91f8b
 	}
 
 	//#endregion DataGridInstance Properties
@@ -111,36 +103,9 @@
 	//#region DataGridInstance Methods
 
 	/**
-	 *
-	 */
-	initialize() {
-
-
-
-		// this._dataExplorerClientInstance.getSchema(0, 1000).then(tableSchema => {
-
-		// 	console.log(`++++++++++ Schema returned with ${tableSchema.columns.length} columns`);
-
-		// 	this._tableSchema = tableSchema;
-
-		// 	this._onDidUpdateEmitter.fire();
-
-		// }).catch(x => {
-
-		// });
-	}
-
-	/**
-	 * Sorts the data.
-	 * @returns A Promise<void> that resolves when the data is sorted.
-	 */
-	async sortData(columnSorts: IColumnSortKey[]): Promise<void> {
-	}
-
-	/**
 	 * Fetches data.
 	 */
-	fetchData() {
+	override fetchData() {
 		this._dataExplorerCache.updateCache(this.firstRowIndex, this.screenRows);
 	}
 
@@ -157,55 +122,62 @@
 	 * @param rowIndex The row index.
 	 */
 	override getRowHeight(rowIndex: number): number {
+		// If the column isn't expanded, return the summary height.
 		if (!this.isColumnExpanded(rowIndex)) {
 			return SUMMARY_HEIGHT;
 		}
 
-		// Get the column schema.
-		const columnSchema = this._dataExplorerCache.getColumn(rowIndex);
+		// Get the column schema. If it hasn't been loaded yet, return the summary height.
+		const columnSchema = this._dataExplorerCache.getColumnSchema(rowIndex);
 		if (!columnSchema) {
 			return SUMMARY_HEIGHT;
 		}
 
-		const rowHeightWithExtendedInfo = (lines: number) => {
-			if (lines === 0) {
+		/**
+		 * Returns the row height with the specified number of lines.
+		 * @param profileLines
+		 * @returns
+		 */
+		const rowHeight = (profileLines: number) => {
+			if (profileLines === 0) {
 				return SUMMARY_HEIGHT;
 			} else {
-				return SUMMARY_HEIGHT + (lines * EXTENDED_INFO_LINE_HEIGHT) + 10;
+				return SUMMARY_HEIGHT + (profileLines * PROFILE_LINE_HEIGHT) + 10;
 			}
 		};
 
+		// Return the row height.
 		switch (columnSchema.type_display) {
 			case ColumnSchemaTypeDisplay.Number:
-				return rowHeightWithExtendedInfo(6);
+				return rowHeight(6);
 
 			case ColumnSchemaTypeDisplay.Boolean:
-				return rowHeightWithExtendedInfo(3);
+				return rowHeight(3);
 
 			case ColumnSchemaTypeDisplay.String:
-				return rowHeightWithExtendedInfo(3);
+				return rowHeight(3);
 
 			case ColumnSchemaTypeDisplay.Date:
-				return rowHeightWithExtendedInfo(7);
+				return rowHeight(7);
 
 			case ColumnSchemaTypeDisplay.Datetime:
-				return rowHeightWithExtendedInfo(7);
+				return rowHeight(7);
 
 			case ColumnSchemaTypeDisplay.Time:
-				return rowHeightWithExtendedInfo(7);
+				return rowHeight(7);
 
 			case ColumnSchemaTypeDisplay.Array:
-				return rowHeightWithExtendedInfo(2);
+				return rowHeight(2);
 
 			case ColumnSchemaTypeDisplay.Struct:
-				return rowHeightWithExtendedInfo(2);
+				return rowHeight(2);
 
 			case ColumnSchemaTypeDisplay.Unknown:
-				return rowHeightWithExtendedInfo(2);
+				return rowHeight(2);
 
 			// This shouldn't ever happen.
 			default:
-				return rowHeightWithExtendedInfo(0);
+				return rowHeight(0);
 		}
 	}
 
@@ -219,19 +191,10 @@
 	}
 
 	/**
-	 * Gets a row header.
-	 * @param rowIndex The row index.
-	 * @returns The row header, or, undefined.
-	 */
-	rowHeader(rowIndex: number) {
-		return undefined;
-	}
-
-	/**
-	 * Gets a data cell.
+	 * Gets a cell.
 	 * @param columnIndex The column index.
 	 * @param rowIndex The row index.
-	 * @returns The cell value.
+	 * @returns The cell.
 	 */
 	cell(columnIndex: number, rowIndex: number): JSX.Element | undefined {
 		// Column index must be 0.
@@ -239,9 +202,9 @@
 			return undefined;
 		}
 
-		const d = this._dataExplorerCache.getColumn(rowIndex);
-
-		if (!d) {
+		// Get the column schema.
+		const columnSchema = this._dataExplorerCache.getColumnSchema(rowIndex);
+		if (!columnSchema) {
 			return undefined;
 		}
 
@@ -249,33 +212,10 @@
 		return (
 			<ColumnSummaryCell
 				instance={this}
-				columnSchema={d}
+				columnSchema={columnSchema}
 				columnIndex={rowIndex}
 			/>
 		);
-
-
-		// // If the table schema hasn't been loaded, return undefined.
-		// if (!this._tableSchema) {
-		// 	return undefined;
-		// }
-
-		// // If the column schema hasn't been loaded, return undefined.
-		// if (rowIndex >= this._tableSchema.columns.length) {
-		// 	return undefined;
-		// }
-
-		// // Get the column schema.
-		// const columnSchema = this._tableSchema.columns[rowIndex];
-
-		// // Return the ColumnSummaryCell.
-		// return (
-		// 	<ColumnSummaryCell
-		// 		instance={this}
-		// 		columnSchema={columnSchema}
-		// 		columnIndex={rowIndex}
-		// 	/>
-		// );
 	}
 
 	//#region DataGridInstance Methods
@@ -297,36 +237,5 @@
 		this._onDidUpdateEmitter.fire();
 	}
 
-	//#endregion Public Methods
-
-	//#region Private Methods
-
-	// /**
-	//  * Fetches data.
-	//  */
-	// private async doFetchData(): Promise<void> {
-
-
-	// 	const start = new Date();
-	// 	const foo = await this._dataExplorerClientInstance.getSchema(0, 0);
-	// 	const end = new Date();
-
-	// 	console.log(`Loading ${foo.columns.length} took ${end.getTime() - start.getTime()}ms`);
-
-
-	// 	const schemaFetchRange: SchemaFetchRange = {
-	// 		startIndex: this.firstRowIndex,
-	// 		endIndex: this.firstRowIndex + this.visibleRows + 1
-	// 	};
-
-	// 	if (!this._lastFetchedSchema ||
-	// 		!this._schemaCache?.rangeIncludes(schemaFetchRange, this._lastFetchedSchema)) {
-	// 		this._lastFetchedSchema = await this._schemaCache?.fetch(schemaFetchRange);
-	// 	}
-
-	// 	// Fire the onDidUpdate event.
-	// 	this._onDidUpdateEmitter.fire();
-	// }
-
 	//#endregion Private Methods
 }