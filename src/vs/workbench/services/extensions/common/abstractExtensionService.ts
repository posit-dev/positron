/*---------------------------------------------------------------------------------------------
 *  Copyright (c) Microsoft Corporation. All rights reserved.
 *  Licensed under the MIT License. See License.txt in the project root for license information.
 *--------------------------------------------------------------------------------------------*/

import { Barrier } from 'vs/base/common/async';
import { toErrorMessage } from 'vs/base/common/errorMessage';
import { Emitter } from 'vs/base/common/event';
import { Disposable } from 'vs/base/common/lifecycle';
import { Schemas } from 'vs/base/common/network';
import * as perf from 'vs/base/common/performance';
import { isCI } from 'vs/base/common/platform';
import { isEqualOrParent } from 'vs/base/common/resources';
import { StopWatch } from 'vs/base/common/stopwatch';
import { URI } from 'vs/base/common/uri';
import * as nls from 'vs/nls';
import { IConfigurationService } from 'vs/platform/configuration/common/configuration';
import { IDialogService } from 'vs/platform/dialogs/common/dialogs';
import { InstallOperation } from 'vs/platform/extensionManagement/common/extensionManagement';
import { ImplicitActivationEvents } from 'vs/platform/extensionManagement/common/implicitActivationEvents';
import { ExtensionIdentifier, ExtensionIdentifierMap, IExtension, IExtensionContributions, IExtensionDescription } from 'vs/platform/extensions/common/extensions';
import { IFileService } from 'vs/platform/files/common/files';
import { IInstantiationService } from 'vs/platform/instantiation/common/instantiation';
import { handleVetos } from 'vs/platform/lifecycle/common/lifecycle';
import { ILogService } from 'vs/platform/log/common/log';
import { INotificationService, Severity } from 'vs/platform/notification/common/notification';
import { IProductService } from 'vs/platform/product/common/productService';
import { IRemoteAuthorityResolverService, RemoteAuthorityResolverError, RemoteAuthorityResolverErrorCode, ResolverResult, getRemoteAuthorityPrefix } from 'vs/platform/remote/common/remoteAuthorityResolver';
import { IRemoteExtensionsScannerService } from 'vs/platform/remote/common/remoteExtensionsScanner';
import { ITelemetryService } from 'vs/platform/telemetry/common/telemetry';
import { IWorkspaceContextService } from 'vs/platform/workspace/common/workspace';
import { IWorkbenchEnvironmentService } from 'vs/workbench/services/environment/common/environmentService';
import { IWorkbenchExtensionEnablementService, IWorkbenchExtensionManagementService } from 'vs/workbench/services/extensionManagement/common/extensionManagement';
import { ExtensionDescriptionRegistryLock, ExtensionDescriptionRegistrySnapshot, IActivationEventsReader, LockableExtensionDescriptionRegistry } from 'vs/workbench/services/extensions/common/extensionDescriptionRegistry';
import { parseExtensionDevOptions } from 'vs/workbench/services/extensions/common/extensionDevOptions';
import { ExtensionHostKind, ExtensionRunningPreference, IExtensionHostKindPicker, extensionHostKindToString } from 'vs/workbench/services/extensions/common/extensionHostKind';
import { IExtensionHostManager, createExtensionHostManager } from 'vs/workbench/services/extensions/common/extensionHostManager';
import { IResolveAuthorityErrorResult } from 'vs/workbench/services/extensions/common/extensionHostProxy';
import { IExtensionManifestPropertiesService } from 'vs/workbench/services/extensions/common/extensionManifestPropertiesService';
import { ExtensionRunningLocation, LocalProcessRunningLocation, LocalWebWorkerRunningLocation, RemoteRunningLocation } from 'vs/workbench/services/extensions/common/extensionRunningLocation';
import { ExtensionRunningLocationTracker, filterExtensionIdentifiers } from 'vs/workbench/services/extensions/common/extensionRunningLocationTracker';
import { ActivationKind, ActivationTimes, ExtensionActivationReason, ExtensionHostStartup, ExtensionPointContribution, IExtensionHost, IExtensionService, IExtensionsStatus, IInternalExtensionService, IMessage, IResponsiveStateChangeEvent, IWillActivateEvent, WillStopExtensionHostsEvent, toExtension } from 'vs/workbench/services/extensions/common/extensions';
import { ExtensionsProposedApi } from 'vs/workbench/services/extensions/common/extensionsProposedApi';
import { ExtensionMessageCollector, ExtensionPoint, ExtensionsRegistry, IExtensionPoint, IExtensionPointUser } from 'vs/workbench/services/extensions/common/extensionsRegistry';
import { ResponsiveState } from 'vs/workbench/services/extensions/common/rpcProtocol';
import { IExtensionActivationHost as IWorkspaceContainsActivationHost, checkActivateWorkspaceContainsExtension, checkGlobFileExists } from 'vs/workbench/services/extensions/common/workspaceContains';
import { ILifecycleService } from 'vs/workbench/services/lifecycle/common/lifecycle';
import { IExtensionHostExitInfo, IRemoteAgentService } from 'vs/workbench/services/remote/common/remoteAgentService';

const hasOwnProperty = Object.hasOwnProperty;
const NO_OP_VOID_PROMISE = Promise.resolve<void>(undefined);

export abstract class AbstractExtensionService extends Disposable implements IExtensionService {

	public _serviceBrand: undefined;

	private readonly _onDidRegisterExtensions = this._register(new Emitter<void>());
	public readonly onDidRegisterExtensions = this._onDidRegisterExtensions.event;

	private readonly _onDidChangeExtensionsStatus = this._register(new Emitter<ExtensionIdentifier[]>());
	public readonly onDidChangeExtensionsStatus = this._onDidChangeExtensionsStatus.event;

	private readonly _onDidChangeExtensions = this._register(new Emitter<{ readonly added: ReadonlyArray<IExtensionDescription>; readonly removed: ReadonlyArray<IExtensionDescription> }>({ leakWarningThreshold: 400 }));
	public readonly onDidChangeExtensions = this._onDidChangeExtensions.event;

	private readonly _onWillActivateByEvent = this._register(new Emitter<IWillActivateEvent>());
	public readonly onWillActivateByEvent = this._onWillActivateByEvent.event;

	private readonly _onDidChangeResponsiveChange = this._register(new Emitter<IResponsiveStateChangeEvent>());
	public readonly onDidChangeResponsiveChange = this._onDidChangeResponsiveChange.event;

	private readonly _onWillStop = this._register(new Emitter<WillStopExtensionHostsEvent>());
	public readonly onWillStop = this._onWillStop.event;

	private readonly _activationEventReader = new ImplicitActivationAwareReader();
	private readonly _registry = new LockableExtensionDescriptionRegistry(this._activationEventReader);
	private readonly _installedExtensionsReady = new Barrier();
	private readonly _extensionStatus = new ExtensionIdentifierMap<ExtensionStatus>();
	private readonly _allRequestedActivateEvents = new Set<string>();
	private readonly _runningLocations: ExtensionRunningLocationTracker;
	private readonly _remoteCrashTracker = new ExtensionHostCrashTracker();

	// --- Start Positron ---
	// Barrier tracking whether we have started all extension hosts; used to
	// notify the main thread when extension host startup is complete and all
	// eagerly activated extensions have been loaded.
	private readonly _allExtensionHostsStarted = new Barrier();
	// --- End Positron ---

	private _deltaExtensionsQueue: DeltaExtensionsQueueItem[] = [];
	private _inHandleDeltaExtensions = false;

	private _extensionHostManagers: IExtensionHostManager[] = [];

	private _resolveAuthorityAttempt: number = 0;

	constructor(
		private readonly _extensionsProposedApi: ExtensionsProposedApi,
		private readonly _extensionHostFactory: IExtensionHostFactory,
		private readonly _extensionHostKindPicker: IExtensionHostKindPicker,
		@IInstantiationService protected readonly _instantiationService: IInstantiationService,
		@INotificationService protected readonly _notificationService: INotificationService,
		@IWorkbenchEnvironmentService protected readonly _environmentService: IWorkbenchEnvironmentService,
		@ITelemetryService protected readonly _telemetryService: ITelemetryService,
		@IWorkbenchExtensionEnablementService protected readonly _extensionEnablementService: IWorkbenchExtensionEnablementService,
		@IFileService protected readonly _fileService: IFileService,
		@IProductService protected readonly _productService: IProductService,
		@IWorkbenchExtensionManagementService protected readonly _extensionManagementService: IWorkbenchExtensionManagementService,
		@IWorkspaceContextService private readonly _contextService: IWorkspaceContextService,
		@IConfigurationService private readonly _configurationService: IConfigurationService,
		@IExtensionManifestPropertiesService private readonly _extensionManifestPropertiesService: IExtensionManifestPropertiesService,
		@ILogService protected readonly _logService: ILogService,
		@IRemoteAgentService protected readonly _remoteAgentService: IRemoteAgentService,
		@IRemoteExtensionsScannerService protected readonly _remoteExtensionsScannerService: IRemoteExtensionsScannerService,
		@ILifecycleService private readonly _lifecycleService: ILifecycleService,
		@IRemoteAuthorityResolverService protected readonly _remoteAuthorityResolverService: IRemoteAuthorityResolverService,
		@IDialogService private readonly _dialogService: IDialogService,
	) {
		super();

		// help the file service to activate providers by activating extensions by file system event
		this._register(this._fileService.onWillActivateFileSystemProvider(e => {
			if (e.scheme !== Schemas.vscodeRemote) {
				e.join(this.activateByEvent(`onFileSystem:${e.scheme}`));
			}
		}));

		this._runningLocations = new ExtensionRunningLocationTracker(
			this._registry,
			this._extensionHostKindPicker,
			this._environmentService,
			this._configurationService,
			this._logService,
			this._extensionManifestPropertiesService
		);

		this._register(this._extensionEnablementService.onEnablementChanged((extensions) => {
			const toAdd: IExtension[] = [];
			const toRemove: IExtension[] = [];
			for (const extension of extensions) {
				if (this._safeInvokeIsEnabled(extension)) {
					// an extension has been enabled
					toAdd.push(extension);
				} else {
					// an extension has been disabled
					toRemove.push(extension);
				}
			}
			if (isCI) {
				this._logService.info(`AbstractExtensionService.onEnablementChanged fired for ${extensions.map(e => e.identifier.id).join(', ')}`);
			}
			this._handleDeltaExtensions(new DeltaExtensionsQueueItem(toAdd, toRemove));
		}));

		this._register(this._extensionManagementService.onDidChangeProfile(({ added, removed }) => {
			if (added.length || removed.length) {
				if (isCI) {
					this._logService.info(`AbstractExtensionService.onDidChangeProfile fired`);
				}
				this._handleDeltaExtensions(new DeltaExtensionsQueueItem(added, removed));
			}
		}));

		this._register(this._extensionManagementService.onDidInstallExtensions((result) => {
			const extensions: IExtension[] = [];
			for (const { local, operation } of result) {
				if (local && operation !== InstallOperation.Migrate && this._safeInvokeIsEnabled(local)) {
					extensions.push(local);
				}
			}
			if (extensions.length) {
				if (isCI) {
					this._logService.info(`AbstractExtensionService.onDidInstallExtensions fired for ${extensions.map(e => e.identifier.id).join(', ')}`);
				}
				this._handleDeltaExtensions(new DeltaExtensionsQueueItem(extensions, []));
			}
		}));

		this._register(this._extensionManagementService.onDidUninstallExtension((event) => {
			if (!event.error) {
				// an extension has been uninstalled
				if (isCI) {
					this._logService.info(`AbstractExtensionService.onDidUninstallExtension fired for ${event.identifier.id}`);
				}
				this._handleDeltaExtensions(new DeltaExtensionsQueueItem([], [event.identifier.id]));
			}
		}));

		this._register(this._lifecycleService.onDidShutdown(() => {
			// We need to disconnect the management connection before killing the local extension host.
			// Otherwise, the local extension host might terminate the underlying tunnel before the
			// management connection has a chance to send its disconnection message.
			const connection = this._remoteAgentService.getConnection();
			connection?.dispose();

			this._doStopExtensionHosts();
		}));
	}

	protected _getExtensionHostManagers(kind: ExtensionHostKind): IExtensionHostManager[] {
		return this._extensionHostManagers.filter(extHostManager => extHostManager.kind === kind);
	}

	private _getExtensionHostManagerByRunningLocation(runningLocation: ExtensionRunningLocation): IExtensionHostManager | null {
		for (const extensionHostManager of this._extensionHostManagers) {
			if (extensionHostManager.representsRunningLocation(runningLocation)) {
				return extensionHostManager;
			}
		}
		return null;
	}

	//#region deltaExtensions

	private async _handleDeltaExtensions(item: DeltaExtensionsQueueItem): Promise<void> {
		this._deltaExtensionsQueue.push(item);
		if (this._inHandleDeltaExtensions) {
			// Let the current item finish, the new one will be picked up
			return;
		}

		let lock: ExtensionDescriptionRegistryLock | null = null;
		try {
			this._inHandleDeltaExtensions = true;

			// wait for _initialize to finish before hanlding any delta extension events
			await this._installedExtensionsReady.wait();

			lock = await this._registry.acquireLock('handleDeltaExtensions');
			while (this._deltaExtensionsQueue.length > 0) {
				const item = this._deltaExtensionsQueue.shift()!;
				await this._deltaExtensions(lock, item.toAdd, item.toRemove);
			}
		} finally {
			this._inHandleDeltaExtensions = false;
			lock?.dispose();
		}
	}

	private async _deltaExtensions(lock: ExtensionDescriptionRegistryLock, _toAdd: IExtension[], _toRemove: string[] | IExtension[]): Promise<void> {
		if (isCI) {
			this._logService.info(`AbstractExtensionService._deltaExtensions: toAdd: [${_toAdd.map(e => e.identifier.id).join(',')}] toRemove: [${_toRemove.map(e => typeof e === 'string' ? e : e.identifier.id).join(',')}]`);
		}
		let toRemove: IExtensionDescription[] = [];
		for (let i = 0, len = _toRemove.length; i < len; i++) {
			const extensionOrId = _toRemove[i];
			const extensionId = (typeof extensionOrId === 'string' ? extensionOrId : extensionOrId.identifier.id);
			const extension = (typeof extensionOrId === 'string' ? null : extensionOrId);
			const extensionDescription = this._registry.getExtensionDescription(extensionId);
			if (!extensionDescription) {
				// ignore disabling/uninstalling an extension which is not running
				continue;
			}

			if (extension && extensionDescription.extensionLocation.scheme !== extension.location.scheme) {
				// this event is for a different extension than mine (maybe for the local extension, while I have the remote extension)
				continue;
			}

			if (!this.canRemoveExtension(extensionDescription)) {
				// uses non-dynamic extension point or is activated
				continue;
			}

			toRemove.push(extensionDescription);
		}

		const toAdd: IExtensionDescription[] = [];
		for (let i = 0, len = _toAdd.length; i < len; i++) {
			const extension = _toAdd[i];

			const extensionDescription = await this._scanSingleExtension(extension);
			if (!extensionDescription) {
				// could not scan extension...
				continue;
			}

			if (!this._canAddExtension(extensionDescription, toRemove)) {
				continue;
			}

			toAdd.push(extensionDescription);
		}

		if (toAdd.length === 0 && toRemove.length === 0) {
			return;
		}

		// Update the local registry
		const result = this._registry.deltaExtensions(lock, toAdd, toRemove.map(e => e.identifier));
		this._onDidChangeExtensions.fire({ added: toAdd, removed: toRemove });

		toRemove = toRemove.concat(result.removedDueToLooping);
		if (result.removedDueToLooping.length > 0) {
			this._notificationService.notify({
				severity: Severity.Error,
				message: nls.localize('looping', "The following extensions contain dependency loops and have been disabled: {0}", result.removedDueToLooping.map(e => `'${e.identifier.value}'`).join(', '))
			});
		}

		// enable or disable proposed API per extension
		this._extensionsProposedApi.updateEnabledApiProposals(toAdd);

		// Update extension points
		this._doHandleExtensionPoints((<IExtensionDescription[]>[]).concat(toAdd).concat(toRemove));

		// Update the extension host
		await this._updateExtensionsOnExtHosts(result.versionId, toAdd, toRemove.map(e => e.identifier));

		for (let i = 0; i < toAdd.length; i++) {
			this._activateAddedExtensionIfNeeded(toAdd[i]);
		}
	}

	private async _updateExtensionsOnExtHosts(versionId: number, toAdd: IExtensionDescription[], toRemove: ExtensionIdentifier[]): Promise<void> {
		const removedRunningLocation = this._runningLocations.deltaExtensions(toAdd, toRemove);
		const promises = this._extensionHostManagers.map(
			extHostManager => this._updateExtensionsOnExtHost(extHostManager, versionId, toAdd, toRemove, removedRunningLocation)
		);
		await Promise.all(promises);
	}

	private async _updateExtensionsOnExtHost(extensionHostManager: IExtensionHostManager, versionId: number, toAdd: IExtensionDescription[], toRemove: ExtensionIdentifier[], removedRunningLocation: ExtensionIdentifierMap<ExtensionRunningLocation | null>): Promise<void> {
		const myToAdd = this._runningLocations.filterByExtensionHostManager(toAdd, extensionHostManager);
		const myToRemove = filterExtensionIdentifiers(toRemove, removedRunningLocation, extRunningLocation => extensionHostManager.representsRunningLocation(extRunningLocation));
		const addActivationEvents = ImplicitActivationEvents.createActivationEventsMap(toAdd);
		if (isCI) {
			const printExtIds = (extensions: IExtensionDescription[]) => extensions.map(e => e.identifier.value).join(',');
			const printIds = (extensions: ExtensionIdentifier[]) => extensions.map(e => e.value).join(',');
			this._logService.info(`AbstractExtensionService: Calling deltaExtensions: toRemove: [${printIds(toRemove)}], toAdd: [${printExtIds(toAdd)}], myToRemove: [${printIds(myToRemove)}], myToAdd: [${printExtIds(myToAdd)}],`);
		}
		await extensionHostManager.deltaExtensions({ versionId, toRemove, toAdd, addActivationEvents, myToRemove, myToAdd: myToAdd.map(extension => extension.identifier) });
	}

	public canAddExtension(extension: IExtensionDescription): boolean {
		return this._canAddExtension(extension, []);
	}

	private _canAddExtension(extension: IExtensionDescription, extensionsBeingRemoved: IExtensionDescription[]): boolean {
		// (Also check for renamed extensions)
		const existing = this._registry.getExtensionDescriptionByIdOrUUID(extension.identifier, extension.id);
		if (existing) {
			// This extension is already known (most likely at a different version)
			// so it cannot be added again unless it is removed first
			const isBeingRemoved = extensionsBeingRemoved.some((extensionDescription) => ExtensionIdentifier.equals(extension.identifier, extensionDescription.identifier));
			if (!isBeingRemoved) {
				return false;
			}
		}

		const extensionKinds = this._runningLocations.readExtensionKinds(extension);
		const isRemote = extension.extensionLocation.scheme === Schemas.vscodeRemote;
		const extensionHostKind = this._extensionHostKindPicker.pickExtensionHostKind(extension.identifier, extensionKinds, !isRemote, isRemote, ExtensionRunningPreference.None);
		if (extensionHostKind === null) {
			return false;
		}

		return true;
	}

	public canRemoveExtension(extension: IExtensionDescription): boolean {
		const extensionDescription = this._registry.getExtensionDescription(extension.identifier);
		if (!extensionDescription) {
			// Can't remove an extension that is unknown!
			return false;
		}

		if (this._extensionStatus.get(extensionDescription.identifier)?.activationStarted) {
			// Extension is running, cannot remove it safely
			return false;
		}

		return true;
	}

	private async _activateAddedExtensionIfNeeded(extensionDescription: IExtensionDescription): Promise<void> {
		let shouldActivate = false;
		let shouldActivateReason: string | null = null;
		let hasWorkspaceContains = false;
		const activationEvents = this._activationEventReader.readActivationEvents(extensionDescription);
		for (let activationEvent of activationEvents) {
			// TODO@joao: there's no easy way to contribute this
			if (activationEvent === 'onUri') {
				activationEvent = `onUri:${ExtensionIdentifier.toKey(extensionDescription.identifier)}`;
			}

			if (this._allRequestedActivateEvents.has(activationEvent)) {
				// This activation event was fired before the extension was added
				shouldActivate = true;
				shouldActivateReason = activationEvent;
				break;
			}

			if (activationEvent === '*') {
				shouldActivate = true;
				shouldActivateReason = activationEvent;
				break;
			}

			if (/^workspaceContains/.test(activationEvent)) {
				hasWorkspaceContains = true;
			}

			if (activationEvent === 'onStartupFinished') {
				shouldActivate = true;
				shouldActivateReason = activationEvent;
				break;
			}
		}

		if (shouldActivate) {
			await Promise.all(
				this._extensionHostManagers.map(extHostManager => extHostManager.activate(extensionDescription.identifier, { startup: false, extensionId: extensionDescription.identifier, activationEvent: shouldActivateReason! }))
			).then(() => { });
		} else if (hasWorkspaceContains) {
			const workspace = await this._contextService.getCompleteWorkspace();
			const forceUsingSearch = !!this._environmentService.remoteAuthority;
			const host: IWorkspaceContainsActivationHost = {
				logService: this._logService,
				folders: workspace.folders.map(folder => folder.uri),
				forceUsingSearch: forceUsingSearch,
				exists: (uri) => this._fileService.exists(uri),
				checkExists: (folders, includes, token) => this._instantiationService.invokeFunction((accessor) => checkGlobFileExists(accessor, folders, includes, token))
			};

			const result = await checkActivateWorkspaceContainsExtension(host, extensionDescription);
			if (!result) {
				return;
			}

			await Promise.all(
				this._extensionHostManagers.map(extHostManager => extHostManager.activate(extensionDescription.identifier, { startup: false, extensionId: extensionDescription.identifier, activationEvent: result.activationEvent }))
			).then(() => { });
		}
	}

	//#endregion

	protected async _initialize(): Promise<void> {
		perf.mark('code/willLoadExtensions');
		this._startExtensionHostsIfNecessary(true, []);

		// --- Start Positron ---
		const allExtensionHostStartups = new Array<Promise<void>>();
		// --- End Positron ---

		const lock = await this._registry.acquireLock('_initialize');
		try {
			const resolvedExtensions = await this._resolveExtensions();

			this._processExtensions(lock, resolvedExtensions);

			// Start extension hosts which are not automatically started
			const snapshot = this._registry.getSnapshot();
			for (const extHostManager of this._extensionHostManagers) {
				if (extHostManager.startup !== ExtensionHostStartup.EagerAutoStart) {
<<<<<<< HEAD
					const extensions = this._runningLocations.filterByExtensionHostManager(allExtensions, extHostManager);
					// --- Start Positron ---
					// Save the promise for the extension host startup so we can
					// wait for it to complete. The original version of this
					// line (in upstream) discards the promise.
					const startup = extHostManager.start(allExtensions, extensions.map(extension => extension.identifier));
					allExtensionHostStartups.push(startup);
					// --- End Positron ---
=======
					const extensions = this._runningLocations.filterByExtensionHostManager(snapshot.extensions, extHostManager);
					extHostManager.start(snapshot.versionId, snapshot.extensions, extensions.map(extension => extension.identifier));
>>>>>>> e7e03708
				}
			}
		} finally {
			lock.dispose();
		}

		// --- Start Positron ---
		// When all the extension hosts have started, we can notify the main
		// thread.
		Promise.all(allExtensionHostStartups).then(() => {
			this._allExtensionHostsStarted.open();
		});
		// --- End Positron ---

		this._releaseBarrier();
		perf.mark('code/didLoadExtensions');
		await this._handleExtensionTests();
	}

	private _processExtensions(lock: ExtensionDescriptionRegistryLock, resolvedExtensions: ResolvedExtensions): void {
		const { allowRemoteExtensionsInLocalWebWorker, hasLocalProcess } = resolvedExtensions;
		const localExtensions = checkEnabledAndProposedAPI(this._logService, this._extensionEnablementService, this._extensionsProposedApi, resolvedExtensions.local, false);
		let remoteExtensions = checkEnabledAndProposedAPI(this._logService, this._extensionEnablementService, this._extensionsProposedApi, resolvedExtensions.remote, false);

		// `initializeRunningLocation` will look at the complete picture (e.g. an extension installed on both sides),
		// takes care of duplicates and picks a running location for each extension
		this._runningLocations.initializeRunningLocation(localExtensions, remoteExtensions);

		this._startExtensionHostsIfNecessary(true, []);

		// Some remote extensions could run locally in the web worker, so store them
		const remoteExtensionsThatNeedToRunLocally = (allowRemoteExtensionsInLocalWebWorker ? this._runningLocations.filterByExtensionHostKind(remoteExtensions, ExtensionHostKind.LocalWebWorker) : []);
		const localProcessExtensions = (hasLocalProcess ? this._runningLocations.filterByExtensionHostKind(localExtensions, ExtensionHostKind.LocalProcess) : []);
		const localWebWorkerExtensions = this._runningLocations.filterByExtensionHostKind(localExtensions, ExtensionHostKind.LocalWebWorker);
		remoteExtensions = this._runningLocations.filterByExtensionHostKind(remoteExtensions, ExtensionHostKind.Remote);

		// Add locally the remote extensions that need to run locally in the web worker
		for (const ext of remoteExtensionsThatNeedToRunLocally) {
			if (!includes(localWebWorkerExtensions, ext.identifier)) {
				localWebWorkerExtensions.push(ext);
			}
		}

		const allExtensions = remoteExtensions.concat(localProcessExtensions).concat(localWebWorkerExtensions);

		const result = this._registry.deltaExtensions(lock, allExtensions, []);
		if (result.removedDueToLooping.length > 0) {
			this._notificationService.notify({
				severity: Severity.Error,
				message: nls.localize('looping', "The following extensions contain dependency loops and have been disabled: {0}", result.removedDueToLooping.map(e => `'${e.identifier.value}'`).join(', '))
			});
		}

		this._doHandleExtensionPoints(this._registry.getAllExtensionDescriptions());
	}

	private async _handleExtensionTests(): Promise<void> {
		if (!this._environmentService.isExtensionDevelopment || !this._environmentService.extensionTestsLocationURI) {
			return;
		}

		const extensionHostManager = this.findTestExtensionHost(this._environmentService.extensionTestsLocationURI);
		if (!extensionHostManager) {
			const msg = nls.localize('extensionTestError', "No extension host found that can launch the test runner at {0}.", this._environmentService.extensionTestsLocationURI.toString());
			console.error(msg);
			this._notificationService.error(msg);
			return;
		}


		let exitCode: number;
		try {
			exitCode = await extensionHostManager.extensionTestsExecute();
			if (isCI) {
				this._logService.info(`Extension host test runner exit code: ${exitCode}`);
			}
		} catch (err) {
			if (isCI) {
				this._logService.error(`Extension host test runner error`, err);
			}
			console.error(err);
			exitCode = 1 /* ERROR */;
		}

		this._onExtensionHostExit(exitCode);
	}

	private findTestExtensionHost(testLocation: URI): IExtensionHostManager | null {
		let runningLocation: ExtensionRunningLocation | null = null;

		for (const extension of this._registry.getAllExtensionDescriptions()) {
			if (isEqualOrParent(testLocation, extension.extensionLocation)) {
				runningLocation = this._runningLocations.getRunningLocation(extension.identifier);
				break;
			}
		}
		if (runningLocation === null) {
			// not sure if we should support that, but it was possible to have an test outside an extension

			if (testLocation.scheme === Schemas.vscodeRemote) {
				runningLocation = new RemoteRunningLocation();
			} else {
				// When a debugger attaches to the extension host, it will surface all console.log messages from the extension host,
				// but not necessarily from the window. So it would be best if any errors get printed to the console of the extension host.
				// That is why here we use the local process extension host even for non-file URIs
				runningLocation = new LocalProcessRunningLocation(0);
			}
		}
		if (runningLocation !== null) {
			return this._getExtensionHostManagerByRunningLocation(runningLocation);
		}
		return null;
	}

	private _releaseBarrier(): void {
		this._installedExtensionsReady.open();
		this._onDidRegisterExtensions.fire(undefined);
		this._onDidChangeExtensionsStatus.fire(this._registry.getAllExtensionDescriptions().map(e => e.identifier));
	}

	//#region remote authority resolving

	protected async _resolveAuthorityInitial(remoteAuthority: string): Promise<ResolverResult> {
		const MAX_ATTEMPTS = 5;

		for (let attempt = 1; ; attempt++) {
			try {
				return this._resolveAuthorityWithLogging(remoteAuthority);
			} catch (err) {
				if (RemoteAuthorityResolverError.isNoResolverFound(err)) {
					// There is no point in retrying if there is no resolver found
					throw err;
				}

				if (RemoteAuthorityResolverError.isNotAvailable(err)) {
					// The resolver is not available and asked us to not retry
					throw err;
				}

				if (attempt >= MAX_ATTEMPTS) {
					// Too many failed attempts, give up
					throw err;
				}
			}
		}
	}

	protected async _resolveAuthorityAgain(): Promise<void> {
		const remoteAuthority = this._environmentService.remoteAuthority;
		if (!remoteAuthority) {
			return;
		}

		this._remoteAuthorityResolverService._clearResolvedAuthority(remoteAuthority);
		try {
			const result = await this._resolveAuthorityWithLogging(remoteAuthority);
			this._remoteAuthorityResolverService._setResolvedAuthority(result.authority, result.options);
		} catch (err) {
			this._remoteAuthorityResolverService._setResolvedAuthorityError(remoteAuthority, err);
		}
	}

	private async _resolveAuthorityWithLogging(remoteAuthority: string): Promise<ResolverResult> {
		const authorityPrefix = getRemoteAuthorityPrefix(remoteAuthority);
		const sw = StopWatch.create(false);
		this._logService.info(`Invoking resolveAuthority(${authorityPrefix})...`);
		try {
			perf.mark(`code/willResolveAuthority/${authorityPrefix}`);
			const result = await this._resolveAuthority(remoteAuthority);
			perf.mark(`code/didResolveAuthorityOK/${authorityPrefix}`);
			this._logService.info(`resolveAuthority(${authorityPrefix}) returned '${result.authority.connectTo}' after ${sw.elapsed()} ms`);
			return result;
		} catch (err) {
			perf.mark(`code/didResolveAuthorityError/${authorityPrefix}`);
			this._logService.error(`resolveAuthority(${authorityPrefix}) returned an error after ${sw.elapsed()} ms`, err);
			throw err;
		}
	}

	protected async _resolveAuthorityOnExtensionHosts(kind: ExtensionHostKind, remoteAuthority: string): Promise<ResolverResult> {

		const extensionHosts = this._getExtensionHostManagers(kind);
		if (extensionHosts.length === 0) {
			// no local process extension hosts
			throw new Error(`Cannot resolve authority`);
		}

		this._resolveAuthorityAttempt++;
		const results = await Promise.all(extensionHosts.map(extHost => extHost.resolveAuthority(remoteAuthority, this._resolveAuthorityAttempt)));

		let bestErrorResult: IResolveAuthorityErrorResult | null = null;
		for (const result of results) {
			if (result.type === 'ok') {
				return result.value;
			}
			if (!bestErrorResult) {
				bestErrorResult = result;
				continue;
			}
			const bestErrorIsUnknown = (bestErrorResult.error.code === RemoteAuthorityResolverErrorCode.Unknown);
			const errorIsUnknown = (result.error.code === RemoteAuthorityResolverErrorCode.Unknown);
			if (bestErrorIsUnknown && !errorIsUnknown) {
				bestErrorResult = result;
			}
		}

		// we can only reach this if there is an error
		throw new RemoteAuthorityResolverError(bestErrorResult!.error.message, bestErrorResult!.error.code, bestErrorResult!.error.detail);
	}

	//#endregion

	//#region Stopping / Starting / Restarting

	public stopExtensionHosts(reason: string): Promise<boolean> {
		return this._doStopExtensionHostsWithVeto(reason);
	}

	protected _doStopExtensionHosts(): void {
		const previouslyActivatedExtensionIds: ExtensionIdentifier[] = [];
		for (const extensionStatus of this._extensionStatus.values()) {
			if (extensionStatus.activationStarted) {
				previouslyActivatedExtensionIds.push(extensionStatus.id);
			}
		}

		// See https://github.com/microsoft/vscode/issues/152204
		// Dispose extension hosts in reverse creation order because the local extension host
		// might be critical in sustaining a connection to the remote extension host
		for (let i = this._extensionHostManagers.length - 1; i >= 0; i--) {
			this._extensionHostManagers[i].dispose();
		}
		this._extensionHostManagers = [];
		for (const extensionStatus of this._extensionStatus.values()) {
			extensionStatus.clearRuntimeStatus();
		}

		if (previouslyActivatedExtensionIds.length > 0) {
			this._onDidChangeExtensionsStatus.fire(previouslyActivatedExtensionIds);
		}
	}

	private async _doStopExtensionHostsWithVeto(reason: string): Promise<boolean> {
		const vetos: (boolean | Promise<boolean>)[] = [];
		const vetoReasons = new Set<string>();

		this._onWillStop.fire({
			reason,
			veto(value, reason) {
				vetos.push(value);

				if (typeof value === 'boolean') {
					if (value === true) {
						vetoReasons.add(reason);
					}
				} else {
					value.then(value => {
						if (value) {
							vetoReasons.add(reason);
						}
					}).catch(error => {
						vetoReasons.add(nls.localize('extensionStopVetoError', "{0} (Error: {1})", reason, toErrorMessage(error)));
					});
				}
			}
		});

		const veto = await handleVetos(vetos, error => this._logService.error(error));
		if (!veto) {
			this._doStopExtensionHosts();
		} else {
			const vetoReasonsArray = Array.from(vetoReasons);

			this._logService.warn(`Extension host was not stopped because of veto (stop reason: ${reason}, veto reason: ${vetoReasonsArray.join(', ')})`);

			await this._dialogService.warn(
				nls.localize('extensionStopVetoMessage', "The following operation was blocked: {0}", reason),
				vetoReasonsArray.length === 1 ?
					nls.localize('extensionStopVetoDetailsOne', "The reason for blocking the operation: {0}", vetoReasonsArray[0]) :
					nls.localize('extensionStopVetoDetailsMany', "The reasons for blocking the operation:\n- {0}", vetoReasonsArray.join('\n -')),
			);
		}

		return !veto;
	}

	private _startExtensionHostsIfNecessary(isInitialStart: boolean, initialActivationEvents: string[]): void {
		const locations: ExtensionRunningLocation[] = [];
		for (let affinity = 0; affinity <= this._runningLocations.maxLocalProcessAffinity; affinity++) {
			locations.push(new LocalProcessRunningLocation(affinity));
		}
		for (let affinity = 0; affinity <= this._runningLocations.maxLocalWebWorkerAffinity; affinity++) {
			locations.push(new LocalWebWorkerRunningLocation(affinity));
		}
		locations.push(new RemoteRunningLocation());
		for (const location of locations) {
			if (this._getExtensionHostManagerByRunningLocation(location)) {
				// already running
				continue;
			}
			const extHostManager = this._createExtensionHostManager(location, isInitialStart, initialActivationEvents);
			if (extHostManager) {
				this._extensionHostManagers.push(extHostManager);
			}
		}
	}

	private _createExtensionHostManager(runningLocation: ExtensionRunningLocation, isInitialStart: boolean, initialActivationEvents: string[]): IExtensionHostManager | null {
		const extensionHost = this._extensionHostFactory.createExtensionHost(this._runningLocations, runningLocation, isInitialStart);
		if (!extensionHost) {
			return null;
		}

		const processManager: IExtensionHostManager = this._doCreateExtensionHostManager(extensionHost, initialActivationEvents);
		processManager.onDidExit(([code, signal]) => this._onExtensionHostCrashOrExit(processManager, code, signal));
		processManager.onDidChangeResponsiveState((responsiveState) => {
			this._onDidChangeResponsiveChange.fire({
				extensionHostKind: processManager.kind,
				isResponsive: responsiveState === ResponsiveState.Responsive,
				getInspectPort: (tryEnableInspector: boolean) => {
					return processManager.getInspectPort(tryEnableInspector);
				}
			});
		});
		return processManager;
	}

	protected _doCreateExtensionHostManager(extensionHost: IExtensionHost, initialActivationEvents: string[]): IExtensionHostManager {
		return createExtensionHostManager(this._instantiationService, extensionHost, initialActivationEvents, this._acquireInternalAPI(extensionHost));
	}

	private _onExtensionHostCrashOrExit(extensionHost: IExtensionHostManager, code: number, signal: string | null): void {

		// Unexpected termination
		const isExtensionDevHost = parseExtensionDevOptions(this._environmentService).isExtensionDevHost;
		if (!isExtensionDevHost) {
			this._onExtensionHostCrashed(extensionHost, code, signal);
			return;
		}

		this._onExtensionHostExit(code);
	}

	protected _onExtensionHostCrashed(extensionHost: IExtensionHostManager, code: number, signal: string | null): void {
		console.error(`Extension host (${extensionHostKindToString(extensionHost.kind)}) terminated unexpectedly. Code: ${code}, Signal: ${signal}`);
		if (extensionHost.kind === ExtensionHostKind.LocalProcess) {
			this._doStopExtensionHosts();
		} else if (extensionHost.kind === ExtensionHostKind.Remote) {
			if (signal) {
				this._onRemoteExtensionHostCrashed(extensionHost, signal);
			}
			for (let i = 0; i < this._extensionHostManagers.length; i++) {
				if (this._extensionHostManagers[i] === extensionHost) {
					this._extensionHostManagers[i].dispose();
					this._extensionHostManagers.splice(i, 1);
					break;
				}
			}
		}
	}

	private _getExtensionHostExitInfoWithTimeout(reconnectionToken: string): Promise<IExtensionHostExitInfo | null> {
		return new Promise((resolve, reject) => {
			const timeoutHandle = setTimeout(() => {
				reject(new Error('getExtensionHostExitInfo timed out'));
			}, 2000);
			this._remoteAgentService.getExtensionHostExitInfo(reconnectionToken).then(
				(r) => {
					clearTimeout(timeoutHandle);
					resolve(r);
				},
				reject
			);
		});
	}

	private async _onRemoteExtensionHostCrashed(extensionHost: IExtensionHostManager, reconnectionToken: string): Promise<void> {
		try {
			const info = await this._getExtensionHostExitInfoWithTimeout(reconnectionToken);
			if (info) {
				this._logService.error(`Extension host (${extensionHostKindToString(extensionHost.kind)}) terminated unexpectedly with code ${info.code}.`);
			}

			this._logExtensionHostCrash(extensionHost);
			this._remoteCrashTracker.registerCrash();

			if (this._remoteCrashTracker.shouldAutomaticallyRestart()) {
				this._logService.info(`Automatically restarting the remote extension host.`);
				this._notificationService.status(nls.localize('extensionService.autoRestart', "The remote extension host terminated unexpectedly. Restarting..."), { hideAfter: 5000 });
				this._startExtensionHostsIfNecessary(false, Array.from(this._allRequestedActivateEvents.keys()));
			} else {
				this._notificationService.prompt(Severity.Error, nls.localize('extensionService.crash', "Remote Extension host terminated unexpectedly 3 times within the last 5 minutes."),
					[{
						label: nls.localize('restart', "Restart Remote Extension Host"),
						run: () => {
							this._startExtensionHostsIfNecessary(false, Array.from(this._allRequestedActivateEvents.keys()));
						}
					}]
				);
			}
		} catch (err) {
			// maybe this wasn't an extension host crash and it was a permanent disconnection
		}
	}

	protected _logExtensionHostCrash(extensionHost: IExtensionHostManager): void {

		const activatedExtensions: ExtensionIdentifier[] = [];
		for (const extensionStatus of this._extensionStatus.values()) {
			if (extensionStatus.activationStarted && extensionHost.containsExtension(extensionStatus.id)) {
				activatedExtensions.push(extensionStatus.id);
			}
		}

		if (activatedExtensions.length > 0) {
			this._logService.error(`Extension host (${extensionHostKindToString(extensionHost.kind)}) terminated unexpectedly. The following extensions were running: ${activatedExtensions.map(id => id.value).join(', ')}`);
		} else {
			this._logService.error(`Extension host (${extensionHostKindToString(extensionHost.kind)}) terminated unexpectedly. No extensions were activated.`);
		}
	}

	public async startExtensionHosts(): Promise<void> {
		this._doStopExtensionHosts();

		const lock = await this._registry.acquireLock('startExtensionHosts');
		try {
			this._startExtensionHostsIfNecessary(false, Array.from(this._allRequestedActivateEvents.keys()));

			const localProcessExtensionHosts = this._getExtensionHostManagers(ExtensionHostKind.LocalProcess);
			await Promise.all(localProcessExtensionHosts.map(extHost => extHost.ready()));
		} finally {
			lock.dispose();
		}
	}

	//#endregion

	//#region IExtensionService

	public activateByEvent(activationEvent: string, activationKind: ActivationKind = ActivationKind.Normal): Promise<void> {
		if (this._installedExtensionsReady.isOpen()) {
			// Extensions have been scanned and interpreted

			// Record the fact that this activationEvent was requested (in case of a restart)
			this._allRequestedActivateEvents.add(activationEvent);

			if (!this._registry.containsActivationEvent(activationEvent)) {
				// There is no extension that is interested in this activation event
				return NO_OP_VOID_PROMISE;
			}

			return this._activateByEvent(activationEvent, activationKind);
		} else {
			// Extensions have not been scanned yet.

			// Record the fact that this activationEvent was requested (in case of a restart)
			this._allRequestedActivateEvents.add(activationEvent);

			if (activationKind === ActivationKind.Immediate) {
				// Do not wait for the normal start-up of the extension host(s)
				return this._activateByEvent(activationEvent, activationKind);
			}

			return this._installedExtensionsReady.wait().then(() => this._activateByEvent(activationEvent, activationKind));
		}
	}

	private _activateByEvent(activationEvent: string, activationKind: ActivationKind): Promise<void> {
		const result = Promise.all(
			this._extensionHostManagers.map(extHostManager => extHostManager.activateByEvent(activationEvent, activationKind))
		).then(() => { });
		this._onWillActivateByEvent.fire({
			event: activationEvent,
			activation: result
		});
		return result;
	}

	public activationEventIsDone(activationEvent: string): boolean {
		if (!this._installedExtensionsReady.isOpen()) {
			return false;
		}
		if (!this._registry.containsActivationEvent(activationEvent)) {
			// There is no extension that is interested in this activation event
			return true;
		}
		return this._extensionHostManagers.every(manager => manager.activationEventIsDone(activationEvent));
	}

	public whenInstalledExtensionsRegistered(): Promise<boolean> {
		return this._installedExtensionsReady.wait();
	}

	// --- Start Positron ---
	/**
	 * Wait for all extension hosts to start, and for all eagerly activated
	 * extensions to activate.
	 *
	 * @returns A promise that resolves when all extension hosts have started.
	 */
	public whenAllExtensionHostsStarted(): Promise<boolean> {
		return this._allExtensionHostsStarted.wait();
	}
	// --- End Positron ---

	get extensions(): IExtensionDescription[] {
		return this._registry.getAllExtensionDescriptions();
	}

	protected _getExtensionRegistrySnapshotWhenReady(): Promise<ExtensionDescriptionRegistrySnapshot> {
		return this._installedExtensionsReady.wait().then(() => this._registry.getSnapshot());
	}

	public getExtension(id: string): Promise<IExtensionDescription | undefined> {
		return this._installedExtensionsReady.wait().then(() => {
			return this._registry.getExtensionDescription(id);
		});
	}

	public readExtensionPointContributions<T extends IExtensionContributions[keyof IExtensionContributions]>(extPoint: IExtensionPoint<T>): Promise<ExtensionPointContribution<T>[]> {
		return this._installedExtensionsReady.wait().then(() => {
			const availableExtensions = this._registry.getAllExtensionDescriptions();

			const result: ExtensionPointContribution<T>[] = [];
			for (const desc of availableExtensions) {
				if (desc.contributes && hasOwnProperty.call(desc.contributes, extPoint.name)) {
					result.push(new ExtensionPointContribution<T>(desc, desc.contributes[extPoint.name as keyof typeof desc.contributes] as T));
				}
			}

			return result;
		});
	}

	public getExtensionsStatus(): { [id: string]: IExtensionsStatus } {
		const result: { [id: string]: IExtensionsStatus } = Object.create(null);
		if (this._registry) {
			const extensions = this._registry.getAllExtensionDescriptions();
			for (const extension of extensions) {
				const extensionStatus = this._extensionStatus.get(extension.identifier);
				result[extension.identifier.value] = {
					id: extension.identifier,
					messages: extensionStatus?.messages ?? [],
					activationStarted: extensionStatus?.activationStarted ?? false,
					activationTimes: extensionStatus?.activationTimes ?? undefined,
					runtimeErrors: extensionStatus?.runtimeErrors ?? [],
					runningLocation: this._runningLocations.getRunningLocation(extension.identifier),
				};
			}
		}
		return result;
	}

	public async getInspectPorts(extensionHostKind: ExtensionHostKind, tryEnableInspector: boolean): Promise<number[]> {
		const result = await Promise.all(
			this._getExtensionHostManagers(extensionHostKind).map(extHost => extHost.getInspectPort(tryEnableInspector))
		);
		// remove 0s:
		return result.filter(element => Boolean(element));
	}

	public async setRemoteEnvironment(env: { [key: string]: string | null }): Promise<void> {
		await this._extensionHostManagers
			.map(manager => manager.setRemoteEnvironment(env));
	}

	//#endregion

	// --- impl

	private _safeInvokeIsEnabled(extension: IExtension): boolean {
		try {
			return this._extensionEnablementService.isEnabled(extension);
		} catch (err) {
			return false;
		}
	}

	private _doHandleExtensionPoints(affectedExtensions: IExtensionDescription[]): void {
		const affectedExtensionPoints: { [extPointName: string]: boolean } = Object.create(null);
		for (const extensionDescription of affectedExtensions) {
			if (extensionDescription.contributes) {
				for (const extPointName in extensionDescription.contributes) {
					if (hasOwnProperty.call(extensionDescription.contributes, extPointName)) {
						affectedExtensionPoints[extPointName] = true;
					}
				}
			}
		}

		const messageHandler = (msg: IMessage) => this._handleExtensionPointMessage(msg);
		const availableExtensions = this._registry.getAllExtensionDescriptions();
		const extensionPoints = ExtensionsRegistry.getExtensionPoints();
		perf.mark('code/willHandleExtensionPoints');
		for (const extensionPoint of extensionPoints) {
			if (affectedExtensionPoints[extensionPoint.name]) {
				perf.mark(`code/willHandleExtensionPoint/${extensionPoint.name}`);
				AbstractExtensionService._handleExtensionPoint(extensionPoint, availableExtensions, messageHandler);
				perf.mark(`code/didHandleExtensionPoint/${extensionPoint.name}`);
			}
		}
		perf.mark('code/didHandleExtensionPoints');
	}

	private _getOrCreateExtensionStatus(extensionId: ExtensionIdentifier): ExtensionStatus {
		if (!this._extensionStatus.has(extensionId)) {
			this._extensionStatus.set(extensionId, new ExtensionStatus(extensionId));
		}
		return this._extensionStatus.get(extensionId)!;
	}

	private _handleExtensionPointMessage(msg: IMessage) {
		const extensionStatus = this._getOrCreateExtensionStatus(msg.extensionId);
		extensionStatus.addMessage(msg);

		const extension = this._registry.getExtensionDescription(msg.extensionId);
		const strMsg = `[${msg.extensionId.value}]: ${msg.message}`;

		if (msg.type === Severity.Error) {
			if (extension && extension.isUnderDevelopment) {
				// This message is about the extension currently being developed
				this._notificationService.notify({ severity: Severity.Error, message: strMsg });
			}
			this._logService.error(strMsg);
		} else if (msg.type === Severity.Warning) {
			if (extension && extension.isUnderDevelopment) {
				// This message is about the extension currently being developed
				this._notificationService.notify({ severity: Severity.Warning, message: strMsg });
			}
			this._logService.warn(strMsg);
		} else {
			this._logService.info(strMsg);
		}

		if (msg.extensionId && this._environmentService.isBuilt && !this._environmentService.isExtensionDevelopment) {
			const { type, extensionId, extensionPointId, message } = msg;
			type ExtensionsMessageClassification = {
				owner: 'alexdima';
				comment: 'A validation message for an extension';
				type: { classification: 'SystemMetaData'; purpose: 'PerformanceAndHealth'; comment: 'Severity of problem.'; isMeasurement: true };
				extensionId: { classification: 'SystemMetaData'; purpose: 'PerformanceAndHealth'; comment: 'The identifier of the extension that has a problem.' };
				extensionPointId: { classification: 'SystemMetaData'; purpose: 'PerformanceAndHealth'; comment: 'The extension point that has a problem.' };
				message: { classification: 'SystemMetaData'; purpose: 'PerformanceAndHealth'; comment: 'The message of the problem.' };
			};
			type ExtensionsMessageEvent = {
				type: Severity;
				extensionId: string;
				extensionPointId: string;
				message: string;
			};
			this._telemetryService.publicLog2<ExtensionsMessageEvent, ExtensionsMessageClassification>('extensionsMessage', {
				type, extensionId: extensionId.value, extensionPointId, message
			});
		}
	}

	private static _handleExtensionPoint<T extends IExtensionContributions[keyof IExtensionContributions]>(extensionPoint: ExtensionPoint<T>, availableExtensions: IExtensionDescription[], messageHandler: (msg: IMessage) => void): void {
		const users: IExtensionPointUser<T>[] = [];
		for (const desc of availableExtensions) {
			if (desc.contributes && hasOwnProperty.call(desc.contributes, extensionPoint.name)) {
				users.push({
					description: desc,
					value: desc.contributes[extensionPoint.name as keyof typeof desc.contributes] as T,
					collector: new ExtensionMessageCollector(messageHandler, desc, extensionPoint.name)
				});
			}
		}
		extensionPoint.acceptUsers(users);
	}

	//#region Called by extension host

	private _acquireInternalAPI(extensionHost: IExtensionHost): IInternalExtensionService {
		return {
			_activateById: (extensionId: ExtensionIdentifier, reason: ExtensionActivationReason): Promise<void> => {
				return this._activateById(extensionId, reason);
			},
			_onWillActivateExtension: (extensionId: ExtensionIdentifier): void => {
				return this._onWillActivateExtension(extensionId, extensionHost.runningLocation);
			},
			_onDidActivateExtension: (extensionId: ExtensionIdentifier, codeLoadingTime: number, activateCallTime: number, activateResolvedTime: number, activationReason: ExtensionActivationReason): void => {
				return this._onDidActivateExtension(extensionId, codeLoadingTime, activateCallTime, activateResolvedTime, activationReason);
			},
			_onDidActivateExtensionError: (extensionId: ExtensionIdentifier, error: Error): void => {
				return this._onDidActivateExtensionError(extensionId, error);
			},
			_onExtensionRuntimeError: (extensionId: ExtensionIdentifier, err: Error): void => {
				return this._onExtensionRuntimeError(extensionId, err);
			}
		};
	}

	public async _activateById(extensionId: ExtensionIdentifier, reason: ExtensionActivationReason): Promise<void> {
		const results = await Promise.all(
			this._extensionHostManagers.map(manager => manager.activate(extensionId, reason))
		);
		const activated = results.some(e => e);
		if (!activated) {
			throw new Error(`Unknown extension ${extensionId.value}`);
		}
	}

	private _onWillActivateExtension(extensionId: ExtensionIdentifier, runningLocation: ExtensionRunningLocation): void {
		this._runningLocations.set(extensionId, runningLocation);
		const extensionStatus = this._getOrCreateExtensionStatus(extensionId);
		extensionStatus.onWillActivate();
	}

	private _onDidActivateExtension(extensionId: ExtensionIdentifier, codeLoadingTime: number, activateCallTime: number, activateResolvedTime: number, activationReason: ExtensionActivationReason): void {
		const extensionStatus = this._getOrCreateExtensionStatus(extensionId);
		extensionStatus.setActivationTimes(new ActivationTimes(codeLoadingTime, activateCallTime, activateResolvedTime, activationReason));
		this._onDidChangeExtensionsStatus.fire([extensionId]);
	}

	private _onDidActivateExtensionError(extensionId: ExtensionIdentifier, error: Error): void {
		type ExtensionActivationErrorClassification = {
			owner: 'alexdima';
			comment: 'An extension failed to activate';
			extensionId: { classification: 'SystemMetaData'; purpose: 'PerformanceAndHealth'; comment: 'The identifier of the extension.' };
			error: { classification: 'CallstackOrException'; purpose: 'PerformanceAndHealth'; comment: 'The error message.' };
		};
		type ExtensionActivationErrorEvent = {
			extensionId: string;
			error: string;
		};
		this._telemetryService.publicLog2<ExtensionActivationErrorEvent, ExtensionActivationErrorClassification>('extensionActivationError', {
			extensionId: extensionId.value,
			error: error.message
		});
	}

	private _onExtensionRuntimeError(extensionId: ExtensionIdentifier, err: Error): void {
		const extensionStatus = this._getOrCreateExtensionStatus(extensionId);
		extensionStatus.addRuntimeError(err);
		this._onDidChangeExtensionsStatus.fire([extensionId]);
	}

	//#endregion

	protected abstract _resolveExtensions(): Promise<ResolvedExtensions>;
	protected abstract _scanSingleExtension(extension: IExtension): Promise<IExtensionDescription | null>;
	protected abstract _onExtensionHostExit(code: number): void;
	protected abstract _resolveAuthority(remoteAuthority: string): Promise<ResolverResult>;
}

export class ResolvedExtensions {
	constructor(
		public readonly local: IExtensionDescription[],
		public readonly remote: IExtensionDescription[],
		public readonly hasLocalProcess: boolean,
		public readonly allowRemoteExtensionsInLocalWebWorker: boolean
	) { }
}

export interface IExtensionHostFactory {
	createExtensionHost(runningLocations: ExtensionRunningLocationTracker, runningLocation: ExtensionRunningLocation, isInitialStart: boolean): IExtensionHost | null;
}

class DeltaExtensionsQueueItem {
	constructor(
		public readonly toAdd: IExtension[],
		public readonly toRemove: string[] | IExtension[]
	) { }
}

/**
 * @argument extensions The extensions to be checked.
 * @argument ignoreWorkspaceTrust Do not take workspace trust into account.
 */
export function checkEnabledAndProposedAPI(logService: ILogService, extensionEnablementService: IWorkbenchExtensionEnablementService, extensionsProposedApi: ExtensionsProposedApi, extensions: IExtensionDescription[], ignoreWorkspaceTrust: boolean): IExtensionDescription[] {
	// enable or disable proposed API per extension
	extensionsProposedApi.updateEnabledApiProposals(extensions);

	// keep only enabled extensions
	return filterEnabledExtensions(logService, extensionEnablementService, extensions, ignoreWorkspaceTrust);
}

/**
 * Return the subset of extensions that are enabled.
 * @argument ignoreWorkspaceTrust Do not take workspace trust into account.
 */
export function filterEnabledExtensions(logService: ILogService, extensionEnablementService: IWorkbenchExtensionEnablementService, extensions: IExtensionDescription[], ignoreWorkspaceTrust: boolean): IExtensionDescription[] {
	const enabledExtensions: IExtensionDescription[] = [], extensionsToCheck: IExtensionDescription[] = [], mappedExtensions: IExtension[] = [];
	for (const extension of extensions) {
		if (extension.isUnderDevelopment) {
			// Never disable extensions under development
			enabledExtensions.push(extension);
		} else {
			extensionsToCheck.push(extension);
			mappedExtensions.push(toExtension(extension));
		}
	}

	const enablementStates = extensionEnablementService.getEnablementStates(mappedExtensions, ignoreWorkspaceTrust ? { trusted: true } : undefined);
	for (let index = 0; index < enablementStates.length; index++) {
		if (extensionEnablementService.isEnabledEnablementState(enablementStates[index])) {
			enabledExtensions.push(extensionsToCheck[index]);
		} else {
			if (isCI) {
				logService.info(`filterEnabledExtensions: extension '${extensionsToCheck[index].identifier.value}' is disabled`);
			}
		}
	}

	return enabledExtensions;
}

/**
 * @argument extension The extension to be checked.
 * @argument ignoreWorkspaceTrust Do not take workspace trust into account.
 */
export function extensionIsEnabled(logService: ILogService, extensionEnablementService: IWorkbenchExtensionEnablementService, extension: IExtensionDescription, ignoreWorkspaceTrust: boolean): boolean {
	return filterEnabledExtensions(logService, extensionEnablementService, [extension], ignoreWorkspaceTrust).includes(extension);
}

function includes(extensions: IExtensionDescription[], identifier: ExtensionIdentifier): boolean {
	for (const extension of extensions) {
		if (ExtensionIdentifier.equals(extension.identifier, identifier)) {
			return true;
		}
	}
	return false;
}

export class ExtensionStatus {

	private readonly _messages: IMessage[] = [];
	public get messages(): IMessage[] {
		return this._messages;
	}

	private _activationTimes: ActivationTimes | null = null;
	public get activationTimes(): ActivationTimes | null {
		return this._activationTimes;
	}

	private _runtimeErrors: Error[] = [];
	public get runtimeErrors(): Error[] {
		return this._runtimeErrors;
	}

	private _activationStarted: boolean = false;
	public get activationStarted(): boolean {
		return this._activationStarted;
	}

	constructor(
		public readonly id: ExtensionIdentifier,
	) { }

	public clearRuntimeStatus(): void {
		this._activationStarted = false;
		this._activationTimes = null;
		this._runtimeErrors = [];
	}

	public addMessage(msg: IMessage): void {
		this._messages.push(msg);
	}

	public setActivationTimes(activationTimes: ActivationTimes) {
		this._activationTimes = activationTimes;
	}

	public addRuntimeError(err: Error): void {
		this._runtimeErrors.push(err);
	}

	public onWillActivate() {
		this._activationStarted = true;
	}
}

interface IExtensionHostCrashInfo {
	timestamp: number;
}

export class ExtensionHostCrashTracker {

	private static _TIME_LIMIT = 5 * 60 * 1000; // 5 minutes
	private static _CRASH_LIMIT = 3;

	private readonly _recentCrashes: IExtensionHostCrashInfo[] = [];

	private _removeOldCrashes(): void {
		const limit = Date.now() - ExtensionHostCrashTracker._TIME_LIMIT;
		while (this._recentCrashes.length > 0 && this._recentCrashes[0].timestamp < limit) {
			this._recentCrashes.shift();
		}
	}

	public registerCrash(): void {
		this._removeOldCrashes();
		this._recentCrashes.push({ timestamp: Date.now() });
	}

	public shouldAutomaticallyRestart(): boolean {
		this._removeOldCrashes();
		return (this._recentCrashes.length < ExtensionHostCrashTracker._CRASH_LIMIT);
	}
}

/**
 * This can run correctly only on the renderer process because that is the only place
 * where all extension points and all implicit activation events generators are known.
 */
class ImplicitActivationAwareReader implements IActivationEventsReader {
	public readActivationEvents(extensionDescription: IExtensionDescription): string[] {
		return ImplicitActivationEvents.readActivationEvents(extensionDescription);
	}
}<|MERGE_RESOLUTION|>--- conflicted
+++ resolved
@@ -454,19 +454,14 @@
 			const snapshot = this._registry.getSnapshot();
 			for (const extHostManager of this._extensionHostManagers) {
 				if (extHostManager.startup !== ExtensionHostStartup.EagerAutoStart) {
-<<<<<<< HEAD
-					const extensions = this._runningLocations.filterByExtensionHostManager(allExtensions, extHostManager);
+					const extensions = this._runningLocations.filterByExtensionHostManager(snapshot.extensions, extHostManager);
 					// --- Start Positron ---
 					// Save the promise for the extension host startup so we can
 					// wait for it to complete. The original version of this
 					// line (in upstream) discards the promise.
-					const startup = extHostManager.start(allExtensions, extensions.map(extension => extension.identifier));
+					const startup = extHostManager.start(snapshot.versionId, snapshot.extensions, extensions.map(extension => extension.identifier));
 					allExtensionHostStartups.push(startup);
 					// --- End Positron ---
-=======
-					const extensions = this._runningLocations.filterByExtensionHostManager(snapshot.extensions, extHostManager);
-					extHostManager.start(snapshot.versionId, snapshot.extensions, extensions.map(extension => extension.identifier));
->>>>>>> e7e03708
 				}
 			}
 		} finally {
