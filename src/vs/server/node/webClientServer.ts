/*---------------------------------------------------------------------------------------------
 *  Copyright (c) Microsoft Corporation. All rights reserved.
 *  Licensed under the MIT License. See License.txt in the project root for license information.
 *--------------------------------------------------------------------------------------------*/

import { promises as fsp, createReadStream } from 'fs';
import * as path from 'path';
import * as http from 'http';
import * as url from 'url';
import * as cookie from 'cookie';
import * as crypto from 'crypto';
import { isEqualOrParent } from 'vs/base/common/extpath';
import { getMediaMime } from 'vs/base/common/mime';
import { isLinux } from 'vs/base/common/platform';
import { ILogService } from 'vs/platform/log/common/log';
import { IServerEnvironmentService } from 'vs/server/node/serverEnvironmentService';
import { extname, dirname, join, normalize } from 'vs/base/common/path';
import { FileAccess, connectionTokenCookieName, connectionTokenQueryName, Schemas, builtinExtensionsPath } from 'vs/base/common/network';
import { generateUuid } from 'vs/base/common/uuid';
import { IProductService } from 'vs/platform/product/common/productService';
import { ServerConnectionToken, ServerConnectionTokenType } from 'vs/server/node/serverConnectionToken';
import { asTextOrError, IRequestService } from 'vs/platform/request/common/request';
import { IHeaders } from 'vs/base/parts/request/common/request';
import { CancellationToken } from 'vs/base/common/cancellation';
import { URI } from 'vs/base/common/uri';
import { streamToBuffer } from 'vs/base/common/buffer';
import { IProductConfiguration } from 'vs/base/common/product';
import { isString } from 'vs/base/common/types';
import { CharCode } from 'vs/base/common/charCode';
import { getRemoteServerRootPath } from 'vs/platform/remote/common/remoteHosts';
import { IExtensionManifest } from 'vs/platform/extensions/common/extensions';

const textMimeType = {
	'.html': 'text/html',
	'.js': 'text/javascript',
	'.json': 'application/json',
	'.css': 'text/css',
	'.svg': 'image/svg+xml',
} as { [ext: string]: string | undefined };

/**
 * Return an error to the client.
 */
export async function serveError(req: http.IncomingMessage, res: http.ServerResponse, errorCode: number, errorMessage: string): Promise<void> {
	res.writeHead(errorCode, { 'Content-Type': 'text/plain' });
	res.end(errorMessage);
}

export const enum CacheControl {
	NO_CACHING, ETAG, NO_EXPIRY
}

/**
 * Serve a file at a given path or 404 if the file is missing.
 */
export async function serveFile(filePath: string, cacheControl: CacheControl, logService: ILogService, req: http.IncomingMessage, res: http.ServerResponse, responseHeaders: Record<string, string>): Promise<void> {
	try {
		const stat = await fsp.stat(filePath); // throws an error if file doesn't exist
		if (cacheControl === CacheControl.ETAG) {

			// Check if file modified since
			const etag = `W/"${[stat.ino, stat.size, stat.mtime.getTime()].join('-')}"`; // weak validator (https://developer.mozilla.org/en-US/docs/Web/HTTP/Headers/ETag)
			if (req.headers['if-none-match'] === etag) {
				res.writeHead(304);
				return void res.end();
			}

			responseHeaders['Etag'] = etag;
		} else if (cacheControl === CacheControl.NO_EXPIRY) {
			responseHeaders['Cache-Control'] = 'public, max-age=31536000';
		} else if (cacheControl === CacheControl.NO_CACHING) {
			responseHeaders['Cache-Control'] = 'no-store';
		}

		responseHeaders['Content-Type'] = textMimeType[extname(filePath)] || getMediaMime(filePath) || 'text/plain';

		res.writeHead(200, responseHeaders);

		// Data
		createReadStream(filePath).pipe(res);
	} catch (error) {
		if (error.code !== 'ENOENT') {
			logService.error(error);
			console.error(error.toString());
		} else {
			console.error(`File not found: ${filePath}`);
		}

		res.writeHead(404, { 'Content-Type': 'text/plain' });
		return void res.end('Not found');
	}
}

const APP_ROOT = dirname(FileAccess.asFileUri('').fsPath);

export class WebClientServer {

	private readonly _webExtensionResourceUrlTemplate: URI | undefined;

	private readonly _staticRoute: string;
	private readonly _callbackRoute: string;
	private readonly _webExtensionRoute: string;

	constructor(
		private readonly _connectionToken: ServerConnectionToken,
		@IServerEnvironmentService private readonly _environmentService: IServerEnvironmentService,
		@ILogService private readonly _logService: ILogService,
		@IRequestService private readonly _requestService: IRequestService,
		@IProductService private readonly _productService: IProductService,
	) {
		this._webExtensionResourceUrlTemplate = this._productService.extensionsGallery?.resourceUrlTemplate ? URI.parse(this._productService.extensionsGallery.resourceUrlTemplate) : undefined;
		const serverRootPath = getRemoteServerRootPath(_productService);
		this._staticRoute = `${serverRootPath}/static`;
		this._callbackRoute = `${serverRootPath}/callback`;
		this._webExtensionRoute = `${serverRootPath}/web-extension-resource`;
	}

	/**
	 * Handle web resources (i.e. only needed by the web client).
	 * **NOTE**: This method is only invoked when the server has web bits.
	 * **NOTE**: This method is only invoked after the connection token has been validated.
	 */
	async handle(req: http.IncomingMessage, res: http.ServerResponse, parsedUrl: url.UrlWithParsedQuery): Promise<void> {
		try {
			const pathname = parsedUrl.pathname!;

			if (pathname.startsWith(this._staticRoute) && pathname.charCodeAt(this._staticRoute.length) === CharCode.Slash) {
				return this._handleStatic(req, res, parsedUrl);
			}
			if (pathname === '/') {
				return this._handleRoot(req, res, parsedUrl);
			}
			if (pathname === this._callbackRoute) {
				// callback support
				return this._handleCallback(res);
			}
			if (pathname.startsWith(this._webExtensionRoute) && pathname.charCodeAt(this._webExtensionRoute.length) === CharCode.Slash) {
				// extension resource support
				return this._handleWebExtensionResource(req, res, parsedUrl);
			}

			return serveError(req, res, 404, 'Not found.');
		} catch (error) {
			this._logService.error(error);
			console.error(error.toString());

			return serveError(req, res, 500, 'Internal Server Error.');
		}
	}
	/**
	 * Handle HTTP requests for /static/*
	 */
	private async _handleStatic(req: http.IncomingMessage, res: http.ServerResponse, parsedUrl: url.UrlWithParsedQuery): Promise<void> {
		const headers: Record<string, string> = Object.create(null);

		// Strip the this._staticRoute from the path
		const normalizedPathname = decodeURIComponent(parsedUrl.pathname!); // support paths that are uri-encoded (e.g. spaces => %20)
		const relativeFilePath = normalizedPathname.substring(this._staticRoute.length + 1);

		const filePath = join(APP_ROOT, relativeFilePath); // join also normalizes the path
		if (!isEqualOrParent(filePath, APP_ROOT, !isLinux)) {
			return serveError(req, res, 400, `Bad request.`);
		}

		return serveFile(filePath, this._environmentService.isBuilt ? CacheControl.NO_EXPIRY : CacheControl.ETAG, this._logService, req, res, headers);
	}

	private _getResourceURLTemplateAuthority(uri: URI): string | undefined {
		const index = uri.authority.indexOf('.');
		return index !== -1 ? uri.authority.substring(index + 1) : undefined;
	}

	/**
	 * Handle extension resources
	 */
	private async _handleWebExtensionResource(req: http.IncomingMessage, res: http.ServerResponse, parsedUrl: url.UrlWithParsedQuery): Promise<void> {
		if (!this._webExtensionResourceUrlTemplate) {
			return serveError(req, res, 500, 'No extension gallery service configured.');
		}

		// Strip `/web-extension-resource/` from the path
		const normalizedPathname = decodeURIComponent(parsedUrl.pathname!); // support paths that are uri-encoded (e.g. spaces => %20)
		const path = normalize(normalizedPathname.substring(this._webExtensionRoute.length + 1));
		const uri = URI.parse(path).with({
			scheme: this._webExtensionResourceUrlTemplate.scheme,
			authority: path.substring(0, path.indexOf('/')),
			path: path.substring(path.indexOf('/') + 1)
		});

		if (this._getResourceURLTemplateAuthority(this._webExtensionResourceUrlTemplate) !== this._getResourceURLTemplateAuthority(uri)) {
			return serveError(req, res, 403, 'Request Forbidden');
		}

		const headers: IHeaders = {};
		const setRequestHeader = (header: string) => {
			const value = req.headers[header];
			if (value && (isString(value) || value[0])) {
				headers[header] = isString(value) ? value : value[0];
			} else if (header !== header.toLowerCase()) {
				setRequestHeader(header.toLowerCase());
			}
		};
		setRequestHeader('X-Client-Name');
		setRequestHeader('X-Client-Version');
		setRequestHeader('X-Machine-Id');
		setRequestHeader('X-Client-Commit');

		const context = await this._requestService.request({
			type: 'GET',
			url: uri.toString(true),
			headers
		}, CancellationToken.None);

		const status = context.res.statusCode || 500;
		if (status !== 200) {
			let text: string | null = null;
			try {
				text = await asTextOrError(context);
			} catch (error) {/* Ignore */ }
			return serveError(req, res, status, text || `Request failed with status ${status}`);
		}

		const responseHeaders: Record<string, string> = Object.create(null);
		const setResponseHeader = (header: string) => {
			const value = context.res.headers[header];
			if (value) {
				responseHeaders[header] = value;
			} else if (header !== header.toLowerCase()) {
				setResponseHeader(header.toLowerCase());
			}
		};
		setResponseHeader('Cache-Control');
		setResponseHeader('Content-Type');
		res.writeHead(200, responseHeaders);
		const buffer = await streamToBuffer(context.stream);
		return void res.end(buffer.buffer);
	}

	/**
	 * Handle HTTP requests for /
	 */
	private async _handleRoot(req: http.IncomingMessage, res: http.ServerResponse, parsedUrl: url.UrlWithParsedQuery): Promise<void> {

		const queryConnectionToken = parsedUrl.query[connectionTokenQueryName];
		if (typeof queryConnectionToken === 'string') {
			// We got a connection token as a query parameter.
			// We want to have a clean URL, so we strip it
			const responseHeaders: Record<string, string> = Object.create(null);
			responseHeaders['Set-Cookie'] = cookie.serialize(
				connectionTokenCookieName,
				queryConnectionToken,
				{
					sameSite: 'lax',
					maxAge: 60 * 60 * 24 * 7 /* 1 week */
				}
			);

			const newQuery = Object.create(null);
			for (const key in parsedUrl.query) {
				if (key !== connectionTokenQueryName) {
					newQuery[key] = parsedUrl.query[key];
				}
			}
			const newLocation = url.format({ pathname: '/', query: newQuery });
			responseHeaders['Location'] = newLocation;

			res.writeHead(302, responseHeaders);
			return void res.end();
		}

<<<<<<< HEAD
		// --- Start Positron ---
		// Adds support for serving at non-root paths.
		const remoteAuthority = 'remote';
		// --- End Positron ---
=======
		const getFirstHeader = (headerName: string) => {
			const val = req.headers[headerName];
			return Array.isArray(val) ? val[0] : val;
		};

		const useTestResolver = (!this._environmentService.isBuilt && this._environmentService.args['use-test-resolver']);
		const remoteAuthority = (
			useTestResolver
				? 'test+test'
				: (getFirstHeader('x-original-host') || getFirstHeader('x-forwarded-host') || req.headers.host)
		);
		if (!remoteAuthority) {
			return serveError(req, res, 400, `Bad request.`);
		}
>>>>>>> 660393de

		function asJSON(value: unknown): string {
			return JSON.stringify(value).replace(/"/g, '&quot;');
		}

		let _wrapWebWorkerExtHostInIframe: undefined | false = undefined;
		if (this._environmentService.args['enable-smoke-test-driver']) {
			// integration tests run at a time when the built output is not yet published to the CDN
			// so we must disable the iframe wrapping because the iframe URL will give a 404
			_wrapWebWorkerExtHostInIframe = false;
		}

		const resolveWorkspaceURI = (defaultLocation?: string) => defaultLocation && URI.file(path.resolve(defaultLocation)).with({ scheme: Schemas.vscodeRemote, authority: remoteAuthority });

		const filePath = FileAccess.asFileUri(this._environmentService.isBuilt ? 'vs/code/browser/workbench/workbench.html' : 'vs/code/browser/workbench/workbench-dev.html').fsPath;
		const authSessionInfo = !this._environmentService.isBuilt && this._environmentService.args['github-auth'] ? {
			id: generateUuid(),
			providerId: 'github',
			accessToken: this._environmentService.args['github-auth'],
			scopes: [['user:email'], ['repo']]
		} : undefined;

		// --- Start Positron ---
		// Adds support for serving at non-root paths.
		const base = relativeRoot(req.url!);
		const vscodeBase = relativePath(req.url!);
		// --- End Positron ---

		const productConfiguration = <Partial<IProductConfiguration>>{
			embedderIdentifier: 'server-distro',
			// --- Start Positron ---
			// Adds support for serving at non-root paths.
			rootEndpoint: base,
			// --- End Positron ---
			extensionsGallery: this._webExtensionResourceUrlTemplate ? {
				...this._productService.extensionsGallery,
				'resourceUrlTemplate': this._webExtensionResourceUrlTemplate.with({
					scheme: 'http',
					authority: remoteAuthority,
					path: `${this._webExtensionRoute}/${this._webExtensionResourceUrlTemplate.authority}${this._webExtensionResourceUrlTemplate.path}`
				}).toString(true)
			} : undefined
		};

		if (!this._environmentService.isBuilt) {
			try {
				const productOverrides = JSON.parse((await fsp.readFile(join(APP_ROOT, 'product.overrides.json'))).toString());
				Object.assign(productConfiguration, productOverrides);
			} catch (err) {/* Ignore Error */ }
		}

		const workbenchWebConfiguration = {
			remoteAuthority,
			_wrapWebWorkerExtHostInIframe,
			developmentOptions: { enableSmokeTestDriver: this._environmentService.args['enable-smoke-test-driver'] ? true : undefined, logLevel: this._logService.getLevel() },
			settingsSyncOptions: !this._environmentService.isBuilt && this._environmentService.args['enable-sync'] ? { enabled: true } : undefined,
			enableWorkspaceTrust: !this._environmentService.args['disable-workspace-trust'],
			folderUri: resolveWorkspaceURI(this._environmentService.args['default-folder']),
			workspaceUri: resolveWorkspaceURI(this._environmentService.args['default-workspace']),
			productConfiguration,
			callbackRoute: this._callbackRoute
		};

		const nlsBaseUrl = this._productService.extensionsGallery?.nlsBaseUrl;
		const values: { [key: string]: string } = {
			WORKBENCH_WEB_CONFIGURATION: asJSON(workbenchWebConfiguration),
			WORKBENCH_AUTH_SESSION: authSessionInfo ? asJSON(authSessionInfo) : '',
			// --- Start Positron ---
			// Adds support for serving at non-root paths.
			WORKBENCH_WEB_BASE_URL: vscodeBase + this._staticRoute,
			WORKBENCH_NLS_BASE_URL: vscodeBase + (nlsBaseUrl ? `${nlsBaseUrl}${this._productService.commit}/${this._productService.positronVersion}/` : ''),
			// --- End Positron ---
			BASE: base,
			VS_BASE: vscodeBase,
		};

		if (useTestResolver) {
			const bundledExtensions: { extensionPath: string; packageJSON: IExtensionManifest }[] = [];
			for (const extensionPath of ['vscode-test-resolver', 'github-authentication']) {
				const packageJSON = JSON.parse((await fsp.readFile(FileAccess.asFileUri(`${builtinExtensionsPath}/${extensionPath}/package.json`).fsPath)).toString());
				bundledExtensions.push({ extensionPath, packageJSON });
			}
			values['WORKBENCH_BUILTIN_EXTENSIONS'] = asJSON(bundledExtensions);
		}

		let data;
		try {
			const workbenchTemplate = (await fsp.readFile(filePath)).toString();
			data = workbenchTemplate.replace(/\{\{([^}]+)\}\}/g, (_, key) => values[key] ?? 'undefined');
		} catch (e) {
			res.writeHead(404, { 'Content-Type': 'text/plain' });
			return void res.end('Not found');
		}

		const cspDirectives = [
			'default-src \'self\';',
			'img-src \'self\' https: data: blob:;',
			'media-src \'self\';',
			`script-src 'self' 'unsafe-eval' ${this._getScriptCspHashes(data).join(' ')} 'sha256-fh3TwPMflhsEIpR8g1OYTIMVWhXTLcjQ9kh2tIpmv54=' ${useTestResolver ? '' : `http://${remoteAuthority}`};`, // the sha is the same as in src/vs/workbench/services/extensions/worker/webWorkerExtensionHostIframe.html
			'child-src \'self\';',
			`frame-src 'self' https://*.vscode-cdn.net data:;`,
			'worker-src \'self\' data: blob:;',
			'style-src \'self\' \'unsafe-inline\';',
			'connect-src \'self\' ws: wss: https:;',
			'font-src \'self\' blob:;',
			'manifest-src \'self\';'
		].join(' ');

		const headers: http.OutgoingHttpHeaders = {
			'Content-Type': 'text/html',
			'Content-Security-Policy': cspDirectives
		};
		if (this._connectionToken.type !== ServerConnectionTokenType.None) {
			// At this point we know the client has a valid cookie
			// and we want to set it prolong it to ensure that this
			// client is valid for another 1 week at least
			headers['Set-Cookie'] = cookie.serialize(
				connectionTokenCookieName,
				this._connectionToken.value,
				{
					sameSite: 'lax',
					maxAge: 60 * 60 * 24 * 7 /* 1 week */
				}
			);
		}

		res.writeHead(200, headers);
		return void res.end(data);
	}

	private _getScriptCspHashes(content: string): string[] {
		// Compute the CSP hashes for line scripts. Uses regex
		// which means it isn't 100% good.
		const regex = /<script>([\s\S]+?)<\/script>/img;
		const result: string[] = [];
		let match: RegExpExecArray | null;
		while (match = regex.exec(content)) {
			const hasher = crypto.createHash('sha256');
			// This only works on Windows if we strip `\r` from `\r\n`.
			const script = match[1].replace(/\r\n/g, '\n');
			const hash = hasher
				.update(Buffer.from(script))
				.digest().toString('base64');

			result.push(`'sha256-${hash}'`);
		}
		return result;
	}

	/**
	 * Handle HTTP requests for /callback
	 */
	private async _handleCallback(res: http.ServerResponse): Promise<void> {
		const filePath = FileAccess.asFileUri('vs/code/browser/workbench/callback.html').fsPath;
		const data = (await fsp.readFile(filePath)).toString();
		const cspDirectives = [
			'default-src \'self\';',
			'img-src \'self\' https: data: blob:;',
			'media-src \'none\';',
			`script-src 'self' ${this._getScriptCspHashes(data).join(' ')};`,
			'style-src \'self\' \'unsafe-inline\';',
			'font-src \'self\' blob:;'
		].join(' ');

		res.writeHead(200, {
			'Content-Type': 'text/html',
			'Content-Security-Policy': cspDirectives
		});
		return void res.end(data);
	}
}


// --- Start Positron ---

/**
 * Remove extra slashes in a URL.
 *
 * This is meant to fill the job of `path.join` so you can concatenate paths and
 * then normalize out any extra slashes.
 *
 * If you are using `path.join` you do not need this but note that `path` is for
 * file system paths, not URLs.
 */
export const normalizeUrlPath = (url: string, keepTrailing = false): string => {
	return url.replace(/\/\/+/g, '/').replace(/\/+$/, keepTrailing ? '/' : '');
};

/**
 * Get the relative path that will get us to the root of the page. For each
 * slash we need to go up a directory.  Will not have a trailing slash.
 *
 * For example:
 *
 * / => .
 * /foo => .
 * /foo/ => ./..
 * /foo/bar => ./..
 * /foo/bar/ => ./../..
 *
 * All paths must be relative in order to work behind a reverse proxy since we
 * we do not know the base path.  Anything that needs to be absolute (for
 * example cookies) must get the base path from the frontend.
 *
 * All relative paths must be prefixed with the relative root to ensure they
 * work no matter the depth at which they happen to appear.
 *
 * For Express `req.originalUrl` should be used as they remove the base from the
 * standard `url` property making it impossible to get the true depth.
 */
export const relativeRoot = (originalUrl: string): string => {
	const depth = (originalUrl.split('?', 1)[0].match(/\//g) || []).length;
	return normalizeUrlPath('./' + (depth > 1 ? '../'.repeat(depth - 1) : ''));
};

/**
 * Get the relative path to the current resource.
 *
 * For example:
 *
 * / => .
 * /foo => ./foo
 * /foo/ => .
 * /foo/bar => ./bar
 * /foo/bar/ => .
 */
export const relativePath = (originalUrl: string): string => {
	const parts = originalUrl.split('?', 1)[0].split('/');
	return normalizeUrlPath('./' + parts[parts.length - 1]);
};

// --- End Positron ---<|MERGE_RESOLUTION|>--- conflicted
+++ resolved
@@ -268,27 +268,26 @@
 			return void res.end();
 		}
 
-<<<<<<< HEAD
-		// --- Start Positron ---
-		// Adds support for serving at non-root paths.
-		const remoteAuthority = 'remote';
-		// --- End Positron ---
-=======
 		const getFirstHeader = (headerName: string) => {
 			const val = req.headers[headerName];
 			return Array.isArray(val) ? val[0] : val;
 		};
 
 		const useTestResolver = (!this._environmentService.isBuilt && this._environmentService.args['use-test-resolver']);
+		// --- Start Positron ---
+		// Adds support for serving at non-root paths by supplying 'remote' as
+		// a fallback remote authority.
 		const remoteAuthority = (
 			useTestResolver
 				? 'test+test'
-				: (getFirstHeader('x-original-host') || getFirstHeader('x-forwarded-host') || req.headers.host)
+				: (getFirstHeader('x-original-host') || getFirstHeader('x-forwarded-host') || req.headers.host || 'remote')
 		);
+		const remoteAuthority = 'remote';
+		// --- End Positron ---
+
 		if (!remoteAuthority) {
 			return serveError(req, res, 400, `Bad request.`);
 		}
->>>>>>> 660393de
 
 		function asJSON(value: unknown): string {
 			return JSON.stringify(value).replace(/"/g, '&quot;');
