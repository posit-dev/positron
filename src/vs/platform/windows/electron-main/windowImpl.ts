--- conflicted
+++ resolved
@@ -242,33 +242,8 @@
 					preload: FileAccess.asFileUri('vs/base/parts/sandbox/electron-sandbox/preload.js').fsPath,
 					additionalArguments: [`--vscode-window-config=${this.configObjectUrl.resource.toString()}`],
 					v8CacheOptions: this.environmentMainService.useCodeCache ? 'bypassHeatCheck' : 'none',
-<<<<<<< HEAD
-					enableWebSQL: false,
-					spellcheck: false,
-					zoomFactor: zoomLevelToZoomFactor(windowSettings?.zoomLevel),
-					autoplayPolicy: 'user-gesture-required',
-					// Enable experimental css highlight api https://chromestatus.com/feature/5436441440026624
-					// Refs https://github.com/microsoft/vscode/issues/140098
-					enableBlinkFeatures: 'HighlightAPI',
-					sandbox: true
-				},
-				experimentalDarkMode: true
-			};
-
-			// Apply icon to window
-			// Linux: always
-			// Windows: only when running out of sources, otherwise an icon is set by us on the executable
-			// --- Start Positron ---
-			if (isLinux) {
-				options.icon = join(this.environmentMainService.appRoot, 'resources/linux/positron.png');
-			} else if (isWindows && !this.environmentMainService.isBuilt) {
-				options.icon = join(this.environmentMainService.appRoot, 'resources/win32/positron_150x150.png');
-			}
-			// --- End Positron ---
-=======
 				}
 			});
->>>>>>> d037ac07
 
 			if (isMacintosh && !this.useNativeFullScreen()) {
 				options.fullscreenable = false; // enables simple fullscreen mode
