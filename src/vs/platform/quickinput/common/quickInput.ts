--- conflicted
+++ resolved
@@ -51,19 +51,13 @@
 	 */
 	disabled?: boolean;
 	alwaysShow?: boolean;
-<<<<<<< HEAD
 	indented?: boolean;
 	/** Defauls to true with `IQuickPick.canSelectMany`, can be false to disable picks for a single item */
 	pickable?: boolean;
-  // --- Start Positron ---
-	neverShowWhenFiltered?: boolean;
-  // --- End Positron ---
-=======
 	// --- Start Positron ---
 	// added to filter out "Suggested" runtimes
 	neverShowWhenFiltered?: boolean;
 	// --- End Positron ---
->>>>>>> 143c27ca
 }
 
 export interface IQuickPickSeparator {
