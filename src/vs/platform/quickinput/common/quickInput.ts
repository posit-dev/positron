--- conflicted
+++ resolved
@@ -51,13 +51,12 @@
 	 */
 	disabled?: boolean;
 	alwaysShow?: boolean;
-<<<<<<< HEAD
 	indented?: boolean;
 	/** Defauls to true with `IQuickPick.canSelectMany`, can be false to disable picks for a single item */
 	pickable?: boolean;
-=======
+  // --- Start Positron ---
 	neverShowWhenFiltered?: boolean;
->>>>>>> 61f92548
+  // --- End Positron ---
 }
 
 export interface IQuickPickSeparator {
