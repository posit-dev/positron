/*---------------------------------------------------------------------------------------------
 *  Copyright (c) Microsoft Corporation. All rights reserved.
 *  Licensed under the MIT License. See License.txt in the project root for license information.
 *--------------------------------------------------------------------------------------------*/
import * as assert from 'assert';
import { Event } from 'vs/base/common/event';
import { Disposable, DisposableStore, toDisposable } from 'vs/base/common/lifecycle';
import { URI } from 'vs/base/common/uri';
import { mock } from 'vs/base/test/common/mock';
import { CoreEditingCommands } from 'vs/editor/browser/coreCommands';
import { EditOperation } from 'vs/editor/common/core/editOperation';
import { Position } from 'vs/editor/common/core/position';
import { Range } from 'vs/editor/common/core/range';
import { Selection } from 'vs/editor/common/core/selection';
import { Handler } from 'vs/editor/common/editorCommon';
import { ITextModel } from 'vs/editor/common/model';
import { TextModel } from 'vs/editor/common/model/textModel';
import { CompletionItemKind, CompletionItemProvider, CompletionList, CompletionTriggerKind, EncodedTokenizationResult, IState, TokenizationRegistry } from 'vs/editor/common/languages';
import { MetadataConsts } from 'vs/editor/common/encodedTokenAttributes';
import { ILanguageConfigurationService } from 'vs/editor/common/languages/languageConfigurationRegistry';
import { NullState } from 'vs/editor/common/languages/nullTokenize';
import { ILanguageService } from 'vs/editor/common/languages/language';
import { SnippetController2 } from 'vs/editor/contrib/snippet/browser/snippetController2';
import { SuggestController } from 'vs/editor/contrib/suggest/browser/suggestController';
import { ISuggestMemoryService } from 'vs/editor/contrib/suggest/browser/suggestMemory';
import { LineContext, SuggestModel } from 'vs/editor/contrib/suggest/browser/suggestModel';
import { ISelectedSuggestion } from 'vs/editor/contrib/suggest/browser/suggestWidget';
import { createTestCodeEditor, ITestCodeEditor } from 'vs/editor/test/browser/testCodeEditor';
import { createModelServices, createTextModel, instantiateTextModel } from 'vs/editor/test/common/testTextModel';
import { ServiceCollection } from 'vs/platform/instantiation/common/serviceCollection';
import { IKeybindingService } from 'vs/platform/keybinding/common/keybinding';
import { MockKeybindingService } from 'vs/platform/keybinding/test/common/mockKeybindingService';
import { ILabelService } from 'vs/platform/label/common/label';
import { InMemoryStorageService, IStorageService } from 'vs/platform/storage/common/storage';
import { ITelemetryService } from 'vs/platform/telemetry/common/telemetry';
import { NullTelemetryService } from 'vs/platform/telemetry/common/telemetryUtils';
import { IWorkspaceContextService } from 'vs/platform/workspace/common/workspace';
import { LanguageFeaturesService } from 'vs/editor/common/services/languageFeaturesService';
import { ILanguageFeaturesService } from 'vs/editor/common/services/languageFeatures';
import { IInstantiationService } from 'vs/platform/instantiation/common/instantiation';
import { getSnippetSuggestSupport, setSnippetSuggestSupport } from 'vs/editor/contrib/suggest/browser/suggest';
import { IEnvironmentService } from 'vs/platform/environment/common/environment';
import { ensureNoDisposablesAreLeakedInTestSuite } from 'vs/base/test/common/utils';


function createMockEditor(model: TextModel, languageFeaturesService: ILanguageFeaturesService): ITestCodeEditor {

	const storeService = new InMemoryStorageService();
	const editor = createTestCodeEditor(model, {
		serviceCollection: new ServiceCollection(
			[ILanguageFeaturesService, languageFeaturesService],
			[ITelemetryService, NullTelemetryService],
			[IStorageService, storeService],
			[IKeybindingService, new MockKeybindingService()],
			[ISuggestMemoryService, new class implements ISuggestMemoryService {
				declare readonly _serviceBrand: undefined;
				memorize(): void {
				}
				select(): number {
					return -1;
				}
			}],
			[ILabelService, new class extends mock<ILabelService>() { }],
			[IWorkspaceContextService, new class extends mock<IWorkspaceContextService>() { }],
			[IEnvironmentService, new class extends mock<IEnvironmentService>() {
				override isBuilt: boolean = true;
				override isExtensionDevelopment: boolean = false;
			}],
		),
	});
	const ctrl = editor.registerAndInstantiateContribution(SnippetController2.ID, SnippetController2);
	editor.hasWidgetFocus = () => true;
<<<<<<< HEAD

	editor.registerDisposable(ctrl);
	editor.registerDisposable(storeService);
=======
	// --- Start Positron ---
	// VS Code has no minimum length, and tests have been written with this in mind
	editor.updateOptions({ quickSuggestionsMinimumLength: 0 });
	// --- End Positron ---
>>>>>>> 9e7968db
	return editor;
}

suite('SuggestModel - Context', function () {
	const OUTER_LANGUAGE_ID = 'outerMode';
	const INNER_LANGUAGE_ID = 'innerMode';

	class OuterMode extends Disposable {
		public readonly languageId = OUTER_LANGUAGE_ID;
		constructor(
			@ILanguageService languageService: ILanguageService,
			@ILanguageConfigurationService languageConfigurationService: ILanguageConfigurationService,
		) {
			super();
			this._register(languageService.registerLanguage({ id: this.languageId }));
			this._register(languageConfigurationService.register(this.languageId, {}));

			this._register(TokenizationRegistry.register(this.languageId, {
				getInitialState: (): IState => NullState,
				tokenize: undefined!,
				tokenizeEncoded: (line: string, hasEOL: boolean, state: IState): EncodedTokenizationResult => {
					const tokensArr: number[] = [];
					let prevLanguageId: string | undefined = undefined;
					for (let i = 0; i < line.length; i++) {
						const languageId = (line.charAt(i) === 'x' ? INNER_LANGUAGE_ID : OUTER_LANGUAGE_ID);
						const encodedLanguageId = languageService.languageIdCodec.encodeLanguageId(languageId);
						if (prevLanguageId !== languageId) {
							tokensArr.push(i);
							tokensArr.push((encodedLanguageId << MetadataConsts.LANGUAGEID_OFFSET));
						}
						prevLanguageId = languageId;
					}

					const tokens = new Uint32Array(tokensArr.length);
					for (let i = 0; i < tokens.length; i++) {
						tokens[i] = tokensArr[i];
					}
					return new EncodedTokenizationResult(tokens, state);
				}
			}));
		}
	}

	class InnerMode extends Disposable {
		public readonly languageId = INNER_LANGUAGE_ID;
		constructor(
			@ILanguageService languageService: ILanguageService,
			@ILanguageConfigurationService languageConfigurationService: ILanguageConfigurationService
		) {
			super();
			this._register(languageService.registerLanguage({ id: this.languageId }));
			this._register(languageConfigurationService.register(this.languageId, {}));
		}
	}

	const assertAutoTrigger = (model: TextModel, offset: number, expected: boolean, message?: string): void => {
		const pos = model.getPositionAt(offset);
		const editor = createMockEditor(model, new LanguageFeaturesService());
		editor.setPosition(pos);
		assert.strictEqual(LineContext.shouldAutoTrigger(editor), expected, message);
		editor.dispose();
	};

	let disposables: DisposableStore;

	setup(() => {
		disposables = new DisposableStore();
	});

	teardown(function () {
		disposables.dispose();
	});

	ensureNoDisposablesAreLeakedInTestSuite();

	test('Context - shouldAutoTrigger', function () {
		const model = createTextModel('Das Pferd frisst keinen Gurkensalat - Philipp Reis 1861.\nWer hat\'s erfunden?');
		disposables.add(model);

		assertAutoTrigger(model, 3, true, 'end of word, Das|');
		assertAutoTrigger(model, 4, false, 'no word Das |');
		assertAutoTrigger(model, 1, true, 'typing a single character before a word: D|as');
		assertAutoTrigger(model, 55, false, 'number, 1861|');
		model.dispose();
	});

	test('shouldAutoTrigger at embedded language boundaries', () => {
		const disposables = new DisposableStore();
		const instantiationService = createModelServices(disposables);
		const outerMode = disposables.add(instantiationService.createInstance(OuterMode));
		disposables.add(instantiationService.createInstance(InnerMode));

		const model = disposables.add(instantiateTextModel(instantiationService, 'a<xx>a<x>', outerMode.languageId));

		assertAutoTrigger(model, 1, true, 'a|<x — should trigger at end of word');
		assertAutoTrigger(model, 2, false, 'a<|x — should NOT trigger at start of word');
		assertAutoTrigger(model, 3, true, 'a<x|x —  should trigger after typing a single character before a word');
		assertAutoTrigger(model, 4, true, 'a<xx|> — should trigger at boundary between languages');
		assertAutoTrigger(model, 5, false, 'a<xx>|a — should NOT trigger at start of word');
		assertAutoTrigger(model, 6, true, 'a<xx>a|< — should trigger at end of word');
		assertAutoTrigger(model, 8, true, 'a<xx>a<x|> — should trigger at end of word at boundary');

		disposables.dispose();
	});
});

suite('SuggestModel - TriggerAndCancelOracle', function () {


	function getDefaultSuggestRange(model: ITextModel, position: Position) {
		const wordUntil = model.getWordUntilPosition(position);
		return new Range(position.lineNumber, wordUntil.startColumn, position.lineNumber, wordUntil.endColumn);
	}

	const alwaysEmptySupport: CompletionItemProvider = {
		_debugDisplayName: 'test',
		provideCompletionItems(doc, pos): CompletionList {
			return {
				incomplete: false,
				suggestions: []
			};
		}
	};

	const alwaysSomethingSupport: CompletionItemProvider = {
		_debugDisplayName: 'test',
		provideCompletionItems(doc, pos): CompletionList {
			return {
				incomplete: false,
				suggestions: [{
					label: doc.getWordUntilPosition(pos).word,
					kind: CompletionItemKind.Property,
					insertText: 'foofoo',
					range: getDefaultSuggestRange(doc, pos)
				}]
			};
		}
	};

	let disposables: DisposableStore;
	let model: TextModel;
	const languageFeaturesService = new LanguageFeaturesService();
	const registry = languageFeaturesService.completionProvider;

	setup(function () {
		disposables = new DisposableStore();
		model = createTextModel('abc def', undefined, undefined, URI.parse('test:somefile.ttt'));
		disposables.add(model);
	});

	teardown(() => {
		disposables.dispose();
	});

	ensureNoDisposablesAreLeakedInTestSuite();

	function withOracle(callback: (model: SuggestModel, editor: ITestCodeEditor) => any): Promise<any> {

		return new Promise((resolve, reject) => {
			const editor = createMockEditor(model, languageFeaturesService);
			const oracle = editor.invokeWithinContext(accessor => accessor.get(IInstantiationService).createInstance(SuggestModel, editor));
			disposables.add(oracle);
			disposables.add(editor);

			try {
				resolve(callback(oracle, editor));
			} catch (err) {
				reject(err);
			}
		});
	}

	function assertEvent<E>(event: Event<E>, action: () => any, assert: (e: E) => any) {
		return new Promise((resolve, reject) => {
			const sub = event(e => {
				sub.dispose();
				try {
					resolve(assert(e));
				} catch (err) {
					reject(err);
				}
			});
			try {
				action();
			} catch (err) {
				sub.dispose();
				reject(err);
			}
		});
	}

	test('events - cancel/trigger', function () {
		return withOracle(model => {

			return Promise.all([

				assertEvent(model.onDidTrigger, function () {
					model.trigger({ auto: true });
				}, function (event) {
					assert.strictEqual(event.auto, true);

					return assertEvent(model.onDidCancel, function () {
						model.cancel();
					}, function (event) {
						assert.strictEqual(event.retrigger, false);
					});
				}),

				assertEvent(model.onDidTrigger, function () {
					model.trigger({ auto: true });
				}, function (event) {
					assert.strictEqual(event.auto, true);
				}),

				assertEvent(model.onDidTrigger, function () {
					model.trigger({ auto: false });
				}, function (event) {
					assert.strictEqual(event.auto, false);
				})
			]);
		});
	});


	test('events - suggest/empty', function () {

		disposables.add(registry.register({ scheme: 'test' }, alwaysEmptySupport));

		return withOracle(model => {
			return Promise.all([
				assertEvent(model.onDidCancel, function () {
					model.trigger({ auto: true });
				}, function (event) {
					assert.strictEqual(event.retrigger, false);
				}),
				assertEvent(model.onDidSuggest, function () {
					model.trigger({ auto: false });
				}, function (event) {
					assert.strictEqual(event.triggerOptions.auto, false);
					assert.strictEqual(event.isFrozen, false);
					assert.strictEqual(event.completionModel.items.length, 0);
				})
			]);
		});
	});

	test('trigger - on type', function () {

		disposables.add(registry.register({ scheme: 'test' }, alwaysSomethingSupport));

		return withOracle((model, editor) => {
			return assertEvent(model.onDidSuggest, () => {
				editor.setPosition({ lineNumber: 1, column: 4 });
				editor.trigger('keyboard', Handler.Type, { text: 'd' });

			}, event => {
				assert.strictEqual(event.triggerOptions.auto, true);
				assert.strictEqual(event.completionModel.items.length, 1);
				const [first] = event.completionModel.items;

				assert.strictEqual(first.provider, alwaysSomethingSupport);
			});
		});
	});

	test('#17400: Keep filtering suggestModel.ts after space', function () {

		disposables.add(registry.register({ scheme: 'test' }, {
			_debugDisplayName: 'test',
			provideCompletionItems(doc, pos): CompletionList {
				return {
					incomplete: false,
					suggestions: [{
						label: 'My Table',
						kind: CompletionItemKind.Property,
						insertText: 'My Table',
						range: getDefaultSuggestRange(doc, pos)
					}]
				};
			}
		}));

		model.setValue('');

		return withOracle((model, editor) => {

			return assertEvent(model.onDidSuggest, () => {
				// make sure completionModel starts here!
				model.trigger({ auto: true });
			}, event => {

				return assertEvent(model.onDidSuggest, () => {
					editor.setPosition({ lineNumber: 1, column: 1 });
					editor.trigger('keyboard', Handler.Type, { text: 'My' });

				}, event => {
					assert.strictEqual(event.triggerOptions.auto, true);
					assert.strictEqual(event.completionModel.items.length, 1);
					const [first] = event.completionModel.items;
					assert.strictEqual(first.completion.label, 'My Table');

					return assertEvent(model.onDidSuggest, () => {
						editor.setPosition({ lineNumber: 1, column: 3 });
						editor.trigger('keyboard', Handler.Type, { text: ' ' });

					}, event => {
						assert.strictEqual(event.triggerOptions.auto, true);
						assert.strictEqual(event.completionModel.items.length, 1);
						const [first] = event.completionModel.items;
						assert.strictEqual(first.completion.label, 'My Table');
					});
				});
			});
		});
	});

	test('#21484: Trigger character always force a new completion session', function () {

		disposables.add(registry.register({ scheme: 'test' }, {
			_debugDisplayName: 'test',
			provideCompletionItems(doc, pos): CompletionList {
				return {
					incomplete: false,
					suggestions: [{
						label: 'foo.bar',
						kind: CompletionItemKind.Property,
						insertText: 'foo.bar',
						range: Range.fromPositions(pos.with(undefined, 1), pos)
					}]
				};
			}
		}));

		disposables.add(registry.register({ scheme: 'test' }, {
			_debugDisplayName: 'test',
			triggerCharacters: ['.'],
			provideCompletionItems(doc, pos): CompletionList {
				return {
					incomplete: false,
					suggestions: [{
						label: 'boom',
						kind: CompletionItemKind.Property,
						insertText: 'boom',
						range: Range.fromPositions(
							pos.delta(0, doc.getLineContent(pos.lineNumber)[pos.column - 2] === '.' ? 0 : -1),
							pos
						)
					}]
				};
			}
		}));

		model.setValue('');

		return withOracle(async (model, editor) => {

			await assertEvent(model.onDidSuggest, () => {
				editor.setPosition({ lineNumber: 1, column: 1 });
				editor.trigger('keyboard', Handler.Type, { text: 'foo' });

			}, event => {
				assert.strictEqual(event.triggerOptions.auto, true);
				assert.strictEqual(event.completionModel.items.length, 1);
				const [first] = event.completionModel.items;
				assert.strictEqual(first.completion.label, 'foo.bar');

			});

			await assertEvent(model.onDidSuggest, () => {
				editor.trigger('keyboard', Handler.Type, { text: '.' });

			}, event => {
				// SYNC
				assert.strictEqual(event.triggerOptions.auto, true);
				assert.strictEqual(event.completionModel.items.length, 1);
				const [first] = event.completionModel.items;
				assert.strictEqual(first.completion.label, 'foo.bar');
			});

			await assertEvent(model.onDidSuggest, () => {
				// nothing -> triggered by the trigger character typing (see above)

			}, event => {
				// ASYNC
				assert.strictEqual(event.triggerOptions.auto, true);
				assert.strictEqual(event.completionModel.items.length, 2);
				const [first, second] = event.completionModel.items;
				assert.strictEqual(first.completion.label, 'foo.bar');
				assert.strictEqual(second.completion.label, 'boom');
			});
		});
	});

	test('Intellisense Completion doesn\'t respect space after equal sign (.html file), #29353 [1/2]', function () {

		disposables.add(registry.register({ scheme: 'test' }, alwaysSomethingSupport));

		return withOracle((model, editor) => {

			editor.getModel()!.setValue('fo');
			editor.setPosition({ lineNumber: 1, column: 3 });

			return assertEvent(model.onDidSuggest, () => {
				model.trigger({ auto: false });
			}, event => {
				assert.strictEqual(event.triggerOptions.auto, false);
				assert.strictEqual(event.isFrozen, false);
				assert.strictEqual(event.completionModel.items.length, 1);

				return assertEvent(model.onDidCancel, () => {
					editor.trigger('keyboard', Handler.Type, { text: '+' });
				}, event => {
					assert.strictEqual(event.retrigger, false);
				});
			});
		});
	});

	test('Intellisense Completion doesn\'t respect space after equal sign (.html file), #29353 [2/2]', function () {

		disposables.add(registry.register({ scheme: 'test' }, alwaysSomethingSupport));

		return withOracle((model, editor) => {

			editor.getModel()!.setValue('fo');
			editor.setPosition({ lineNumber: 1, column: 3 });

			return assertEvent(model.onDidSuggest, () => {
				model.trigger({ auto: false });
			}, event => {
				assert.strictEqual(event.triggerOptions.auto, false);
				assert.strictEqual(event.isFrozen, false);
				assert.strictEqual(event.completionModel.items.length, 1);

				return assertEvent(model.onDidCancel, () => {
					editor.trigger('keyboard', Handler.Type, { text: ' ' });
				}, event => {
					assert.strictEqual(event.retrigger, false);
				});
			});
		});
	});

	test('Incomplete suggestion results cause re-triggering when typing w/o further context, #28400 (1/2)', function () {

		disposables.add(registry.register({ scheme: 'test' }, {
			_debugDisplayName: 'test',
			provideCompletionItems(doc, pos): CompletionList {
				return {
					incomplete: true,
					suggestions: [{
						label: 'foo',
						kind: CompletionItemKind.Property,
						insertText: 'foo',
						range: Range.fromPositions(pos.with(undefined, 1), pos)
					}]
				};
			}
		}));

		return withOracle((model, editor) => {

			editor.getModel()!.setValue('foo');
			editor.setPosition({ lineNumber: 1, column: 4 });

			return assertEvent(model.onDidSuggest, () => {
				model.trigger({ auto: false });
			}, event => {
				assert.strictEqual(event.triggerOptions.auto, false);
				assert.strictEqual(event.completionModel.getIncompleteProvider().size, 1);
				assert.strictEqual(event.completionModel.items.length, 1);

				return assertEvent(model.onDidCancel, () => {
					editor.trigger('keyboard', Handler.Type, { text: ';' });
				}, event => {
					assert.strictEqual(event.retrigger, false);
				});
			});
		});
	});

	test('Incomplete suggestion results cause re-triggering when typing w/o further context, #28400 (2/2)', function () {

		disposables.add(registry.register({ scheme: 'test' }, {
			_debugDisplayName: 'test',
			provideCompletionItems(doc, pos): CompletionList {
				return {
					incomplete: true,
					suggestions: [{
						label: 'foo;',
						kind: CompletionItemKind.Property,
						insertText: 'foo',
						range: Range.fromPositions(pos.with(undefined, 1), pos)
					}]
				};
			}
		}));

		return withOracle((model, editor) => {

			editor.getModel()!.setValue('foo');
			editor.setPosition({ lineNumber: 1, column: 4 });

			return assertEvent(model.onDidSuggest, () => {
				model.trigger({ auto: false });
			}, event => {
				assert.strictEqual(event.triggerOptions.auto, false);
				assert.strictEqual(event.completionModel.getIncompleteProvider().size, 1);
				assert.strictEqual(event.completionModel.items.length, 1);

				return assertEvent(model.onDidSuggest, () => {
					// while we cancel incrementally enriching the set of
					// completions we still filter against those that we have
					// until now
					editor.trigger('keyboard', Handler.Type, { text: ';' });
				}, event => {
					assert.strictEqual(event.triggerOptions.auto, false);
					assert.strictEqual(event.completionModel.getIncompleteProvider().size, 1);
					assert.strictEqual(event.completionModel.items.length, 1);

				});
			});
		});
	});

	test('Trigger character is provided in suggest context', function () {
		let triggerCharacter = '';
		disposables.add(registry.register({ scheme: 'test' }, {
			_debugDisplayName: 'test',
			triggerCharacters: ['.'],
			provideCompletionItems(doc, pos, context): CompletionList {
				assert.strictEqual(context.triggerKind, CompletionTriggerKind.TriggerCharacter);
				triggerCharacter = context.triggerCharacter!;
				return {
					incomplete: false,
					suggestions: [
						{
							label: 'foo.bar',
							kind: CompletionItemKind.Property,
							insertText: 'foo.bar',
							range: Range.fromPositions(pos.with(undefined, 1), pos)
						}
					]
				};
			}
		}));

		model.setValue('');

		return withOracle((model, editor) => {

			return assertEvent(model.onDidSuggest, () => {
				editor.setPosition({ lineNumber: 1, column: 1 });
				editor.trigger('keyboard', Handler.Type, { text: 'foo.' });
			}, event => {
				assert.strictEqual(triggerCharacter, '.');
			});
		});
	});

	test('Mac press and hold accent character insertion does not update suggestions, #35269', function () {
		disposables.add(registry.register({ scheme: 'test' }, {
			_debugDisplayName: 'test',
			provideCompletionItems(doc, pos): CompletionList {
				return {
					incomplete: true,
					suggestions: [{
						label: 'abc',
						kind: CompletionItemKind.Property,
						insertText: 'abc',
						range: Range.fromPositions(pos.with(undefined, 1), pos)
					}, {
						label: 'äbc',
						kind: CompletionItemKind.Property,
						insertText: 'äbc',
						range: Range.fromPositions(pos.with(undefined, 1), pos)
					}]
				};
			}
		}));

		model.setValue('');
		return withOracle((model, editor) => {

			return assertEvent(model.onDidSuggest, () => {
				editor.setPosition({ lineNumber: 1, column: 1 });
				editor.trigger('keyboard', Handler.Type, { text: 'a' });
			}, event => {
				assert.strictEqual(event.completionModel.items.length, 1);
				assert.strictEqual(event.completionModel.items[0].completion.label, 'abc');

				return assertEvent(model.onDidSuggest, () => {
					editor.executeEdits('test', [EditOperation.replace(new Range(1, 1, 1, 2), 'ä')]);

				}, event => {
					// suggest model changed to äbc
					assert.strictEqual(event.completionModel.items.length, 1);
					assert.strictEqual(event.completionModel.items[0].completion.label, 'äbc');

				});
			});
		});
	});

	test('Backspace should not always cancel code completion, #36491', function () {
		disposables.add(registry.register({ scheme: 'test' }, alwaysSomethingSupport));

		return withOracle(async (model, editor) => {
			await assertEvent(model.onDidSuggest, () => {
				editor.setPosition({ lineNumber: 1, column: 4 });
				editor.trigger('keyboard', Handler.Type, { text: 'd' });

			}, event => {
				assert.strictEqual(event.triggerOptions.auto, true);
				assert.strictEqual(event.completionModel.items.length, 1);
				const [first] = event.completionModel.items;

				assert.strictEqual(first.provider, alwaysSomethingSupport);
			});

			await assertEvent(model.onDidSuggest, () => {
				CoreEditingCommands.DeleteLeft.runEditorCommand(null, editor, null);

			}, event => {
				assert.strictEqual(event.triggerOptions.auto, true);
				assert.strictEqual(event.completionModel.items.length, 1);
				const [first] = event.completionModel.items;

				assert.strictEqual(first.provider, alwaysSomethingSupport);
			});
		});
	});

	test('Text changes for completion CodeAction are affected by the completion #39893', function () {
		disposables.add(registry.register({ scheme: 'test' }, {
			_debugDisplayName: 'test',
			provideCompletionItems(doc, pos): CompletionList {
				return {
					incomplete: true,
					suggestions: [{
						label: 'bar',
						kind: CompletionItemKind.Property,
						insertText: 'bar',
						range: Range.fromPositions(pos.delta(0, -2), pos),
						additionalTextEdits: [{
							text: ', bar',
							range: { startLineNumber: 1, endLineNumber: 1, startColumn: 17, endColumn: 17 }
						}]
					}]
				};
			}
		}));

		model.setValue('ba; import { foo } from "./b"');

		return withOracle(async (sugget, editor) => {
			class TestCtrl extends SuggestController {
				_insertSuggestion_publicForTest(item: ISelectedSuggestion, flags: number = 0) {
					super._insertSuggestion(item, flags);
				}
			}
			const ctrl = <TestCtrl>editor.registerAndInstantiateContribution(TestCtrl.ID, TestCtrl);
			editor.registerAndInstantiateContribution(SnippetController2.ID, SnippetController2);

			await assertEvent(sugget.onDidSuggest, () => {
				editor.setPosition({ lineNumber: 1, column: 3 });
				sugget.trigger({ auto: false });
			}, event => {

				assert.strictEqual(event.completionModel.items.length, 1);
				const [first] = event.completionModel.items;
				assert.strictEqual(first.completion.label, 'bar');

				ctrl._insertSuggestion_publicForTest({ item: first, index: 0, model: event.completionModel });
			});

			assert.strictEqual(
				model.getValue(),
				'bar; import { foo, bar } from "./b"'
			);
		});
	});

	test('Completion unexpectedly triggers on second keypress of an edit group in a snippet #43523', function () {

		disposables.add(registry.register({ scheme: 'test' }, alwaysSomethingSupport));

		return withOracle((model, editor) => {
			return assertEvent(model.onDidSuggest, () => {
				editor.setValue('d');
				editor.setSelection(new Selection(1, 1, 1, 2));
				editor.trigger('keyboard', Handler.Type, { text: 'e' });

			}, event => {
				assert.strictEqual(event.triggerOptions.auto, true);
				assert.strictEqual(event.completionModel.items.length, 1);
				const [first] = event.completionModel.items;

				assert.strictEqual(first.provider, alwaysSomethingSupport);
			});
		});
	});


	test('Fails to render completion details #47988', function () {

		let disposeA = 0;
		let disposeB = 0;

		disposables.add(registry.register({ scheme: 'test' }, {
			_debugDisplayName: 'test',
			provideCompletionItems(doc, pos) {
				return {
					incomplete: true,
					suggestions: [{
						kind: CompletionItemKind.Folder,
						label: 'CompleteNot',
						insertText: 'Incomplete',
						sortText: 'a',
						range: getDefaultSuggestRange(doc, pos)
					}],
					dispose() { disposeA += 1; }
				};
			}
		}));
		disposables.add(registry.register({ scheme: 'test' }, {
			_debugDisplayName: 'test',
			provideCompletionItems(doc, pos) {
				return {
					incomplete: false,
					suggestions: [{
						kind: CompletionItemKind.Folder,
						label: 'Complete',
						insertText: 'Complete',
						sortText: 'z',
						range: getDefaultSuggestRange(doc, pos)
					}],
					dispose() { disposeB += 1; }
				};
			},
			resolveCompletionItem(item) {
				return item;
			},
		}));

		return withOracle(async (model, editor) => {

			await assertEvent(model.onDidSuggest, () => {
				editor.setValue('');
				editor.setSelection(new Selection(1, 1, 1, 1));
				editor.trigger('keyboard', Handler.Type, { text: 'c' });

			}, event => {
				assert.strictEqual(event.triggerOptions.auto, true);
				assert.strictEqual(event.completionModel.items.length, 2);
				assert.strictEqual(disposeA, 0);
				assert.strictEqual(disposeB, 0);
			});

			await assertEvent(model.onDidSuggest, () => {
				editor.trigger('keyboard', Handler.Type, { text: 'o' });
			}, event => {
				assert.strictEqual(event.triggerOptions.auto, true);
				assert.strictEqual(event.completionModel.items.length, 2);

				// clean up
				model.clear();
				assert.strictEqual(disposeA, 2); // provide got called two times!
				assert.strictEqual(disposeB, 1);
			});

		});
	});


	test('Trigger (full) completions when (incomplete) completions are already active #99504', function () {

		let countA = 0;
		let countB = 0;

		disposables.add(registry.register({ scheme: 'test' }, {
			_debugDisplayName: 'test',
			provideCompletionItems(doc, pos) {
				countA += 1;
				return {
					incomplete: false, // doesn't matter if incomplete or not
					suggestions: [{
						kind: CompletionItemKind.Class,
						label: 'Z aaa',
						insertText: 'Z aaa',
						range: new Range(1, 1, pos.lineNumber, pos.column)
					}],
				};
			}
		}));
		disposables.add(registry.register({ scheme: 'test' }, {
			_debugDisplayName: 'test',
			provideCompletionItems(doc, pos) {
				countB += 1;
				if (!doc.getWordUntilPosition(pos).word.startsWith('a')) {
					return;
				}
				return {
					incomplete: false,
					suggestions: [{
						kind: CompletionItemKind.Folder,
						label: 'aaa',
						insertText: 'aaa',
						range: getDefaultSuggestRange(doc, pos)
					}],
				};
			},
		}));

		return withOracle(async (model, editor) => {

			await assertEvent(model.onDidSuggest, () => {
				editor.setValue('');
				editor.setSelection(new Selection(1, 1, 1, 1));
				editor.trigger('keyboard', Handler.Type, { text: 'Z' });

			}, event => {
				assert.strictEqual(event.triggerOptions.auto, true);
				assert.strictEqual(event.completionModel.items.length, 1);
				assert.strictEqual(event.completionModel.items[0].textLabel, 'Z aaa');
			});

			await assertEvent(model.onDidSuggest, () => {
				// started another word: Z a|
				// item should be: Z aaa, aaa
				editor.trigger('keyboard', Handler.Type, { text: ' a' });
			}, event => {
				assert.strictEqual(event.triggerOptions.auto, true);
				assert.strictEqual(event.completionModel.items.length, 2);
				assert.strictEqual(event.completionModel.items[0].textLabel, 'Z aaa');
				assert.strictEqual(event.completionModel.items[1].textLabel, 'aaa');

				assert.strictEqual(countA, 1); // should we keep the suggestions from the "active" provider?, Yes! See: #106573
				assert.strictEqual(countB, 2);
			});
		});
	});

	test('registerCompletionItemProvider with letters as trigger characters block other completion items to show up #127815', async function () {

		disposables.add(registry.register({ scheme: 'test' }, {
			_debugDisplayName: 'test',
			provideCompletionItems(doc, pos) {
				return {
					suggestions: [{
						kind: CompletionItemKind.Class,
						label: 'AAAA',
						insertText: 'WordTriggerA',
						range: new Range(pos.lineNumber, pos.column, pos.lineNumber, pos.column)
					}],
				};
			}
		}));
		disposables.add(registry.register({ scheme: 'test' }, {
			_debugDisplayName: 'test',
			triggerCharacters: ['a', '.'],
			provideCompletionItems(doc, pos) {
				return {
					suggestions: [{
						kind: CompletionItemKind.Class,
						label: 'AAAA',
						insertText: 'AutoTriggerA',
						range: new Range(pos.lineNumber, pos.column, pos.lineNumber, pos.column)
					}],
				};
			},
		}));

		return withOracle(async (model, editor) => {

			await assertEvent(model.onDidSuggest, () => {
				editor.setValue('');
				editor.setSelection(new Selection(1, 1, 1, 1));
				editor.trigger('keyboard', Handler.Type, { text: '.' });

			}, event => {
				assert.strictEqual(event.triggerOptions.auto, true);
				assert.strictEqual(event.completionModel.items.length, 1);
			});


			editor.getModel().setValue('');

			await assertEvent(model.onDidSuggest, () => {
				editor.setValue('');
				editor.setSelection(new Selection(1, 1, 1, 1));
				editor.trigger('keyboard', Handler.Type, { text: 'a' });

			}, event => {
				assert.strictEqual(event.triggerOptions.auto, true);
				assert.strictEqual(event.completionModel.items.length, 2);
			});
		});
	});

	test('Unexpected suggest scoring #167242', async function () {
		disposables.add(registry.register('*', {
			// word-based
			_debugDisplayName: 'test',
			provideCompletionItems(doc, pos) {
				const word = doc.getWordUntilPosition(pos);
				return {
					suggestions: [{
						kind: CompletionItemKind.Text,
						label: 'pull',
						insertText: 'pull',
						range: new Range(pos.lineNumber, word.startColumn, pos.lineNumber, word.endColumn)
					}],
				};
			}
		}));
		disposables.add(registry.register({ scheme: 'test' }, {
			// JSON-based
			_debugDisplayName: 'test',
			provideCompletionItems(doc, pos) {
				return {
					suggestions: [{
						kind: CompletionItemKind.Class,
						label: 'git.pull',
						insertText: 'git.pull',
						range: new Range(pos.lineNumber, 1, pos.lineNumber, pos.column)
					}],
				};
			},
		}));

		return withOracle(async function (model, editor) {

			await assertEvent(model.onDidSuggest, () => {
				editor.setValue('gi');
				editor.setSelection(new Selection(1, 3, 1, 3));
				editor.trigger('keyboard', Handler.Type, { text: 't' });

			}, event => {
				assert.strictEqual(event.triggerOptions.auto, true);
				assert.strictEqual(event.completionModel.items.length, 1);
				assert.strictEqual(event.completionModel.items[0].textLabel, 'git.pull');
			});

			editor.trigger('keyboard', Handler.Type, { text: '.' });

			await assertEvent(model.onDidSuggest, () => {
				editor.trigger('keyboard', Handler.Type, { text: 'p' });

			}, event => {
				assert.strictEqual(event.triggerOptions.auto, true);
				assert.strictEqual(event.completionModel.items.length, 1);
				assert.strictEqual(event.completionModel.items[0].textLabel, 'git.pull');
			});
		});
	});

	test('Completion list closes unexpectedly when typing a digit after a word separator #169390', function () {

		const requestCounts = [0, 0];

		disposables.add(registry.register({ scheme: 'test' }, {
			_debugDisplayName: 'test',

			provideCompletionItems(doc, pos) {
				requestCounts[0] += 1;
				return {
					suggestions: [{
						kind: CompletionItemKind.Text,
						label: 'foo-20',
						insertText: 'foo-20',
						range: new Range(pos.lineNumber, 1, pos.lineNumber, pos.column)
					}, {
						kind: CompletionItemKind.Text,
						label: 'foo-hello',
						insertText: 'foo-hello',
						range: new Range(pos.lineNumber, 1, pos.lineNumber, pos.column)
					}],
				};
			}
		}));
		disposables.add(registry.register({ scheme: 'test' }, {
			_debugDisplayName: 'test',
			triggerCharacters: ['2'],
			provideCompletionItems(doc, pos, ctx) {
				requestCounts[1] += 1;
				if (ctx.triggerKind !== CompletionTriggerKind.TriggerCharacter) {
					return;
				}
				return {
					suggestions: [{
						kind: CompletionItemKind.Class,
						label: 'foo-210',
						insertText: 'foo-210',
						range: new Range(pos.lineNumber, 1, pos.lineNumber, pos.column)
					}],
				};
			},
		}));

		return withOracle(async function (model, editor) {

			await assertEvent(model.onDidSuggest, () => {
				editor.setValue('foo');
				editor.setSelection(new Selection(1, 4, 1, 4));
				model.trigger({ auto: false });

			}, event => {
				assert.strictEqual(event.triggerOptions.auto, false);
				assert.strictEqual(event.completionModel.items.length, 2);
				assert.strictEqual(event.completionModel.items[0].textLabel, 'foo-20');
				assert.strictEqual(event.completionModel.items[1].textLabel, 'foo-hello');
			});

			editor.trigger('keyboard', Handler.Type, { text: '-' });


			await assertEvent(model.onDidSuggest, () => {
				editor.trigger('keyboard', Handler.Type, { text: '2' });

			}, event => {
				assert.strictEqual(event.triggerOptions.auto, true);
				assert.strictEqual(event.completionModel.items.length, 2);
				assert.strictEqual(event.completionModel.items[0].textLabel, 'foo-20');
				assert.strictEqual(event.completionModel.items[1].textLabel, 'foo-210');
				assert.deepStrictEqual(requestCounts, [1, 2]);
			});
		});
	});

	test('Set refilter-flag, keep triggerKind', function () {

		disposables.add(registry.register({ scheme: 'test' }, {
			_debugDisplayName: 'test',
			triggerCharacters: ['.'],
			provideCompletionItems(doc, pos, ctx) {
				return {
					suggestions: [{
						label: doc.getWordUntilPosition(pos).word || 'hello',
						kind: CompletionItemKind.Property,
						insertText: 'foofoo',
						range: getDefaultSuggestRange(doc, pos)
					}]
				};
			},
		}));

		return withOracle(async function (model, editor) {

			await assertEvent(model.onDidSuggest, () => {
				editor.setValue('foo');
				editor.setSelection(new Selection(1, 4, 1, 4));
				editor.trigger('keyboard', Handler.Type, { text: 'o' });


			}, event => {
				assert.strictEqual(event.triggerOptions.auto, true);
				assert.strictEqual(event.triggerOptions.triggerCharacter, undefined);
				assert.strictEqual(event.triggerOptions.triggerKind, undefined);
				assert.strictEqual(event.completionModel.items.length, 1);
			});

			await assertEvent(model.onDidSuggest, () => {
				editor.trigger('keyboard', Handler.Type, { text: '.' });

			}, event => {
				assert.strictEqual(event.triggerOptions.auto, true);
				assert.strictEqual(event.triggerOptions.refilter, undefined);
				assert.strictEqual(event.triggerOptions.triggerCharacter, '.');
				assert.strictEqual(event.triggerOptions.triggerKind, CompletionTriggerKind.TriggerCharacter);
				assert.strictEqual(event.completionModel.items.length, 1);
			});

			await assertEvent(model.onDidSuggest, () => {
				editor.trigger('keyboard', Handler.Type, { text: 'h' });

			}, event => {
				assert.strictEqual(event.triggerOptions.auto, true);
				assert.strictEqual(event.triggerOptions.refilter, true);
				assert.strictEqual(event.triggerOptions.triggerCharacter, '.');
				assert.strictEqual(event.triggerOptions.triggerKind, CompletionTriggerKind.TriggerCharacter);
				assert.strictEqual(event.completionModel.items.length, 1);
			});
		});
	});

	test('Snippets gone from IntelliSense #173244', function () {

		const snippetProvider: CompletionItemProvider = {
			_debugDisplayName: 'test',
			provideCompletionItems(doc, pos, ctx) {
				return {
					suggestions: [{
						label: 'log',
						kind: CompletionItemKind.Snippet,
						insertText: 'log',
						range: getDefaultSuggestRange(doc, pos)
					}]
				};
			}
		};
		const old = setSnippetSuggestSupport(snippetProvider);

		disposables.add(toDisposable(() => {
			if (getSnippetSuggestSupport() === snippetProvider) {
				setSnippetSuggestSupport(old);
			}
		}));

		disposables.add(registry.register({ scheme: 'test' }, {
			_debugDisplayName: 'test',
			triggerCharacters: ['.'],
			provideCompletionItems(doc, pos, ctx) {
				return {
					suggestions: [{
						label: 'locals',
						kind: CompletionItemKind.Property,
						insertText: 'locals',
						range: getDefaultSuggestRange(doc, pos)
					}],
					incomplete: true
				};
			},
		}));

		return withOracle(async function (model, editor) {

			await assertEvent(model.onDidSuggest, () => {
				editor.setValue('');
				editor.setSelection(new Selection(1, 1, 1, 1));
				editor.trigger('keyboard', Handler.Type, { text: 'l' });


			}, event => {
				assert.strictEqual(event.triggerOptions.auto, true);
				assert.strictEqual(event.triggerOptions.triggerCharacter, undefined);
				assert.strictEqual(event.triggerOptions.triggerKind, undefined);
				assert.strictEqual(event.completionModel.items.length, 2);
				assert.strictEqual(event.completionModel.items[0].textLabel, 'locals');
				assert.strictEqual(event.completionModel.items[1].textLabel, 'log');
			});

			await assertEvent(model.onDidSuggest, () => {
				editor.trigger('keyboard', Handler.Type, { text: 'o' });

			}, event => {
				assert.strictEqual(event.triggerOptions.triggerKind, CompletionTriggerKind.TriggerForIncompleteCompletions);
				assert.strictEqual(event.triggerOptions.auto, true);
				assert.strictEqual(event.completionModel.items.length, 2);
				assert.strictEqual(event.completionModel.items[0].textLabel, 'locals');
				assert.strictEqual(event.completionModel.items[1].textLabel, 'log');
			});

		});
	});
});<|MERGE_RESOLUTION|>--- conflicted
+++ resolved
@@ -70,16 +70,15 @@
 	});
 	const ctrl = editor.registerAndInstantiateContribution(SnippetController2.ID, SnippetController2);
 	editor.hasWidgetFocus = () => true;
-<<<<<<< HEAD
 
 	editor.registerDisposable(ctrl);
 	editor.registerDisposable(storeService);
-=======
+
 	// --- Start Positron ---
 	// VS Code has no minimum length, and tests have been written with this in mind
 	editor.updateOptions({ quickSuggestionsMinimumLength: 0 });
 	// --- End Positron ---
->>>>>>> 9e7968db
+
 	return editor;
 }
 
