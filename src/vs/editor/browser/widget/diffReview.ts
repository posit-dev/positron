/*---------------------------------------------------------------------------------------------
 *  Copyright (c) Microsoft Corporation. All rights reserved.
 *  Licensed under the MIT License. See License.txt in the project root for license information.
 *--------------------------------------------------------------------------------------------*/

import * as dom from 'vs/base/browser/dom';
import { FastDomNode, createFastDomNode } from 'vs/base/browser/fastDomNode';
import { createTrustedTypesPolicy } from 'vs/base/browser/trustedTypes';
import { ActionBar } from 'vs/base/browser/ui/actionbar/actionbar';
import { DomScrollableElement } from 'vs/base/browser/ui/scrollbar/scrollableElement';
import { Action } from 'vs/base/common/actions';
import { Codicon } from 'vs/base/common/codicons';
import { KeyCode, KeyMod } from 'vs/base/common/keyCodes';
import { Disposable } from 'vs/base/common/lifecycle';
import { ThemeIcon } from 'vs/base/common/themables';
import { Constants } from 'vs/base/common/uint';
import 'vs/css!./media/diffReview';
import { applyFontInfo } from 'vs/editor/browser/config/domFontInfo';
import { DiffEditorWidget } from 'vs/editor/browser/widget/diffEditorWidget';
import { EditorFontLigatures, EditorOption, IComputedEditorOptions } from 'vs/editor/common/config/editorOptions';
import { Position } from 'vs/editor/common/core/position';
import { ILineChange } from 'vs/editor/common/diff/smartLinesDiffComputer';
import { ScrollType } from 'vs/editor/common/editorCommon';
import { ILanguageIdCodec } from 'vs/editor/common/languages';
import { ILanguageService } from 'vs/editor/common/languages/language';
import { ITextModel, TextModelResolvedOptions } from 'vs/editor/common/model';
import { LineTokens } from 'vs/editor/common/tokens/lineTokens';
import { RenderLineInput, renderViewLine2 as renderViewLine } from 'vs/editor/common/viewLayout/viewLineRenderer';
import { ViewLineRenderingData } from 'vs/editor/common/viewModel';
import * as nls from 'vs/nls';
import { AudioCue, IAudioCueService } from 'vs/platform/audioCues/browser/audioCueService';
import { IConfigurationService } from 'vs/platform/configuration/common/configuration';
<<<<<<< HEAD
import { ContextKeyExpr } from 'vs/platform/contextkey/common/contextkey';
import { KeybindingWeight } from 'vs/platform/keybinding/common/keybindingsRegistry';
=======
>>>>>>> 660393de
import { registerIcon } from 'vs/platform/theme/common/iconRegistry';

const DIFF_LINES_PADDING = 3;

const enum DiffEntryType {
	Equal = 0,
	Insert = 1,
	Delete = 2
}

class DiffEntry {
	readonly originalLineStart: number;
	readonly originalLineEnd: number;
	readonly modifiedLineStart: number;
	readonly modifiedLineEnd: number;

	constructor(originalLineStart: number, originalLineEnd: number, modifiedLineStart: number, modifiedLineEnd: number) {
		this.originalLineStart = originalLineStart;
		this.originalLineEnd = originalLineEnd;
		this.modifiedLineStart = modifiedLineStart;
		this.modifiedLineEnd = modifiedLineEnd;
	}

	public getType(): DiffEntryType {
		if (this.originalLineStart === 0) {
			return DiffEntryType.Insert;
		}
		if (this.modifiedLineStart === 0) {
			return DiffEntryType.Delete;
		}
		return DiffEntryType.Equal;
	}
}

const enum DiffEditorLineClasses {
	Insert = 'line-insert',
	Delete = 'line-delete'
}

class Diff {
	readonly entries: DiffEntry[];

	constructor(entries: DiffEntry[]) {
		this.entries = entries;
	}
}

const diffReviewInsertIcon = registerIcon('diff-review-insert', Codicon.add, nls.localize('diffReviewInsertIcon', 'Icon for \'Insert\' in diff review.'));
const diffReviewRemoveIcon = registerIcon('diff-review-remove', Codicon.remove, nls.localize('diffReviewRemoveIcon', 'Icon for \'Remove\' in diff review.'));
const diffReviewCloseIcon = registerIcon('diff-review-close', Codicon.close, nls.localize('diffReviewCloseIcon', 'Icon for \'Close\' in diff review.'));

export class DiffReview extends Disposable {

<<<<<<< HEAD
	private static _ttPolicy = createTrustedTypesPolicy('diffReview', { createHTML: value => value });
=======
	public static _ttPolicy = createTrustedTypesPolicy('diffReview', { createHTML: value => value });
>>>>>>> 660393de

	private readonly _diffEditor: DiffEditorWidget;
	private _isVisible: boolean;
	public readonly shadow: FastDomNode<HTMLElement>;
	private readonly _actionBar: ActionBar;
	public readonly actionBarContainer: FastDomNode<HTMLElement>;
	public readonly domNode: FastDomNode<HTMLElement>;
	private readonly _content: FastDomNode<HTMLElement>;
	private readonly scrollbar: DomScrollableElement;
	private _diffs: Diff[];
	private _currentDiff: Diff | null;

	constructor(
		diffEditor: DiffEditorWidget,
		@ILanguageService private readonly _languageService: ILanguageService,
		@IAudioCueService private readonly _audioCueService: IAudioCueService,
		@IConfigurationService private readonly _configurationService: IConfigurationService
	) {
		super();
		this._diffEditor = diffEditor;
		this._isVisible = false;

		this.shadow = createFastDomNode(document.createElement('div'));
		this.shadow.setClassName('diff-review-shadow');

		this.actionBarContainer = createFastDomNode(document.createElement('div'));
		this.actionBarContainer.setClassName('diff-review-actions');
		this._actionBar = this._register(new ActionBar(
			this.actionBarContainer.domNode
		));

		this._actionBar.push(new Action('diffreview.close', nls.localize('label.close', "Close"), 'close-diff-review ' + ThemeIcon.asClassName(diffReviewCloseIcon), true, async () => this.hide()), { label: false, icon: true });

		this.domNode = createFastDomNode(document.createElement('div'));
		this.domNode.setClassName('diff-review monaco-editor-background');

		this._content = createFastDomNode(document.createElement('div'));
		this._content.setClassName('diff-review-content');
		this._content.setAttribute('role', 'code');
		this.scrollbar = this._register(new DomScrollableElement(this._content.domNode, {}));
		this.domNode.domNode.appendChild(this.scrollbar.getDomNode());

		this._register(diffEditor.onDidUpdateDiff(() => {
			if (!this._isVisible) {
				return;
			}
			this._diffs = this._compute();
			this._render();
		}));
		this._register(diffEditor.getModifiedEditor().onDidChangeCursorPosition(() => {
			if (!this._isVisible) {
				return;
			}
			this._render();
		}));
		this._register(dom.addStandardDisposableListener(this.domNode.domNode, 'click', (e) => {
			e.preventDefault();

			const row = dom.findParentWithClass(e.target, 'diff-review-row');
			if (row) {
				this._goToRow(row);
			}
		}));
		this._register(dom.addStandardDisposableListener(this.domNode.domNode, 'keydown', (e) => {
			if (
				e.equals(KeyCode.DownArrow)
				|| e.equals(KeyMod.CtrlCmd | KeyCode.DownArrow)
				|| e.equals(KeyMod.Alt | KeyCode.DownArrow)
			) {
				e.preventDefault();
				this._goToRow(this._getNextRow(), 'next');
			}

			if (
				e.equals(KeyCode.UpArrow)
				|| e.equals(KeyMod.CtrlCmd | KeyCode.UpArrow)
				|| e.equals(KeyMod.Alt | KeyCode.UpArrow)
			) {
				e.preventDefault();
				this._goToRow(this._getPrevRow(), 'previous');
			}

			if (
				e.equals(KeyCode.Escape)
				|| e.equals(KeyMod.CtrlCmd | KeyCode.Escape)
				|| e.equals(KeyMod.Alt | KeyCode.Escape)
				|| e.equals(KeyMod.Shift | KeyCode.Escape)
				|| e.equals(KeyCode.Space)
				|| e.equals(KeyCode.Enter)
			) {
				e.preventDefault();
				this.accept();
			}
		}));
		this._register(this._configurationService.onDidChangeConfiguration(e => {
			if (e.affectsConfiguration('accessibility.verbosity.diffEditor')) {
				this._diffEditor.updateOptions({ accessibilityVerbose: this._configurationService.getValue('accessibility.verbosity.diffEditor') });
			}
		}));
		this._diffs = [];
		this._currentDiff = null;
	}

	public prev(): void {
		let index = 0;

		if (!this._isVisible) {
			this._diffs = this._compute();
		}

		if (this._isVisible) {
			let currentIndex = -1;
			for (let i = 0, len = this._diffs.length; i < len; i++) {
				if (this._diffs[i] === this._currentDiff) {
					currentIndex = i;
					break;
				}
			}
			index = (this._diffs.length + currentIndex - 1);
		} else {
			index = this._findDiffIndex(this._diffEditor.getPosition()!);
		}

		if (this._diffs.length === 0) {
			// Nothing to do
			return;
		}

		index = index % this._diffs.length;
		const entries = this._diffs[index].entries;
		this._diffEditor.setPosition(new Position(entries[0].modifiedLineStart, 1));
		this._diffEditor.setSelection({ startColumn: 1, startLineNumber: entries[0].modifiedLineStart, endColumn: Constants.MAX_SAFE_SMALL_INTEGER, endLineNumber: entries[entries.length - 1].modifiedLineEnd });
		this._isVisible = true;
		this._diffEditor.doLayout();
		this._render();
		this._goToRow(this._getPrevRow(), 'previous');
	}

	public next(): void {
		let index = 0;

		if (!this._isVisible) {
			this._diffs = this._compute();
		}

		if (this._isVisible) {
			let currentIndex = -1;
			for (let i = 0, len = this._diffs.length; i < len; i++) {
				if (this._diffs[i] === this._currentDiff) {
					currentIndex = i;
					break;
				}
			}
			index = (currentIndex + 1);
		} else {
			index = this._findDiffIndex(this._diffEditor.getPosition()!);
		}

		if (this._diffs.length === 0) {
			// Nothing to do
			return;
		}

		index = index % this._diffs.length;
		const entries = this._diffs[index].entries;
		this._diffEditor.setPosition(new Position(entries[0].modifiedLineStart, 1));
		this._diffEditor.setSelection({ startColumn: 1, startLineNumber: entries[0].modifiedLineStart, endColumn: Constants.MAX_SAFE_SMALL_INTEGER, endLineNumber: entries[entries.length - 1].modifiedLineEnd });
		this._isVisible = true;
		this._diffEditor.doLayout();
		this._render();
		this._goToRow(this._getNextRow(), 'next');
	}

	private accept(): void {
		let jumpToLineNumber = -1;
		const current = this._getCurrentFocusedRow();
		if (current) {
			const lineNumber = parseInt(current.getAttribute('data-line')!, 10);
			if (!isNaN(lineNumber)) {
				jumpToLineNumber = lineNumber;
			}
		}
		this.hide();

		if (jumpToLineNumber !== -1) {
			this._diffEditor.setPosition(new Position(jumpToLineNumber, 1));
			this._diffEditor.revealPosition(new Position(jumpToLineNumber, 1), ScrollType.Immediate);
		}
	}

	private hide(): void {
		this._isVisible = false;
		this._diffEditor.updateOptions({ readOnly: false });
		this._diffEditor.focus();
		this._diffEditor.doLayout();
		this._render();
	}

	private _getPrevRow(): HTMLElement {
		const current = this._getCurrentFocusedRow();
		if (!current) {
			return this._getFirstRow();
		}
		if (current.previousElementSibling) {
			return <HTMLElement>current.previousElementSibling;
		}
		return current;
	}

	private _getNextRow(): HTMLElement {
		const current = this._getCurrentFocusedRow();
		if (!current) {
			return this._getFirstRow();
		}
		if (current.nextElementSibling) {
			return <HTMLElement>current.nextElementSibling;
		}
		return current;
	}

	private _getFirstRow(): HTMLElement {
		return <HTMLElement>this.domNode.domNode.querySelector('.diff-review-row');
	}

	private _getCurrentFocusedRow(): HTMLElement | null {
		const result = <HTMLElement>document.activeElement;
		if (result && /diff-review-row/.test(result.className)) {
			return result;
		}
		return null;
	}

	private _goToRow(row: HTMLElement, type?: 'next' | 'previous'): void {
		const current = this._getCurrentFocusedRow();
		row.tabIndex = 0;
		row.focus();
		if (current && current !== row) {
			current.tabIndex = -1;
		}
		const element = !type ? current : type === 'next' ? current?.nextElementSibling : current?.previousElementSibling;
		if (element?.classList.contains(DiffEditorLineClasses.Insert)) {
			this._audioCueService.playAudioCue(AudioCue.diffLineInserted, true);
		} else if (element?.classList.contains(DiffEditorLineClasses.Delete)) {
			this._audioCueService.playAudioCue(AudioCue.diffLineDeleted, true);
		}
		this.scrollbar.scanDomNode();
	}

	public isVisible(): boolean {
		return this._isVisible;
	}

	private _width: number = 0;

	public layout(top: number, width: number, height: number): void {
		this._width = width;
		this.shadow.setTop(top - 6);
		this.shadow.setWidth(width);
		this.shadow.setHeight(this._isVisible ? 6 : 0);
		this.domNode.setTop(top);
		this.domNode.setWidth(width);
		this.domNode.setHeight(height);
		this._content.setHeight(height);
		this._content.setWidth(width);

		if (this._isVisible) {
			this.actionBarContainer.setAttribute('aria-hidden', 'false');
			this.actionBarContainer.setDisplay('block');
		} else {
			this.actionBarContainer.setAttribute('aria-hidden', 'true');
			this.actionBarContainer.setDisplay('none');
		}
	}

	private _compute(): Diff[] {
		const lineChanges = this._diffEditor.getLineChanges();
		if (!lineChanges || lineChanges.length === 0) {
			return [];
		}
		const originalModel = this._diffEditor.getOriginalEditor().getModel();
		const modifiedModel = this._diffEditor.getModifiedEditor().getModel();

		if (!originalModel || !modifiedModel) {
			return [];
		}

		return DiffReview._mergeAdjacent(lineChanges, originalModel.getLineCount(), modifiedModel.getLineCount());
	}

	private static _mergeAdjacent(lineChanges: ILineChange[], originalLineCount: number, modifiedLineCount: number): Diff[] {
		if (!lineChanges || lineChanges.length === 0) {
			return [];
		}

		const diffs: Diff[] = [];
		let diffsLength = 0;

		for (let i = 0, len = lineChanges.length; i < len; i++) {
			const lineChange = lineChanges[i];

			const originalStart = lineChange.originalStartLineNumber;
			const originalEnd = lineChange.originalEndLineNumber;
			const modifiedStart = lineChange.modifiedStartLineNumber;
			const modifiedEnd = lineChange.modifiedEndLineNumber;

			const r: DiffEntry[] = [];
			let rLength = 0;

			// Emit before anchors
			{
				const originalEqualAbove = (originalEnd === 0 ? originalStart : originalStart - 1);
				const modifiedEqualAbove = (modifiedEnd === 0 ? modifiedStart : modifiedStart - 1);

				// Make sure we don't step into the previous diff
				let minOriginal = 1;
				let minModified = 1;
				if (i > 0) {
					const prevLineChange = lineChanges[i - 1];

					if (prevLineChange.originalEndLineNumber === 0) {
						minOriginal = prevLineChange.originalStartLineNumber + 1;
					} else {
						minOriginal = prevLineChange.originalEndLineNumber + 1;
					}

					if (prevLineChange.modifiedEndLineNumber === 0) {
						minModified = prevLineChange.modifiedStartLineNumber + 1;
					} else {
						minModified = prevLineChange.modifiedEndLineNumber + 1;
					}
				}

				let fromOriginal = originalEqualAbove - DIFF_LINES_PADDING + 1;
				let fromModified = modifiedEqualAbove - DIFF_LINES_PADDING + 1;
				if (fromOriginal < minOriginal) {
					const delta = minOriginal - fromOriginal;
					fromOriginal = fromOriginal + delta;
					fromModified = fromModified + delta;
				}
				if (fromModified < minModified) {
					const delta = minModified - fromModified;
					fromOriginal = fromOriginal + delta;
					fromModified = fromModified + delta;
				}

				r[rLength++] = new DiffEntry(
					fromOriginal, originalEqualAbove,
					fromModified, modifiedEqualAbove
				);
			}

			// Emit deleted lines
			{
				if (originalEnd !== 0) {
					r[rLength++] = new DiffEntry(originalStart, originalEnd, 0, 0);
				}
			}

			// Emit inserted lines
			{
				if (modifiedEnd !== 0) {
					r[rLength++] = new DiffEntry(0, 0, modifiedStart, modifiedEnd);
				}
			}

			// Emit after anchors
			{
				const originalEqualBelow = (originalEnd === 0 ? originalStart + 1 : originalEnd + 1);
				const modifiedEqualBelow = (modifiedEnd === 0 ? modifiedStart + 1 : modifiedEnd + 1);

				// Make sure we don't step into the next diff
				let maxOriginal = originalLineCount;
				let maxModified = modifiedLineCount;
				if (i + 1 < len) {
					const nextLineChange = lineChanges[i + 1];

					if (nextLineChange.originalEndLineNumber === 0) {
						maxOriginal = nextLineChange.originalStartLineNumber;
					} else {
						maxOriginal = nextLineChange.originalStartLineNumber - 1;
					}

					if (nextLineChange.modifiedEndLineNumber === 0) {
						maxModified = nextLineChange.modifiedStartLineNumber;
					} else {
						maxModified = nextLineChange.modifiedStartLineNumber - 1;
					}
				}

				let toOriginal = originalEqualBelow + DIFF_LINES_PADDING - 1;
				let toModified = modifiedEqualBelow + DIFF_LINES_PADDING - 1;

				if (toOriginal > maxOriginal) {
					const delta = maxOriginal - toOriginal;
					toOriginal = toOriginal + delta;
					toModified = toModified + delta;
				}
				if (toModified > maxModified) {
					const delta = maxModified - toModified;
					toOriginal = toOriginal + delta;
					toModified = toModified + delta;
				}

				r[rLength++] = new DiffEntry(
					originalEqualBelow, toOriginal,
					modifiedEqualBelow, toModified,
				);
			}

			diffs[diffsLength++] = new Diff(r);
		}

		// Merge adjacent diffs
		let curr: DiffEntry[] = diffs[0].entries;
		const r: Diff[] = [];
		let rLength = 0;
		for (let i = 1, len = diffs.length; i < len; i++) {
			const thisDiff = diffs[i].entries;

			const currLast = curr[curr.length - 1];
			const thisFirst = thisDiff[0];

			if (
				currLast.getType() === DiffEntryType.Equal
				&& thisFirst.getType() === DiffEntryType.Equal
				&& thisFirst.originalLineStart <= currLast.originalLineEnd
			) {
				// We are dealing with equal lines that overlap

				curr[curr.length - 1] = new DiffEntry(
					currLast.originalLineStart, thisFirst.originalLineEnd,
					currLast.modifiedLineStart, thisFirst.modifiedLineEnd
				);
				curr = curr.concat(thisDiff.slice(1));
				continue;
			}

			r[rLength++] = new Diff(curr);
			curr = thisDiff;
		}
		r[rLength++] = new Diff(curr);
		return r;
	}

	private _findDiffIndex(pos: Position): number {
		const lineNumber = pos.lineNumber;
		for (let i = 0, len = this._diffs.length; i < len; i++) {
			const diff = this._diffs[i].entries;
			const lastModifiedLine = diff[diff.length - 1].modifiedLineEnd;
			if (lineNumber <= lastModifiedLine) {
				return i;
			}
		}
		return 0;
	}

	private _render(): void {

		const originalOptions = this._diffEditor.getOriginalEditor().getOptions();
		const modifiedOptions = this._diffEditor.getModifiedEditor().getOptions();

		const originalModel = this._diffEditor.getOriginalEditor().getModel();
		const modifiedModel = this._diffEditor.getModifiedEditor().getModel();

		const originalModelOpts = originalModel!.getOptions();
		const modifiedModelOpts = modifiedModel!.getOptions();

		if (!this._isVisible || !originalModel || !modifiedModel) {
			dom.clearNode(this._content.domNode);
			this._currentDiff = null;
			this.scrollbar.scanDomNode();
			return;
		}

		this._diffEditor.updateOptions({ readOnly: true });
		const diffIndex = this._findDiffIndex(this._diffEditor.getPosition()!);

		if (this._diffs[diffIndex] === this._currentDiff) {
			return;
		}
		this._currentDiff = this._diffs[diffIndex];

		const diffs = this._diffs[diffIndex].entries;
		const container = document.createElement('div');
		container.className = 'diff-review-table';
		container.setAttribute('role', 'list');
		container.setAttribute('aria-label', 'Difference review. Use "Stage | Unstage | Revert Selected Ranges" commands');
		applyFontInfo(container, modifiedOptions.get(EditorOption.fontInfo));

		let minOriginalLine = 0;
		let maxOriginalLine = 0;
		let minModifiedLine = 0;
		let maxModifiedLine = 0;
		for (let i = 0, len = diffs.length; i < len; i++) {
			const diffEntry = diffs[i];
			const originalLineStart = diffEntry.originalLineStart;
			const originalLineEnd = diffEntry.originalLineEnd;
			const modifiedLineStart = diffEntry.modifiedLineStart;
			const modifiedLineEnd = diffEntry.modifiedLineEnd;

			if (originalLineStart !== 0 && ((minOriginalLine === 0 || originalLineStart < minOriginalLine))) {
				minOriginalLine = originalLineStart;
			}
			if (originalLineEnd !== 0 && ((maxOriginalLine === 0 || originalLineEnd > maxOriginalLine))) {
				maxOriginalLine = originalLineEnd;
			}
			if (modifiedLineStart !== 0 && ((minModifiedLine === 0 || modifiedLineStart < minModifiedLine))) {
				minModifiedLine = modifiedLineStart;
			}
			if (modifiedLineEnd !== 0 && ((maxModifiedLine === 0 || modifiedLineEnd > maxModifiedLine))) {
				maxModifiedLine = modifiedLineEnd;
			}
		}

		const header = document.createElement('div');
		header.className = 'diff-review-row';

		const cell = document.createElement('div');
		cell.className = 'diff-review-cell diff-review-summary';
		const originalChangedLinesCnt = maxOriginalLine - minOriginalLine + 1;
		const modifiedChangedLinesCnt = maxModifiedLine - minModifiedLine + 1;
		cell.appendChild(document.createTextNode(`${diffIndex + 1}/${this._diffs.length}: @@ -${minOriginalLine},${originalChangedLinesCnt} +${minModifiedLine},${modifiedChangedLinesCnt} @@`));
		header.setAttribute('data-line', String(minModifiedLine));

		const getAriaLines = (lines: number) => {
			if (lines === 0) {
				return nls.localize('no_lines_changed', "no lines changed");
			} else if (lines === 1) {
				return nls.localize('one_line_changed', "1 line changed");
			} else {
				return nls.localize('more_lines_changed', "{0} lines changed", lines);
			}
		};

		const originalChangedLinesCntAria = getAriaLines(originalChangedLinesCnt);
		const modifiedChangedLinesCntAria = getAriaLines(modifiedChangedLinesCnt);
		header.setAttribute('aria-label', nls.localize({
			key: 'header',
			comment: [
				'This is the ARIA label for a git diff header.',
				'A git diff header looks like this: @@ -154,12 +159,39 @@.',
				'That encodes that at original line 154 (which is now line 159), 12 lines were removed/changed with 39 lines.',
				'Variables 0 and 1 refer to the diff index out of total number of diffs.',
				'Variables 2 and 4 will be numbers (a line number).',
				'Variables 3 and 5 will be "no lines changed", "1 line changed" or "X lines changed", localized separately.'
			]
		}, "Difference {0} of {1}: original line {2}, {3}, modified line {4}, {5}", (diffIndex + 1), this._diffs.length, minOriginalLine, originalChangedLinesCntAria, minModifiedLine, modifiedChangedLinesCntAria));
		header.appendChild(cell);

		// @@ -504,7 +517,7 @@
		header.setAttribute('role', 'listitem');
		container.appendChild(header);

		const lineHeight = modifiedOptions.get(EditorOption.lineHeight);
		let modLine = minModifiedLine;
		for (let i = 0, len = diffs.length; i < len; i++) {
			const diffEntry = diffs[i];
			DiffReview._renderSection(container, diffEntry, modLine, lineHeight, this._width, originalOptions, originalModel, originalModelOpts, modifiedOptions, modifiedModel, modifiedModelOpts, this._languageService.languageIdCodec);
			if (diffEntry.modifiedLineStart !== 0) {
				modLine = diffEntry.modifiedLineEnd;
			}
		}

		dom.clearNode(this._content.domNode);
		this._content.domNode.appendChild(container);
		this.scrollbar.scanDomNode();
	}

	private static _renderSection(
		dest: HTMLElement, diffEntry: DiffEntry, modLine: number, lineHeight: number, width: number,
		originalOptions: IComputedEditorOptions, originalModel: ITextModel, originalModelOpts: TextModelResolvedOptions,
		modifiedOptions: IComputedEditorOptions, modifiedModel: ITextModel, modifiedModelOpts: TextModelResolvedOptions,
		languageIdCodec: ILanguageIdCodec
	): void {

		const type = diffEntry.getType();

		let rowClassName: string = 'diff-review-row';
		let lineNumbersExtraClassName: string = '';
		const spacerClassName: string = 'diff-review-spacer';
		let spacerIcon: ThemeIcon | null = null;
		switch (type) {
			case DiffEntryType.Insert:
				rowClassName = 'diff-review-row line-insert';
				lineNumbersExtraClassName = ' char-insert';
				spacerIcon = diffReviewInsertIcon;
				break;
			case DiffEntryType.Delete:
				rowClassName = 'diff-review-row line-delete';
				lineNumbersExtraClassName = ' char-delete';
				spacerIcon = diffReviewRemoveIcon;
				break;
		}

		const originalLineStart = diffEntry.originalLineStart;
		const originalLineEnd = diffEntry.originalLineEnd;
		const modifiedLineStart = diffEntry.modifiedLineStart;
		const modifiedLineEnd = diffEntry.modifiedLineEnd;

		const cnt = Math.max(
			modifiedLineEnd - modifiedLineStart,
			originalLineEnd - originalLineStart
		);

		const originalLayoutInfo = originalOptions.get(EditorOption.layoutInfo);
		const originalLineNumbersWidth = originalLayoutInfo.glyphMarginWidth + originalLayoutInfo.lineNumbersWidth;

		const modifiedLayoutInfo = modifiedOptions.get(EditorOption.layoutInfo);
		const modifiedLineNumbersWidth = 10 + modifiedLayoutInfo.glyphMarginWidth + modifiedLayoutInfo.lineNumbersWidth;

		for (let i = 0; i <= cnt; i++) {
			const originalLine = (originalLineStart === 0 ? 0 : originalLineStart + i);
			const modifiedLine = (modifiedLineStart === 0 ? 0 : modifiedLineStart + i);

			const row = document.createElement('div');
			row.style.minWidth = width + 'px';
			row.className = rowClassName;
			row.setAttribute('role', 'listitem');
			if (modifiedLine !== 0) {
				modLine = modifiedLine;
			}
			row.setAttribute('data-line', String(modLine));

			const cell = document.createElement('div');
			cell.className = 'diff-review-cell';
			cell.style.height = `${lineHeight}px`;
			row.appendChild(cell);

			const originalLineNumber = document.createElement('span');
			originalLineNumber.style.width = (originalLineNumbersWidth + 'px');
			originalLineNumber.style.minWidth = (originalLineNumbersWidth + 'px');
			originalLineNumber.className = 'diff-review-line-number' + lineNumbersExtraClassName;
			if (originalLine !== 0) {
				originalLineNumber.appendChild(document.createTextNode(String(originalLine)));
			} else {
				originalLineNumber.innerText = '\u00a0';
			}
			cell.appendChild(originalLineNumber);

			const modifiedLineNumber = document.createElement('span');
			modifiedLineNumber.style.width = (modifiedLineNumbersWidth + 'px');
			modifiedLineNumber.style.minWidth = (modifiedLineNumbersWidth + 'px');
			modifiedLineNumber.style.paddingRight = '10px';
			modifiedLineNumber.className = 'diff-review-line-number' + lineNumbersExtraClassName;
			if (modifiedLine !== 0) {
				modifiedLineNumber.appendChild(document.createTextNode(String(modifiedLine)));
			} else {
				modifiedLineNumber.innerText = '\u00a0';
			}
			cell.appendChild(modifiedLineNumber);

			const spacer = document.createElement('span');
			spacer.className = spacerClassName;

			if (spacerIcon) {
				const spacerCodicon = document.createElement('span');
				spacerCodicon.className = ThemeIcon.asClassName(spacerIcon);
				spacerCodicon.innerText = '\u00a0\u00a0';
				spacer.appendChild(spacerCodicon);
			} else {
				spacer.innerText = '\u00a0\u00a0';
			}
			cell.appendChild(spacer);

			let lineContent: string;
			if (modifiedLine !== 0) {
				let html: string | TrustedHTML = this._renderLine(modifiedModel, modifiedOptions, modifiedModelOpts.tabSize, modifiedLine, languageIdCodec);
				if (DiffReview._ttPolicy) {
					html = DiffReview._ttPolicy.createHTML(html as string);
				}
				cell.insertAdjacentHTML('beforeend', html as string);
				lineContent = modifiedModel.getLineContent(modifiedLine);
			} else {
				let html: string | TrustedHTML = this._renderLine(originalModel, originalOptions, originalModelOpts.tabSize, originalLine, languageIdCodec);
				if (DiffReview._ttPolicy) {
					html = DiffReview._ttPolicy.createHTML(html as string);
				}
				cell.insertAdjacentHTML('beforeend', html as string);
				lineContent = originalModel.getLineContent(originalLine);
			}

			if (lineContent.length === 0) {
				lineContent = nls.localize('blankLine', "blank");
			}

			let ariaLabel: string = '';
			switch (type) {
				case DiffEntryType.Equal:
					if (originalLine === modifiedLine) {
						ariaLabel = nls.localize({ key: 'unchangedLine', comment: ['The placeholders are contents of the line and should not be translated.'] }, "{0} unchanged line {1}", lineContent, originalLine);
					} else {
						ariaLabel = nls.localize('equalLine', "{0} original line {1} modified line {2}", lineContent, originalLine, modifiedLine);
					}
					break;
				case DiffEntryType.Insert:
					ariaLabel = nls.localize('insertLine', "+ {0} modified line {1}", lineContent, modifiedLine);
					break;
				case DiffEntryType.Delete:
					ariaLabel = nls.localize('deleteLine', "- {0} original line {1}", lineContent, originalLine);
					break;
			}
			row.setAttribute('aria-label', ariaLabel);

			dest.appendChild(row);
		}
	}

	private static _renderLine(model: ITextModel, options: IComputedEditorOptions, tabSize: number, lineNumber: number, languageIdCodec: ILanguageIdCodec): string {
		const lineContent = model.getLineContent(lineNumber);
		const fontInfo = options.get(EditorOption.fontInfo);
		const lineTokens = LineTokens.createEmpty(lineContent, languageIdCodec);
		const isBasicASCII = ViewLineRenderingData.isBasicASCII(lineContent, model.mightContainNonBasicASCII());
		const containsRTL = ViewLineRenderingData.containsRTL(lineContent, isBasicASCII, model.mightContainRTL());
		const r = renderViewLine(new RenderLineInput(
			(fontInfo.isMonospace && !options.get(EditorOption.disableMonospaceOptimizations)),
			fontInfo.canUseHalfwidthRightwardsArrow,
			lineContent,
			false,
			isBasicASCII,
			containsRTL,
			0,
			lineTokens,
			[],
			tabSize,
			0,
			fontInfo.spaceWidth,
			fontInfo.middotWidth,
			fontInfo.wsmiddotWidth,
			options.get(EditorOption.stopRenderingLineAfter),
			options.get(EditorOption.renderWhitespace),
			options.get(EditorOption.renderControlCharacters),
			options.get(EditorOption.fontLigatures) !== EditorFontLigatures.OFF,
			null
		));

		return r.html;
	}
}

// theming<|MERGE_RESOLUTION|>--- conflicted
+++ resolved
@@ -30,11 +30,6 @@
 import * as nls from 'vs/nls';
 import { AudioCue, IAudioCueService } from 'vs/platform/audioCues/browser/audioCueService';
 import { IConfigurationService } from 'vs/platform/configuration/common/configuration';
-<<<<<<< HEAD
-import { ContextKeyExpr } from 'vs/platform/contextkey/common/contextkey';
-import { KeybindingWeight } from 'vs/platform/keybinding/common/keybindingsRegistry';
-=======
->>>>>>> 660393de
 import { registerIcon } from 'vs/platform/theme/common/iconRegistry';
 
 const DIFF_LINES_PADDING = 3;
@@ -88,11 +83,7 @@
 
 export class DiffReview extends Disposable {
 
-<<<<<<< HEAD
-	private static _ttPolicy = createTrustedTypesPolicy('diffReview', { createHTML: value => value });
-=======
 	public static _ttPolicy = createTrustedTypesPolicy('diffReview', { createHTML: value => value });
->>>>>>> 660393de
 
 	private readonly _diffEditor: DiffEditorWidget;
 	private _isVisible: boolean;
