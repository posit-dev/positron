--- conflicted
+++ resolved
@@ -3867,12 +3867,8 @@
 			enabled: true,
 			mode: 'subwordSmart',
 			showToolbar: 'onHover',
-<<<<<<< HEAD
 			suppressSuggestions: true,
-=======
-			suppressSuggestions: false,
 			keepOnBlur: false,
->>>>>>> 252e5463
 		};
 
 		super(
