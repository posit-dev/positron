/*---------------------------------------------------------------------------------------------
 *  Copyright (c) Microsoft Corporation. All rights reserved.
 *  Licensed under the MIT License. See License.txt in the project root for license information.
 *--------------------------------------------------------------------------------------------*/

.monaco-text-button {
	box-sizing: border-box;
	display: flex;
	width: 100%;
	padding: 4px;
	border-radius: 2px;
	text-align: center;
	cursor: pointer;
	justify-content: center;
	align-items: center;
<<<<<<< HEAD
	/* --- Start Positron --- */
	border-radius: 5px;
	/* --- End Positron --- */
=======
	border: 1px solid var(--vscode-button-border, transparent);
	line-height: 18px;
>>>>>>> d0518000
}

.monaco-text-button:focus {
	outline-offset: 2px !important;
}

.monaco-text-button:hover {
	text-decoration: none !important;
}

.monaco-button.disabled:focus,
.monaco-button.disabled {
	opacity: 0.4 !important;
	cursor: default;
}

.monaco-text-button > .codicon {
	margin: 0 0.2em;
	color: inherit !important;
}

.monaco-button-dropdown {
	display: flex;
	cursor: pointer;
}

.monaco-button-dropdown.disabled {
	cursor: default;
}

.monaco-button-dropdown > .monaco-button:focus {
	outline-offset: -1px !important;
}

.monaco-button-dropdown.disabled > .monaco-button.disabled,
.monaco-button-dropdown.disabled > .monaco-button.disabled:focus,
.monaco-button-dropdown.disabled > .monaco-button-dropdown-separator {
	opacity: 0.4 !important;
}

.monaco-button-dropdown > .monaco-button.monaco-text-button {
	border-right-width: 0 !important;
}

.monaco-button-dropdown .monaco-button-dropdown-separator {
	padding: 4px 0;
	cursor: default;
}

.monaco-button-dropdown .monaco-button-dropdown-separator > div {
	height: 100%;
	width: 1px;
}

.monaco-button-dropdown > .monaco-button.monaco-dropdown-button {
	border-left-width: 0 !important;
	border-radius: 0 2px 2px 0;
}

.monaco-button-dropdown > .monaco-button.monaco-text-button {
	border-radius: 2px 0 0 2px;
}

.monaco-description-button {
	flex-direction: column;
}

.monaco-description-button .monaco-button-label {
	font-weight: 500;
}

.monaco-description-button .monaco-button-description {
	font-style: italic;
}

.monaco-description-button .monaco-button-label,
.monaco-description-button .monaco-button-description
{
	display: flex;
	justify-content: center;
	align-items: center;
}

.monaco-description-button .monaco-button-label > .codicon,
.monaco-description-button .monaco-button-description > .codicon
{
	margin: 0 0.2em;
	color: inherit !important;
}<|MERGE_RESOLUTION|>--- conflicted
+++ resolved
@@ -13,14 +13,11 @@
 	cursor: pointer;
 	justify-content: center;
 	align-items: center;
-<<<<<<< HEAD
 	/* --- Start Positron --- */
 	border-radius: 5px;
 	/* --- End Positron --- */
-=======
 	border: 1px solid var(--vscode-button-border, transparent);
 	line-height: 18px;
->>>>>>> d0518000
 }
 
 .monaco-text-button:focus {
