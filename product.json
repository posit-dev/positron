{
	"nameShort": "Positron",
	"nameLong": "Positron",
	"positronVersion": "2025.04.0",
	"positronBuildNumber": 0,
	"applicationName": "positron",
	"dataFolderName": ".positron",
	"win32MutexName": "positron",
	"licenseName": "Software Evaluation License",
	"licenseUrl": "https://github.com/posit-dev/positron/tree/main?tab=License-1-ov-file",
	"serverLicenseUrl": "https://github.com/posit-dev/positron/tree/main?tab=License-1-ov-file",
	"serverGreeting": [],
	"serverLicense": [],
	"serverLicensePrompt": "",
	"serverApplicationName": "positron-server",
	"serverDataFolderName": ".positron-server",
	"serverDownloadUrlTemplate": "https://github.com/posit-dev/positron/releases/download/${version}/positron-reh-${os}-${arch}-${version}.tar.gz",
	"tunnelApplicationName": "positron-tunnel",
	"win32DirName": "Positron",
	"win32NameVersion": "Positron",
	"win32RegValueName": "CodeOSS",
	"win32AppId": "{{1CE64477-8EE2-479C-942A-D7B101721AFB}",
	"win32x64AppId": "{{08FC0438-DEF4-4349-85AE-FA80317766E9}",
	"win32arm64AppId": "{{17BBF21B-410B-40F4-ACC4-2E9515616AC6}",
	"win32UserAppId": "{{CA791628-3EE5-404F-8BBE-8844E6C04455}",
	"win32x64UserAppId": "{{5894F169-3C13-4E32-A124-67BDE57636E1}",
	"win32arm64UserAppId": "{{585852C3-3385-447E-8711-67F60DE17946}",
	"win32AppUserModelId": "Posit.Positron",
	"win32ShellNameShort": "&Positron",
	"win32TunnelServiceMutex": "positron-tunnelservice",
	"win32TunnelMutex": "positrontunnel",
	"darwinBundleIdentifier": "co.posit.positron",
	"linuxIconName": "co.posit.positron",
	"licenseFileName": "LICENSE.txt",
	"reportIssueUrl": "https://github.com/posit-dev/positron/issues/new",
	"nodejsRepository": "https://nodejs.org",
	"urlProtocol": "positron",
	"webviewContentExternalBaseUrlTemplate": "https://{{uuid}}.vscode-cdn.net/insider/ef65ac1ba57f57f2a3961bfe94aa20481caca4c6/out/vs/workbench/contrib/webview/browser/pre/",
	"updateUrl": "https://cdn.posit.co/positron",
	"downloadUrl": "https://positron.posit.co/download",
	"builtInExtensions": [
		{
			"name": "ms-vscode.js-debug-companion",
			"version": "1.1.3",
			"sha256": "7380a890787452f14b2db7835dfa94de538caf358ebc263f9d46dd68ac52de93",
			"repo": "https://github.com/microsoft/vscode-js-debug-companion",
			"metadata": {
				"id": "99cb0b7f-7354-4278-b8da-6cc79972169d",
				"publisherId": {
					"publisherId": "5f5636e7-69ed-4afe-b5d6-8d231fb3d3ee",
					"publisherName": "ms-vscode",
					"displayName": "Microsoft",
					"flags": "verified"
				},
				"publisherDisplayName": "Microsoft"
			}
		},
		{
			"name": "ms-vscode.js-debug",
			"version": "1.96.0",
			"sha256": "278cd8b129c133d834a8105d0e0699f2f940c5c159fa5c821c7b9a4f7ffd3581",
			"repo": "https://github.com/microsoft/vscode-js-debug",
			"metadata": {
				"id": "25629058-ddac-4e17-abba-74678e126c5d",
				"publisherId": {
					"publisherId": "5f5636e7-69ed-4afe-b5d6-8d231fb3d3ee",
					"publisherName": "ms-vscode",
					"displayName": "Microsoft",
					"flags": "verified"
				},
				"publisherDisplayName": "Microsoft"
			}
		},
		{
			"name": "ms-vscode.vscode-js-profile-table",
			"version": "1.0.10",
			"sha256": "7361748ddf9fd09d8a2ed1f2a2d7376a2cf9aae708692820b799708385c38e08",
			"repo": "https://github.com/microsoft/vscode-js-profile-visualizer",
			"metadata": {
				"id": "7e52b41b-71ad-457b-ab7e-0620f1fc4feb",
				"publisherId": {
					"publisherId": "5f5636e7-69ed-4afe-b5d6-8d231fb3d3ee",
					"publisherName": "ms-vscode",
					"displayName": "Microsoft",
					"flags": "verified"
				},
				"publisherDisplayName": "Microsoft"
			}
		},
		{
			"name": "ms-toolsai.jupyter-renderers",
			"version": "1.0.19",
			"repo": "https://github.com/Microsoft/vscode-notebook-renderers",
			"metadata": {
				"id": "b15c72f8-d5fe-421a-a4f7-27ed9f6addbf",
				"publisherId": {
					"publisherId": "ac8eb7c9-3e59-4b39-8040-f0484d8170ce",
					"publisherName": "ms-toolsai",
					"displayName": "Jupyter Notebook Renderers",
					"flags": "verified"
				},
				"publisherDisplayName": "ms-toolsai"
			}
		},
		{
			"name": "rstudio.rstudio-workbench",
			"version": "1.5.28",
			"positUrl": "https://cdn.posit.co/pwb-components/extension",
			"type": "reh-web",
			"sha256": "a1052e6cf884977b68883950360d29b394acdbdd2a84f0b17a7cc9887436918f",
			"metadata": {
				"publisherDisplayName": "Posit Software, PBC"
			}
		}
	],
	"bootstrapExtensions": [
		{
			"name": "ms-python.black-formatter",
			"version": "2024.6.0",
			"repo": "https://github.com/microsoft/vscode-black-formatter",
			"metadata": {
				"id": "859e640c-c157-47da-8699-9080b81c8371",
				"publisherId": {
					"publisherId": "998b010b-e2af-44a5-a6cd-0b5fd3b9b6f8",
					"publisherName": "ms-python",
					"displayName": "Black Formatter",
					"flags": "verified"
				},
				"publisherDisplayName": "ms-python"
			}
		},
		{
			"name": "ms-toolsai.vscode-jupyter-cell-tags",
			"version": "0.1.9",
			"repo": "https://github.com/Microsoft/vscode-jupyter-cell-tags",
			"metadata": {
				"id": "ab4fb32a-befb-4102-adf9-1652d0cd6a5e",
				"publisherId": {
					"publisherId": "ac8eb7c9-3e59-4b39-8040-f0484d8170ce",
					"publisherName": "ms-toolsai",
					"displayName": "Jupyter Cell Tags",
					"flags": "verified"
				},
				"publisherDisplayName": "ms-toolsai"
			}
		},
		{
			"name": "ms-toolsai.jupyter-keymap",
			"version": "1.1.2",
			"repo": "https://github.com/Microsoft/vscode-jupyter-keymap",
			"metadata": {
				"id": "9f6dc8db-620c-4844-b8c5-e74914f1be27",
				"publisherId": {
					"publisherId": "ac8eb7c9-3e59-4b39-8040-f0484d8170ce",
					"publisherName": "ms-toolsai",
					"displayName": "Jupyter Keymap",
					"flags": "verified"
				},
				"publisherDisplayName": "ms-toolsai"
			}
		},
		{
			"name": "ms-toolsai.vscode-jupyter-slideshow",
			"version": "0.1.6",
			"repo": "https://github.com/Microsoft/vscode-jupyter-slideshow",
			"metadata": {
				"id": "e153ca70-b543-4865-b4c5-b31d34185948",
				"publisherId": {
					"publisherId": "ac8eb7c9-3e59-4b39-8040-f0484d8170ce",
					"publisherName": "ms-toolsai",
					"displayName": "Jupyter Slide Show",
					"flags": "verified"
				},
				"publisherDisplayName": "ms-toolsai"
			}
		},

		{
			"name": "ms-toolsai.jupyter",
<<<<<<< HEAD
			"version": "2025.1.0",
=======
			"version": "2024.11.0",
>>>>>>> d111c2f6
			"repo": "https://github.com/Microsoft/vscode-jupyter",
			"metadata": {
				"id": "6c2f1801-1e7f-45b2-9b5c-7782f1e076e8",
				"publisherId": {
					"publisherId": "ac8eb7c9-3e59-4b39-8040-f0484d8170ce",
					"publisherName": "ms-toolsai",
					"displayName": "Jupyter",
					"flags": "verified"
				},
				"publisherDisplayName": "ms-toolsai"
			}
		},
		{
			"name": "ms-pyright.pyright",
			"version": "1.1.395",
			"repo": "https://github.com/Microsoft/pyright",
			"metadata": {
				"id": "593fe6a5-513e-4cb3-abfb-5b9f5fe39802",
				"publisherId": {
					"publisherId": "26b7f243-cfb3-448b-8209-25b30d7e81c0",
					"publisherName": "ms-pyright",
					"displayName": "Pyright",
					"flags": "verified"
				},
				"publisherDisplayName": "ms-pyright"
			}
		},
		{
			"name": "ms-python.debugpy",
			"version": "2025.0.1",
			"repo": "https://github.com/microsoft/vscode-python-debugger",
			"metadata": {
				"id": "4bd5d2c9-9d65-401a-b0b2-7498d9f17615",
				"publisherid": {
					"publisherid": "998b010b-e2af-44a5-a6cd-0b5fd3b9b6f8",
					"publishername": "ms-python",
					"displayname": "python debugger",
					"flags": "verified"
				},
				"publisherdisplayname": "ms-python",
				"multiPlatformServiceUrl": "https://open-vsx.org/api"
			}
		},
		{
			"name": "posit.publisher",
			"version": "1.10.0",
			"repo": "https://github.com/posit-dev/publisher",
			"metadata": {
				"id": "ccc4be7e-a835-4fcf-b439-79c25a0ae11e",
				"publisherId": "090804ff-7eb2-4fbd-bb61-583e34f2b070",
				"displayName": "Posit Publisher",
				"multiPlatformServiceUrl": "https://open-vsx.org/api"
			},
			"publisherDisplayName": "Posit Software, PBC"
		},
		{
			"name": "posit.shiny",
			"version": "1.1.2",
			"repo": "http://github.com/posit-dev/shiny-vscode",
			"type": "reh-web",
			"metadata": {
				"id": "f1b3b3b4-3b3b-4b3b-8b3b-3b3b3b3b3b3b",
				"publisherId": "090804ff-7eb2-4fbd-bb61-583e34f2b070",
				"displayName": "Shiny",
				"multiPlatformServiceUrl": "https://open-vsx.org/api"
			}
		},
		{
			"name": "quarto.quarto",
			"version": "1.118.0",
			"repo": "https://github.com/quarto-dev/quarto/tree/main/apps/vscode",
			"metadata": {
				"id": "a1be81fc-0f3a-4f2e-92ee-3fdc7ab96c73",
				"publisherId": {
					"publisherId": "b21355c9-18d2-46e4-95da-d2d98de81e96",
					"publisherName": "quarto",
					"displayName": "Quarto",
					"flags": "verified"
				},
				"publisherDisplayName": "Quarto"
			}
		}
	],
	"extensionsGallery": {
		"serviceUrl": "https://open-vsx.org/vscode/gallery",
		"itemUrl": "https://open-vsx.org/vscode/item",
		"resourceUrlTemplate": "https://open-vsx.org/vscode/asset/{publisher}/{name}/{version}/Microsoft.VisualStudio.Code.WebResources/{path}",
		"controlUrl": "",
		"recommendationsUrl": "",
		"nlsBaseUrl": "",
		"publisherUrl": ""
	},
	"linkProtectionTrustedDomains": [
		"https://open-vsx.org",
		"https://github.com/posit-dev/positron",
		"https://positron.posit.co"
	],
	"extensionsEnabledWithApiProposalVersion": [
		"GitHub.copilot-chat"
	],
	"extensionEnabledApiProposals": {
		"ms-vscode.vscode-selfhost-test-provider": [
			"testObserver",
			"testRelatedCode",
			"attributableCoverage"
		],
		"VisualStudioExptTeam.vscodeintellicode-completions": [
			"inlineCompletionsAdditions"
		],
		"ms-vsliveshare.vsliveshare": [
			"contribMenuBarHome",
			"contribShareMenu",
			"contribStatusBarItems",
			"diffCommand",
			"documentFiltersExclusive",
			"fileSearchProvider",
			"findTextInFiles",
			"notebookCellExecutionState",
			"notebookLiveShare",
			"terminalDimensions",
			"terminalDataWriteEvent",
			"textSearchProvider"
		],
		"ms-vscode.js-debug": [
			"portsAttributes",
			"findTextInFiles",
			"workspaceTrust",
			"tunnels"
		],
		"ms-toolsai.vscode-ai-remote": [
			"resolvers"
		],
		"ms-python.python": [
			"contribEditorContentMenu",
			"quickPickSortByLabel",
			"portsAttributes",
			"testObserver",
			"quickPickItemTooltip",
			"terminalDataWriteEvent",
			"terminalExecuteCommandEvent",
			"contribIssueReporter",
			"terminalShellIntegration"
		],
		"ms-dotnettools.dotnet-interactive-vscode": [
			"notebookMessaging"
		],
		"GitHub.codespaces": [
			"contribEditSessions",
			"contribMenuBarHome",
			"contribRemoteHelp",
			"contribViewsRemote",
			"resolvers",
			"tunnels",
			"terminalDataWriteEvent",
			"treeViewReveal",
			"notebookKernelSource"
		],
		"ms-vscode.azure-repos": [
			"extensionRuntime",
			"fileSearchProvider",
			"textSearchProvider"
		],
		"ms-vscode.remote-repositories": [
			"canonicalUriProvider",
			"contribEditSessions",
			"contribRemoteHelp",
			"contribMenuBarHome",
			"contribViewsRemote",
			"contribViewsWelcome",
			"contribShareMenu",
			"documentFiltersExclusive",
			"editSessionIdentityProvider",
			"extensionRuntime",
			"fileSearchProvider",
			"quickPickSortByLabel",
			"workspaceTrust",
			"shareProvider",
			"scmActionButton",
			"scmSelectedProvider",
			"scmValidation",
			"textSearchProvider",
			"timeline"
		],
		"ms-vscode-remote.remote-wsl": [
			"resolvers",
			"contribRemoteHelp",
			"contribViewsRemote",
			"telemetry"
		],
		"ms-vscode-remote.remote-ssh": [
			"resolvers",
			"tunnels",
			"terminalDataWriteEvent",
			"contribRemoteHelp",
			"contribViewsRemote",
			"telemetry"
		],
		"ms-vscode.remote-server": [
			"resolvers",
			"tunnels",
			"contribViewsWelcome"
		],
		"ms-vscode.remote-explorer": [
			"contribRemoteHelp",
			"contribViewsRemote",
			"extensionsAny"
		],
		"ms-vscode-remote.remote-containers": [
			"contribEditSessions",
			"resolvers",
			"portsAttributes",
			"tunnels",
			"workspaceTrust",
			"terminalDimensions",
			"contribRemoteHelp",
			"contribViewsRemote"
		],
		"ms-vscode.js-debug-nightly": [
			"portsAttributes",
			"findTextInFiles",
			"workspaceTrust",
			"tunnels"
		],
		"ms-vscode.lsif-browser": [
			"documentFiltersExclusive"
		],
		"ms-vscode.vscode-speech": [
			"speech"
		],
		"GitHub.vscode-pull-request-github": [
			"activeComment",
			"codiconDecoration",
			"codeActionRanges",
			"commentingRangeHint",
			"commentReactor",
			"commentReveal",
			"commentThreadApplicability",
			"contribAccessibilityHelpContent",
			"contribCommentEditorActionsMenu",
			"contribCommentPeekContext",
			"contribCommentThreadAdditionalMenu",
			"contribCommentsViewThreadMenus",
			"contribEditorContentMenu",
			"contribMultiDiffEditorMenus",
			"contribShareMenu",
			"diffCommand",
			"fileComments",
			"quickDiffProvider",
			"shareProvider",
			"tabInputTextMerge",
			"tokenInformation",
			"treeViewMarkdownMessage"
		],
		"GitHub.copilot": [
			"authGetSessions",
			"inlineCompletionsAdditions"
		],
		"GitHub.copilot-nightly": [
			"inlineCompletionsAdditions"
		],
		"GitHub.copilot-chat": [
			"interactive",
			"terminalDataWriteEvent",
			"terminalExecuteCommandEvent",
			"terminalSelection",
			"terminalQuickFixProvider",
			"chatParticipantAdditions",
			"defaultChatParticipant",
			"embeddings",
			"chatVariableResolver",
			"chatProvider",
			"mappedEditsProvider",
			"aiRelatedInformation",
			"codeActionAI",
			"findTextInFiles",
			"textSearchProvider",
			"activeComment",
			"commentReveal",
			"contribSourceControlInputBoxMenu",
			"contribCommentEditorActionsMenu",
			"contribCommentThreadAdditionalMenu",
			"contribCommentsViewThreadMenus",
			"newSymbolNamesProvider",
			"findFiles2",
			"extensionsAny",
			"authGetSessions",
			"authLearnMore",
			"testObserver",
			"aiTextSearchProvider",
			"documentFiltersExclusive",
			"chatParticipantPrivate",
			"lmTools"
		],
		"GitHub.remotehub": [
			"contribRemoteHelp",
			"contribMenuBarHome",
			"contribViewsRemote",
			"contribViewsWelcome",
			"documentFiltersExclusive",
			"extensionRuntime",
			"fileSearchProvider",
			"quickPickSortByLabel",
			"workspaceTrust",
			"scmSelectedProvider",
			"scmValidation",
			"textSearchProvider",
			"timeline"
		],
		"ms-python.gather": [
			"notebookCellExecutionState"
		],
		"ms-python.vscode-pylance": [
			"notebookCellExecutionState"
		],
		"ms-python.debugpy": [
			"contribIssueReporter",
			"contribViewsWelcome",
			"debugVisualization",
			"portsAttributes"
		],
		"ms-toolsai.jupyter-renderers": [
			"contribNotebookStaticPreloads"
		],
		"ms-toolsai.jupyter": [
			"notebookDeprecated",
			"notebookMessaging",
			"notebookMime",
			"notebookCellExecutionState",
			"portsAttributes",
			"quickPickSortByLabel",
			"notebookKernelSource",
			"interactiveWindow",
			"notebookControllerAffinityHidden",
			"contribNotebookStaticPreloads",
			"quickPickItemTooltip",
			"notebookExecution",
			"notebookCellExecution",
			"notebookVariableProvider"
		],
		"dbaeumer.vscode-eslint": [
			"notebookCellExecutionState"
		],
		"ms-vscode.azure-sphere-tools-ui": [
			"tunnels"
		],
		"ms-azuretools.vscode-azureappservice": [
			"terminalDataWriteEvent"
		],
		"ms-azuretools.vscode-azureresourcegroups": [
			"authGetSessions"
		],
		"ms-azuretools.vscode-azure-github-copilot": [
			"chatParticipantAdditions",
			"embeddings",
			"languageModelSystem",
			"lmTools"
		],
		"ms-vscode.anycode": [
			"extensionsAny"
		],
		"ms-vscode.cpptools": [
			"terminalDataWriteEvent"
		],
		"redhat.java": [
			"documentPaste"
		],
		"ms-dotnettools.csdevkit": [
			"inlineCompletionsAdditions"
		],
		"ms-dotnettools.vscodeintellicode-csharp": [
			"inlineCompletionsAdditions"
		],
		"microsoft-IsvExpTools.powerplatform-vscode": [
			"fileSearchProvider",
			"textSearchProvider"
		],
		"microsoft-IsvExpTools.powerplatform-vscode-preview": [
			"fileSearchProvider",
			"textSearchProvider"
		],
		"TeamsDevApp.ms-teams-vscode-extension": [
			"chatParticipantAdditions",
			"languageModelSystem"
		]
	}
}<|MERGE_RESOLUTION|>--- conflicted
+++ resolved
@@ -177,11 +177,7 @@
 
 		{
 			"name": "ms-toolsai.jupyter",
-<<<<<<< HEAD
-			"version": "2025.1.0",
-=======
 			"version": "2024.11.0",
->>>>>>> d111c2f6
 			"repo": "https://github.com/Microsoft/vscode-jupyter",
 			"metadata": {
 				"id": "6c2f1801-1e7f-45b2-9b5c-7782f1e076e8",
