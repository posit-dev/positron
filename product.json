{
	"companyName": "Posit Software, PBC",
	"nameShort": "Positron",
	"nameLong": "Positron",
<<<<<<< HEAD
	"positronVersion": "2026.01.0",
=======
	"positronVersion": "2025.12.1",
>>>>>>> abea8b1b
	"positronBuildNumber": 0,
	"applicationName": "positron",
	"dataFolderName": ".positron",
	"win32MutexName": "positron",
	"licenseName": "Software Evaluation License",
	"licenseUrl": "https://positron.posit.co/licensing",
	"serverLicenseUrl": "https://posit.co/about/eula/",
	"serverGreeting": [],
	"serverLicense": [],
	"serverLicensePrompt": "",
	"serverApplicationName": "positron-server",
	"serverDataFolderName": ".positron-server",
	"serverDownloadUrlTemplate": "https://cdn.posit.co/positron/dailies/reh/${arch-long}/positron-reh-${os}-${arch}-${version}.tar.gz",
	"tunnelApplicationName": "positron-tunnel",
	"win32DirName": "Positron",
	"win32NameVersion": "Positron",
	"win32RegValueName": "Positron",
	"win32AppId": "{{1CE64477-8EE2-479C-942A-D7B101721AFB}",
	"win32x64AppId": "{{08FC0438-DEF4-4349-85AE-FA80317766E9}",
	"win32arm64AppId": "{{17BBF21B-410B-40F4-ACC4-2E9515616AC6}",
	"win32UserAppId": "{{CA791628-3EE5-404F-8BBE-8844E6C04455}",
	"win32x64UserAppId": "{{5894F169-3C13-4E32-A124-67BDE57636E1}",
	"win32arm64UserAppId": "{{585852C3-3385-447E-8711-67F60DE17946}",
	"win32AppUserModelId": "Posit.Positron",
	"win32ShellNameShort": "&Positron",
	"win32TunnelServiceMutex": "positron-tunnelservice",
	"win32TunnelMutex": "positrontunnel",
	"darwinBundleIdentifier": "co.posit.positron",
	"darwinProfileUUID": "0501C5DF-0DC9-4217-9C18-A5595A125743",
	"darwinProfilePayloadUUID": "BEA2CCD2-3F74-4174-9C0E-606A6F13B050",
	"linuxIconName": "co.posit.positron",
	"licenseFileName": "LICENSE.txt",
	"reportIssueUrl": "https://github.com/posit-dev/positron/issues/new",
	"nodejsRepository": "https://nodejs.org",
	"urlProtocol": "positron",
	"webviewContentExternalBaseUrlTemplate": "https://{{uuid}}.vscode-cdn.net/insider/ef65ac1ba57f57f2a3961bfe94aa20481caca4c6/out/vs/workbench/contrib/webview/browser/pre/",
	"updateUrl": "https://cdn.posit.co/positron",
	"releaseNotesUrl": "https://cdn.posit.co/positron",
	"downloadUrl": "https://positron.posit.co/download",
	"builtInExtensions": [
		{
			"name": "ms-vscode.js-debug-companion",
			"version": "1.1.3",
			"sha256": "7380a890787452f14b2db7835dfa94de538caf358ebc263f9d46dd68ac52de93",
			"repo": "https://github.com/microsoft/vscode-js-debug-companion",
			"metadata": {
				"id": "99cb0b7f-7354-4278-b8da-6cc79972169d",
				"publisherId": {
					"publisherId": "5f5636e7-69ed-4afe-b5d6-8d231fb3d3ee",
					"publisherName": "ms-vscode",
					"displayName": "Microsoft",
					"flags": "verified"
				},
				"publisherDisplayName": "Microsoft"
			}
		},
		{
			"name": "ms-vscode.js-debug",
			"version": "1.105.0",
			"sha256": "0c45b90342e8aafd4ff2963b4006de64208ca58c2fd01fea7a710fe61dcfd12a",
			"repo": "https://github.com/microsoft/vscode-js-debug",
			"metadata": {
				"id": "25629058-ddac-4e17-abba-74678e126c5d",
				"publisherId": {
					"publisherId": "5f5636e7-69ed-4afe-b5d6-8d231fb3d3ee",
					"publisherName": "ms-vscode",
					"displayName": "Microsoft",
					"flags": "verified"
				},
				"publisherDisplayName": "Microsoft"
			}
		},
		{
			"name": "ms-vscode.vscode-js-profile-table",
			"version": "1.0.10",
			"sha256": "7361748ddf9fd09d8a2ed1f2a2d7376a2cf9aae708692820b799708385c38e08",
			"repo": "https://github.com/microsoft/vscode-js-profile-visualizer",
			"metadata": {
				"id": "7e52b41b-71ad-457b-ab7e-0620f1fc4feb",
				"publisherId": {
					"publisherId": "5f5636e7-69ed-4afe-b5d6-8d231fb3d3ee",
					"publisherName": "ms-vscode",
					"displayName": "Microsoft",
					"flags": "verified"
				},
				"publisherDisplayName": "Microsoft"
			}
		},
		{
			"name": "ms-toolsai.jupyter-renderers",
			"version": "1.0.19",
			"repo": "https://github.com/Microsoft/vscode-notebook-renderers",
			"metadata": {
				"id": "b15c72f8-d5fe-421a-a4f7-27ed9f6addbf",
				"publisherId": {
					"publisherId": "ac8eb7c9-3e59-4b39-8040-f0484d8170ce",
					"publisherName": "ms-toolsai",
					"displayName": "Jupyter Notebook Renderers",
					"flags": "verified"
				},
				"publisherDisplayName": "ms-toolsai"
			}
		},
		{
			"name": "rstudio.rstudio-workbench",
			"version": "1.6.46",
			"positUrl": "https://cdn.posit.co/pwb-components/extension",
			"type": "reh-web",
			"sha256": "a5d808dc2964b389e433d57bbd97ba6d88aac9389468ab1f73a0adf01331ec3f",
			"metadata": {
				"publisherDisplayName": "Posit Software, PBC"
			}
		}
	],
	"bootstrapExtensions": [
		{
			"name": "charliermarsh.ruff",
			"version": "2025.32.0",
			"repo": "https://github.com/astral-sh/ruff-vscode",
			"metadata": {
				"publisherId": {
					"publisherName": "charliermarsh",
					"displayName": "Ruff",
					"flags": "verified"
				},
				"publisherDisplayName": "charliermarsh",
				"multiPlatformServiceUrl": "https://open-vsx.org/api"
			}
		},
		{
			"name": "ms-toolsai.vscode-jupyter-cell-tags",
			"version": "0.1.9",
			"sha256sum": "7cd43af55cf562a001dc475e92d9f3fd4b7173011adca0c02da22fbf891c274b",
			"repo": "https://github.com/Microsoft/vscode-jupyter-cell-tags",
			"metadata": {
				"id": "ab4fb32a-befb-4102-adf9-1652d0cd6a5e",
				"publisherId": {
					"publisherId": "ac8eb7c9-3e59-4b39-8040-f0484d8170ce",
					"publisherName": "ms-toolsai",
					"displayName": "Jupyter Cell Tags",
					"flags": "verified"
				},
				"publisherDisplayName": "ms-toolsai"
			}
		},
		{
			"name": "ms-toolsai.jupyter-keymap",
			"version": "1.1.2",
			"sha256sum": "3d2998929bb43156f3b428116aee290543c437875df616ec755692219b4afa17",
			"repo": "https://github.com/Microsoft/vscode-jupyter-keymap",
			"metadata": {
				"id": "9f6dc8db-620c-4844-b8c5-e74914f1be27",
				"publisherId": {
					"publisherId": "ac8eb7c9-3e59-4b39-8040-f0484d8170ce",
					"publisherName": "ms-toolsai",
					"displayName": "Jupyter Keymap",
					"flags": "verified"
				},
				"publisherDisplayName": "ms-toolsai"
			}
		},
		{
			"name": "ms-toolsai.vscode-jupyter-slideshow",
			"version": "0.1.6",
			"sha256sum": "5b8dee0d569b7e0990bb4847c34748cdc0102078779351ed415d9d71cfa3e945",
			"repo": "https://github.com/Microsoft/vscode-jupyter-slideshow",
			"metadata": {
				"id": "e153ca70-b543-4865-b4c5-b31d34185948",
				"publisherId": {
					"publisherId": "ac8eb7c9-3e59-4b39-8040-f0484d8170ce",
					"publisherName": "ms-toolsai",
					"displayName": "Jupyter Slide Show",
					"flags": "verified"
				},
				"publisherDisplayName": "ms-toolsai"
			}
		},
		{
			"name": "ms-toolsai.jupyter",
			"version": "2025.9.1",
			"sha256sum": "110660656944c4ab0ff687db488c2e8c59c67ec121dcf09bcaa54b6edd9ce71f",
			"repo": "https://github.com/Microsoft/vscode-jupyter",
			"metadata": {
				"id": "6c2f1801-1e7f-45b2-9b5c-7782f1e076e8",
				"publisherId": {
					"publisherId": "ac8eb7c9-3e59-4b39-8040-f0484d8170ce",
					"publisherName": "ms-toolsai",
					"displayName": "Jupyter",
					"flags": "verified"
				},
				"publisherDisplayName": "ms-toolsai"
			}
		},
		{
			"name": "meta.pyrefly",
			"version": "0.43.1",
			"sha256sum": "4ec7c80a766fb54e6aa0c034127d4a6cdd2404048ae2e19b5f6f789db9dbb1f0",
			"repo": "https://github.com/facebook/pyrefly",
			"metadata": {
				"publisherId": {
					"publisherName": "meta",
					"displayName": "Pyrefly",
					"flags": "verified"
				},
				"publisherDisplayName": "meta",
				"multiPlatformServiceUrl": "https://open-vsx.org/api"
			}
		},
		{
			"name": "ms-python.debugpy",
			"version": "2025.14.1",
			"repo": "https://github.com/microsoft/vscode-python-debugger",
			"metadata": {
				"id": "4bd5d2c9-9d65-401a-b0b2-7498d9f17615",
				"publisherid": {
					"publisherid": "998b010b-e2af-44a5-a6cd-0b5fd3b9b6f8",
					"publishername": "ms-python",
					"displayname": "python debugger",
					"flags": "verified"
				},
				"publisherdisplayname": "ms-python",
				"multiPlatformServiceUrl": "https://open-vsx.org/api"
			}
		},
		{
			"name": "posit.publisher",
			"version": "1.27.4",
			"repo": "https://github.com/posit-dev/publisher",
			"metadata": {
				"id": "ccc4be7e-a835-4fcf-b439-79c25a0ae11e",
				"publisherId": "090804ff-7eb2-4fbd-bb61-583e34f2b070",
				"displayName": "Posit Publisher",
				"multiPlatformServiceUrl": "https://open-vsx.org/api"
			},
			"publisherDisplayName": "Posit Software, PBC"
		},
		{
			"name": "quarto.quarto",
			"version": "1.126.0",
			"sha256sum": "90e53ab8d278a7f4faf0f929caeeafbf69114f0bede849298c5a35a843d431a5",
			"repo": "https://github.com/quarto-dev/quarto/tree/main/apps/vscode",
			"metadata": {
				"id": "a1be81fc-0f3a-4f2e-92ee-3fdc7ab96c73",
				"publisherId": {
					"publisherId": "b21355c9-18d2-46e4-95da-d2d98de81e96",
					"publisherName": "quarto",
					"displayName": "Quarto",
					"flags": "verified"
				},
				"publisherDisplayName": "Quarto"
			}
		},
		{
			"name": "posit.air-vscode",
			"version": "0.18.0",
			"repo": "https://github.com/posit-dev/air",
			"metadata": {
				"publisherId": "090804ff-7eb2-4fbd-bb61-583e34f2b070",
				"displayName": "Air - R Language Support",
				"multiPlatformServiceUrl": "https://open-vsx.org/api"
			},
			"publisherDisplayName": "Posit Software, PBC"
		},
		{
			"name": "posit.shiny",
			"version": "1.3.2",
			"sha256sum": "c030931ff473103523c5ec167cbadc377737bdaa2ab7a09005fa1cda390cc19a",
			"repo": "https://github.com/posit-dev/shiny-vscode",
			"metadata": {
				"id": "7ffa9a66-85ab-44de-ab80-2eecce45b0fe",
				"publisherId": "090804ff-7eb2-4fbd-bb61-583e34f2b070",
				"displayName": "Shiny"
			},
			"publisherDisplayName": "Posit Software, PBC"
		},
		{
			"name": "GitHub.vscode-pull-request-github",
			"version": "0.120.2",
			"sha256": "16c2825b184b8068b40360f242cf1d772b3c5b12de50affeb0f49d00a93b45f4",
			"repo": "https://github.com/Microsoft/vscode-pull-request-github",
			"metadata": {
				"publisherId": {
					"publisherName": "GitHub",
					"displayName": "GitHub Pull Requests",
					"flags": "verified"
				},
				"publisherDisplayName": "GitHub"
			}
		}
	],
	"extensionsGallery": {
		"serviceUrl": "https://open-vsx.org/vscode/gallery",
		"itemUrl": "https://open-vsx.org/vscode/item",
		"resourceUrlTemplate": "https://open-vsx.org/vscode/asset/{publisher}/{name}/{version}/Microsoft.VisualStudio.Code.WebResources/{path}",
		"extensionUrlTemplate": "https://open-vsx.org/vscode/gallery/{publisher}/{name}/latest",
		"controlUrl": "",
		"recommendationsUrl": "",
		"nlsBaseUrl": "",
		"publisherUrl": ""
	},
	"trustedExtensionAuthAccess": [
		"GitHub.copilot-chat"
	],
	"linkProtectionTrustedDomains": [
		"https://open-vsx.org",
		"https://github.com/posit-dev/positron",
		"https://positron.posit.co",
		"https://github.com/login/device",
		"https://login.posit.cloud",
		"https://connect.posit.cloud",
		"https://login.staging.posit.cloud",
		"https://staging.connect.posit.cloud",
		"https://posit.co",
		"https://support.posit.co"
	],
	"defaultChatAgent": {
		"extensionId": "positron.positron-assistant",
		"chatExtensionId": "positron.positron-assistant",
		"completionsEnablementSetting": "positron.assistant.inlineCompletions.enable",
		"provider": {
			"default": {
				"id": "positron.assistant",
				"name": "Positron Assistant"
			},
			"enterprise": {
				"id": "positron.assistant",
				"name": "Positron Assistant"
			}
		}
	},
	"extensionsEnabledWithApiProposalVersion": [
		"GitHub.copilot-chat"
	],
	"extensionEnabledApiProposals": {
		"ms-vscode.vscode-selfhost-test-provider": [
			"testObserver",
			"testRelatedCode",
			"attributableCoverage"
		],
		"VisualStudioExptTeam.vscodeintellicode-completions": [
			"inlineCompletionsAdditions"
		],
		"ms-vsliveshare.vsliveshare": [
			"contribMenuBarHome",
			"contribShareMenu",
			"contribStatusBarItems",
			"diffCommand",
			"documentFiltersExclusive",
			"fileSearchProvider",
			"findTextInFiles",
			"notebookCellExecutionState",
			"notebookLiveShare",
			"terminalDimensions",
			"terminalDataWriteEvent",
			"textSearchProvider"
		],
		"ms-vscode.js-debug": [
			"portsAttributes",
			"findTextInFiles",
			"workspaceTrust",
			"tunnels"
		],
		"ms-toolsai.vscode-ai-remote": [
			"resolvers"
		],
		"ms-python.python": [
			"contribEditorContentMenu",
			"quickPickSortByLabel",
			"portsAttributes",
			"testObserver",
			"quickPickItemTooltip",
			"terminalDataWriteEvent",
			"terminalExecuteCommandEvent",
			"contribIssueReporter",
			"terminalShellIntegration"
		],
		"ms-dotnettools.dotnet-interactive-vscode": [
			"notebookMessaging"
		],
		"GitHub.codespaces": [
			"contribEditSessions",
			"contribMenuBarHome",
			"contribRemoteHelp",
			"contribViewsRemote",
			"resolvers",
			"tunnels",
			"terminalDataWriteEvent",
			"treeViewReveal",
			"notebookKernelSource"
		],
		"ms-vscode.azure-repos": [
			"extensionRuntime",
			"fileSearchProvider",
			"textSearchProvider"
		],
		"ms-vscode.remote-repositories": [
			"canonicalUriProvider",
			"contribEditSessions",
			"contribRemoteHelp",
			"contribMenuBarHome",
			"contribViewsRemote",
			"contribViewsWelcome",
			"contribShareMenu",
			"documentFiltersExclusive",
			"editSessionIdentityProvider",
			"extensionRuntime",
			"fileSearchProvider",
			"quickPickSortByLabel",
			"workspaceTrust",
			"shareProvider",
			"scmActionButton",
			"scmSelectedProvider",
			"scmValidation",
			"textSearchProvider",
			"timeline"
		],
		"ms-vscode-remote.remote-wsl": [
			"resolvers",
			"contribRemoteHelp",
			"contribViewsRemote",
			"telemetry"
		],
		"ms-vscode-remote.remote-ssh": [
			"resolvers",
			"tunnels",
			"terminalDataWriteEvent",
			"contribRemoteHelp",
			"contribViewsRemote",
			"telemetry"
		],
		"ms-vscode.remote-server": [
			"resolvers",
			"tunnels",
			"contribViewsWelcome"
		],
		"ms-vscode.remote-explorer": [
			"contribRemoteHelp",
			"contribViewsRemote",
			"extensionsAny"
		],
		"ms-vscode-remote.remote-containers": [
			"contribEditSessions",
			"resolvers",
			"portsAttributes",
			"tunnels",
			"workspaceTrust",
			"terminalDimensions",
			"contribRemoteHelp",
			"contribViewsRemote"
		],
		"ms-vscode.js-debug-nightly": [
			"portsAttributes",
			"findTextInFiles",
			"workspaceTrust",
			"tunnels"
		],
		"ms-vscode.lsif-browser": [
			"documentFiltersExclusive"
		],
		"ms-vscode.vscode-speech": [
			"speech"
		],
		"GitHub.vscode-pull-request-github": [
			"activeComment",
			"codiconDecoration",
			"codeActionRanges",
			"commentingRangeHint",
			"commentReactor",
			"commentReveal",
			"commentThreadApplicability",
			"contribAccessibilityHelpContent",
			"contribCommentEditorActionsMenu",
			"contribCommentPeekContext",
			"contribCommentThreadAdditionalMenu",
			"contribCommentsViewThreadMenus",
			"contribEditorContentMenu",
			"contribMultiDiffEditorMenus",
			"contribShareMenu",
			"diffCommand",
			"fileComments",
			"quickDiffProvider",
			"shareProvider",
			"tabInputTextMerge",
			"tokenInformation",
			"treeViewMarkdownMessage"
		],
		"GitHub.copilot": [
			"authGetSessions",
			"inlineCompletionsAdditions"
		],
		"GitHub.copilot-nightly": [
			"inlineCompletionsAdditions"
		],
		"GitHub.copilot-chat": [
			"interactive",
			"terminalDataWriteEvent",
			"terminalExecuteCommandEvent",
			"terminalSelection",
			"terminalQuickFixProvider",
			"chatParticipantAdditions",
			"defaultChatParticipant",
			"embeddings",
			"chatVariableResolver",
			"chatProvider",
			"mappedEditsProvider",
			"aiRelatedInformation",
			"codeActionAI",
			"findTextInFiles",
			"textSearchProvider",
			"activeComment",
			"commentReveal",
			"contribSourceControlInputBoxMenu",
			"contribCommentEditorActionsMenu",
			"contribCommentThreadAdditionalMenu",
			"contribCommentsViewThreadMenus",
			"newSymbolNamesProvider",
			"findFiles2",
			"extensionsAny",
			"authGetSessions",
			"authLearnMore",
			"testObserver",
			"aiTextSearchProvider",
			"documentFiltersExclusive",
			"chatParticipantPrivate",
			"lmTools"
		],
		"GitHub.remotehub": [
			"contribRemoteHelp",
			"contribMenuBarHome",
			"contribViewsRemote",
			"contribViewsWelcome",
			"documentFiltersExclusive",
			"extensionRuntime",
			"fileSearchProvider",
			"quickPickSortByLabel",
			"workspaceTrust",
			"scmSelectedProvider",
			"scmValidation",
			"textSearchProvider",
			"timeline"
		],
		"ms-python.gather": [
			"notebookCellExecutionState"
		],
		"ms-python.vscode-pylance": [
			"notebookCellExecutionState"
		],
		"ms-python.debugpy": [
			"contribIssueReporter",
			"contribViewsWelcome",
			"debugVisualization",
			"portsAttributes"
		],
		"ms-toolsai.jupyter-renderers": [
			"contribNotebookStaticPreloads"
		],
		"ms-toolsai.jupyter": [
			"notebookDeprecated",
			"notebookMessaging",
			"notebookMime",
			"notebookCellExecutionState",
			"portsAttributes",
			"quickPickSortByLabel",
			"notebookKernelSource",
			"interactiveWindow",
			"notebookControllerAffinityHidden",
			"contribNotebookStaticPreloads",
			"quickPickItemTooltip",
			"notebookExecution",
			"notebookCellExecution",
			"notebookVariableProvider"
		],
		"dbaeumer.vscode-eslint": [
			"notebookCellExecutionState"
		],
		"ms-vscode.azure-sphere-tools-ui": [
			"tunnels"
		],
		"ms-azuretools.vscode-azureappservice": [
			"terminalDataWriteEvent"
		],
		"ms-azuretools.vscode-azureresourcegroups": [
			"authGetSessions"
		],
		"ms-azuretools.vscode-azure-github-copilot": [
			"chatParticipantAdditions",
			"embeddings",
			"languageModelSystem",
			"lmTools"
		],
		"ms-vscode.anycode": [
			"extensionsAny"
		],
		"ms-vscode.cpptools": [
			"terminalDataWriteEvent"
		],
		"redhat.java": [
			"documentPaste"
		],
		"ms-dotnettools.csdevkit": [
			"inlineCompletionsAdditions"
		],
		"ms-dotnettools.vscodeintellicode-csharp": [
			"inlineCompletionsAdditions"
		],
		"microsoft-IsvExpTools.powerplatform-vscode": [
			"fileSearchProvider",
			"textSearchProvider"
		],
		"microsoft-IsvExpTools.powerplatform-vscode-preview": [
			"fileSearchProvider",
			"textSearchProvider"
		],
		"TeamsDevApp.ms-teams-vscode-extension": [
			"chatParticipantAdditions",
			"languageModelSystem"
		]
	}
}<|MERGE_RESOLUTION|>--- conflicted
+++ resolved
@@ -2,11 +2,7 @@
 	"companyName": "Posit Software, PBC",
 	"nameShort": "Positron",
 	"nameLong": "Positron",
-<<<<<<< HEAD
-	"positronVersion": "2026.01.0",
-=======
 	"positronVersion": "2025.12.1",
->>>>>>> abea8b1b
 	"positronBuildNumber": 0,
 	"applicationName": "positron",
 	"dataFolderName": ".positron",
