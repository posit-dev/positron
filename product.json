--- conflicted
+++ resolved
@@ -198,13 +198,8 @@
 		},
 		{
 			"name": "meta.pyrefly",
-<<<<<<< HEAD
 			"version": "0.43.1",
 			"sha256sum": "4ec7c80a766fb54e6aa0c034127d4a6cdd2404048ae2e19b5f6f789db9dbb1f0",
-=======
-			"version": "0.42.3",
-			"sha256sum": "e99d4f22adb1c23f041d2d847753ebdde954c0f52501bcafdcffbe7a9d757935",
->>>>>>> 94ecc36f
 			"repo": "https://github.com/facebook/pyrefly",
 			"metadata": {
 				"publisherId": {
