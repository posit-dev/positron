name: "Test: E2E (Windows)"
on:
  workflow_call:
    inputs:
      project:
        required: false
        description: "The name of the Playwright project to run tests for."
        default: "e2e-windows"
        type: string
      grep:
        required: false
        description: "Only run tests matching this regex. Supports tags (comma-separated), titles, filenames, etc. For windows, use this format: (?=.*@:win)(?=.*@:feature)"
        default: "@:win"
        type: string
      repeat_each:
        required: false
        description: "Run each test N times, defaults to one."
        default: 1
        type: number
      display_name:
        required: false
        description: "The name of the job as it will appear in the GitHub Actions UI."
        default: "e2e-windows"
        type: string
      currents_tags:
        required: false
        description: "The tags to use for Currents recording."
        default: ""
        type: string
      report_testrail:
        required: false
        description: "Whether or not to report results to TestRail."
        default: false
        type: boolean
      report_currents:
        required: false
        description: "Whether or not to report results to Currents."
        type: boolean
        default: false
      upload_logs:
        required: false
        description: "Whether or not to upload e2e test logs."
        type: boolean
        default: false
      skip_extension_test:
        required: false
        description: "Whether to skip the bootstrap extensions test."
        type: boolean
        default: false
      allow_soft_fail:
        required: false
        description: "Whether to allow tests marked with :soft-fail to fail without failing the job."
        type: boolean
        default: false

  workflow_dispatch:
    inputs:
      project:
        required: false
        description: "The name of the Playwright project to run tests for."
        default: "e2e-windows"
        type: string
      grep:
        required: false
        description: "Tests tagged with @:win are pre-filtered. Specify other tags, test titles, filenames, etc. to filter tests further."
        default: "@:critical"
        type: string
      repeat_each:
        required: false
        description: "Run each test N times, defaults to one."
        default: 1
        type: number
      skip_extension_test:
        required: false
        description: "Whether to skip the bootstrap extensions test."
        type: boolean
        default: true

permissions:
  id-token: write
  contents: read

jobs:
  e2e-windows:
    name: ${{ inputs.display_name }}
    runs-on:
      labels: [windows-latest-8x]
    timeout-minutes: 120
    env:
      GITHUB_TOKEN: ${{ secrets.GITHUB_TOKEN }}
      POSITRON_BUILD_NUMBER: 0 # CI skips building releases
      AWS_S3_BUCKET: positron-test-reports
      E2E_CONNECT_SERVER: ${{ secrets.E2E_CONNECT_SERVER}}
      E2E_CONNECT_APIKEY: ${{ secrets.E2E_CONNECT_APIKEY}}

    steps:
      - uses: actions/checkout@v5
        with:
          fetch-depth: 0
          submodules: recursive

      - name: Load secret
        uses: 1password/load-secrets-action@v3
        with:
          # Export loaded secrets as environment variables
          export-env: true
        env:
          OP_SERVICE_ACCOUNT_TOKEN: ${{ secrets.OP_SERVICE_ACCOUNT_TOKEN }}
          ANTHROPIC_KEY: "op://Positron/Anthropic/credential"

      - name: Set screen resolution
        shell: pwsh
        run: |
          Set-DisplayResolution -Width 1920 -Height 1080 -Force

      - name: Setup Node
        uses: actions/setup-node@v5
        with:
          node-version-file: .nvmrc

      - name: Transform to Playwright tags $PW_TAGS
        run: bash scripts/pr-tags-transform.sh "e2e-windows" "${{ inputs.grep }}"
        shell: bash

      - name: Install System Level Python
        uses: actions/setup-python@v6
        with:
          python-version: "3.10.10"

      # Pinning UV due to https://github.com/rstudio/reticulate/issues/1811
      - name: Install uv
        uses: astral-sh/setup-uv@v7
        with:
          version: "0.7.22"

      - name: Install node dependencies
        env:
          npm_config_arch: x64
          PLAYWRIGHT_SKIP_BROWSER_DOWNLOAD: 1
          ELECTRON_SKIP_BINARY_DOWNLOAD: 1
          POSITRON_GITHUB_RO_PAT: ${{ github.token }}
        shell: pwsh
        # nvm on windows does not see .nvmrc
        #
        # the installation of the npm package windows-process-tree is known to fail
        # intermittently in the Github Actions build environment, so we retry
        # this step a few times if necessary.
        #
        # see https://github.com/posit-dev/positron/issues/3481
        run: |
          .\scripts\run-with-retry.ps1 -maxAttempts 5 -command "npm clean-install --fetch-timeout 120000"
          npm --prefix test/e2e ci

      - name: Compile and Download
        run: npm exec -- npm-run-all --max-old-space-size=8192 -lp compile "electron x64" playwright-install

      # Downloads Builtin Extensions (needed for integration & e2e testing)
      - shell: bash
        run: npm run prelaunch

      - name: Compile E2E Tests
        run: |
          npm --prefix test/e2e run compile

      - name: Install python dependencies
        run: |
          curl https://raw.githubusercontent.com/posit-dev/qa-example-content/main/requirements.txt --output requirements.txt
          python -m pip install --upgrade pip
          python -m pip install -r requirements.txt
          python -m pip install trcli

      # Alternate python version
      - name: Install Python 3.13.0
        uses: actions/setup-python@v6
        with:
          python-version: "3.13.0"

      # Ensure Python 3.13.0 is used and only install ipykernel
      - name: Install ipykernel for Python 3.13.0
        run: |
          python --version  # Verify it's 3.13.0
          python -m pip install --upgrade pip
          python -m pip install ipykernel

      # Install rig (R Installation Manager)
      - name: Install rig
        run: |
          choco install rig

      # Install R 4.4.0 using rig
      - name: Install R 4.4.0
        run: |
          rig add 4.4.0
          rig default 4.4.0
          rig ls

      - name: Install R packages for 4.4.0
        run: |
          curl https://raw.githubusercontent.com/posit-dev/qa-example-content/main/DESCRIPTION --output DESCRIPTION
          Rscript -e "install.packages('pak')"
          Rscript -e "pak::local_install_dev_deps(ask = FALSE, upgrade = FALSE)"

      # Install R 4.4.2 using rig
      - name: Install R 4.4.2
        run: |
          rig add 4.4.2
          rig ls

      - name: Setup Graphviz
        uses: ts-graphviz/setup-graphviz@v2.0.2

      - name: Set up Quarto
        uses: quarto-dev/quarto-actions/setup@v2
        env:
          GH_TOKEN: ${{ secrets.GITHUB_TOKEN }}
        with:
          tinytex: true

      - name: Setup AWS S3 Access
        uses: aws-actions/configure-aws-credentials@v5
        with:
          role-to-assume: ${{ secrets.QA_AWS_RO_ROLE }}
          aws-region: ${{ secrets.QA_AWS_REGION }}

      - name: Send Results to GH Summary
        uses: ./.github/actions/gen-report-dir

      # - name: Run Extensions Test
      #   id: extensions
      #   continue-on-error: true
      #   shell: bash
      #   run: |
      #     set +e
      #     npm run test-extension -- -l positron-r
      #     echo "exit_code=$?" >> $GITHUB_OUTPUT

      - name: Run Bootstrap Extensions Test
        if: ${{ inputs.skip_extension_test != true }}
        id: bootstrap
        shell: bash
        env:
          POSITRON_PY_VER_SEL: 3.10.10
          POSITRON_R_VER_SEL: 4.4.0
          POSITRON_PY_ALT_VER_SEL: 3.13.0
          POSITRON_R_ALT_VER_SEL: 4.4.2
          PWTEST_BLOB_DO_NOT_REMOVE: 1
        run: npx playwright test test/e2e/tests/extensions/bootstrap-extensions.test.ts --project "e2e-windows" --reporter=null

      - name: Run Main Test Suite (Electron)
        shell: bash
        env:
          POSITRON_PY_VER_SEL: 3.10.10
          POSITRON_R_VER_SEL: 4.4.0
          POSITRON_PY_ALT_VER_SEL: 3.13.0
          POSITRON_R_ALT_VER_SEL: 4.4.2
          CURRENTS_RECORD_KEY: ${{ secrets.CURRENTS_RECORD_KEY }}
          CURRENTS_CI_BUILD_ID: ${{ github.run_id }}-${{ github.run_attempt }}
          COMMIT_INFO_MESSAGE: ${{ github.event.head_commit.message }}
          PWTEST_BLOB_DO_NOT_REMOVE: 1
          CURRENTS_TAG: ${{ inputs.currents_tags || 'electron/win'}}
          ENABLE_CURRENTS_REPORTER: ${{ inputs.report_currents }}
          CURRENTS_PROJECT_ID: ${{ vars.CURRENTS_PROJECT_ID }}
          CONNECT_API_KEY: ${{ secrets.CONNECT_API_KEY }}
          USE_KEY: true
          PW_JSON_FILE: test-results/windows.json
          ALLOW_SOFT_FAIL: ${{ inputs.allow_soft_fail }}
        run: |
          # Build the --grep argument only if PW_TAGS is non-empty
          if [ -z "${PW_TAGS}" ]; then
            GREP_ARG=""
          else
            GREP_ARG="--grep \"${PW_TAGS}\""
          fi

          # Log the arguments
          echo "Final --grep argument: $GREP_ARG"

          export SKIP_BOOTSTRAP=true
          # Skip close on qa-example-content if we already did the bootstrap test
          if [ "${{ inputs.skip_extension_test }}" != "true" ]; then
            export SKIP_CLONE=true
          else
            export SKIP_CLONE=false
          fi

          echo "Running: npx playwright test --project ${{ inputs.project }} --workers 2 $GREP_ARG --repeat-each ${{ inputs.repeat_each }} --max-failures 10"
          if [[ "$ALLOW_SOFT_FAIL" == "true" ]]; then
            eval npx playwright test --project ${{ inputs.project }} --workers 2 $GREP_ARG --repeat-each ${{ inputs.repeat_each }} --max-failures 10 || true

            node ./scripts/check-soft-fail-failures.js "${PW_JSON_FILE}"
          else
            eval npx playwright test --project ${{ inputs.project }} --workers 2 $GREP_ARG --repeat-each ${{ inputs.repeat_each }} --max-failures 10
          fi

      - name: Upload Playwright Report to S3
        if: ${{ success() || failure() }}
        uses: ./.github/actions/upload-report-to-s3
        with:
          role-to-assume: ${{ secrets.AWS_TEST_REPORTS_ROLE }}
          report-dir: ${{ env.REPORT_DIR }}

      - name: Upload Test Results to TestRail
        if: ${{ inputs.report_testrail }}
        shell: bash
        run: |
          TESTRAIL_TITLE="$(date +'%Y-%m-%d') ${{ env.TESTRAIL_TITLE }} - $GITHUB_REF_NAME"
          echo "TESTRAIL_TITLE=$TESTRAIL_TITLE" >> $GITHUB_ENV
          trcli --host "https://posit.testrail.io/" --project "${{ env.TESTRAIL_PROJECT }}" --username testrailautomation@posit.co --key "${{ env.TESTRAIL_API_KEY }}" parse_junit --file "./test-results/junit.xml" --case-matcher name --title "$TESTRAIL_TITLE" --close-run
        env:
          TESTRAIL_TITLE: "e2e-windows"
          TESTRAIL_PROJECT: "Positron"
          TESTRAIL_API_KEY: ${{ secrets.TESTRAIL_API_KEY }}

      - name: Upload Test Logs
        if: ${{ always() && inputs.upload_logs }}
        uses: actions/upload-artifact@v4
        with:
          name: e2e-win-logs
          path: test-logs
          if-no-files-found: ignore

<<<<<<< HEAD
      - name: Upload Test Results File
        if: ${{ always() }}
        uses: actions/upload-artifact@v4
        with:
          name: ${{ inputs.project }}-json-results
          path: test-results/windows.json
          if-no-files-found: ignore

      - name: Fail workflow if extension tests failed
        if: |
          steps.extensions.outputs.exit_code != '0'
        run: |
          echo "Extension tests failed."
          exit 1
=======
      # - name: Fail workflow if extension tests failed
      #   if: |
      #     steps.extensions.outputs.exit_code != '0'
      #   run: |
      #     echo "Extension tests failed."
      #     exit 1
>>>>>>> 7898e682

      - name: Upload inspect-ai JSON Responses
        if: ${{ always() && inputs.project == 'inspect-ai' }}
        uses: actions/upload-artifact@v4
        with:
          name: inspect-ai-responses
          path: test/assistant-inspect-ai/*.json<|MERGE_RESOLUTION|>--- conflicted
+++ resolved
@@ -319,7 +319,6 @@
           path: test-logs
           if-no-files-found: ignore
 
-<<<<<<< HEAD
       - name: Upload Test Results File
         if: ${{ always() }}
         uses: actions/upload-artifact@v4
@@ -328,20 +327,12 @@
           path: test-results/windows.json
           if-no-files-found: ignore
 
-      - name: Fail workflow if extension tests failed
-        if: |
-          steps.extensions.outputs.exit_code != '0'
-        run: |
-          echo "Extension tests failed."
-          exit 1
-=======
       # - name: Fail workflow if extension tests failed
       #   if: |
       #     steps.extensions.outputs.exit_code != '0'
       #   run: |
       #     echo "Extension tests failed."
       #     exit 1
->>>>>>> 7898e682
 
       - name: Upload inspect-ai JSON Responses
         if: ${{ always() && inputs.project == 'inspect-ai' }}
