name: "Positron: CI - Merge to main"

on:
  push:
    branches:
      - main
  workflow_call:
    inputs:
      smoketest_target:
        required: false
        description: "Smoketest suite to run, e.g. smoketest-merge-to-main or smoketest-pr"
        default: "smoketest-merge-to-main"
        type: string
  workflow_dispatch:
    inputs:
      smoketest_target:
        required: false
        description: "Smoketest suite to run, e.g. smoketest-merge-to-main or smoketest-pr"
        default: "smoketest-merge-to-main"
        type: string

env:
  SMOKETEST_TARGET: ${{ inputs.smoketest_target || 'smoketest-merge-to-main' }}

permissions:
  id-token: write
  contents: read

jobs:
  linux:
    name: Tests on Linux
    runs-on: ubuntu-latest-4x
    timeout-minutes: 45
    env:
      GITHUB_TOKEN: ${{ secrets.GITHUB_TOKEN }}
      POSITRON_BUILD_NUMBER: 0 # CI skips building releases
    steps:
      - uses: actions/checkout@v4

      - name: Setup Build Environment
        run: |
          sudo apt-get update
          sudo apt-get install -y vim curl build-essential clang make cmake git python3-pip python-is-python3 libsodium-dev libxkbfile-dev pkg-config libsecret-1-dev libxss1 dbus xvfb libgtk-3-0 libgbm1 libnss3 libnspr4 libasound2 libkrb5-dev libcairo-dev libsdl-pango-dev libjpeg-dev libgif-dev
          sudo cp build/azure-pipelines/linux/xvfb.init /etc/init.d/xvfb
          sudo chmod +x /etc/init.d/xvfb
          sudo update-rc.d xvfb defaults
          sudo service xvfb start

      - uses: actions/setup-node@v4
        with:
          node-version-file: .nvmrc

      - name: AWS S3 Access Setup
        uses: aws-actions/configure-aws-credentials@v4
        with:
          role-to-assume: ${{ secrets.QA_AWS_RO_ROLE }}
          aws-region: ${{ secrets.QA_AWS_REGION }}

<<<<<<< HEAD
      - name: Install Quarto CLI
        run: |
          TEMP_DEB="$(mktemp)" &&
          wget -O "$TEMP_DEB" 'https://github.com/quarto-dev/quarto-cli/releases/download/v1.5.57/quarto-1.5.57-linux-amd64.deb' &&
          sudo dpkg -i "$TEMP_DEB"
          rm -f "$TEMP_DEB"

      - name: Restore cache for node_modules
        id: cache-node-modules
        uses: actions/cache/restore@v4
        with:
          path: node_modules
          key: root-node-modules-v2-${{ runner.os }}-${{ hashFiles('yarn.lock') }}
          restore-keys: |
            root-node-modules-v2-${{ runner.os }}-

      - name: Restore cache for build
        id: cache-build
        uses: actions/cache/restore@v4
        with:
          path: |
            build/node_modules
          key: build-node-modules-v3-${{ runner.os }}-${{ hashFiles('build/yarn.lock') }}
          restore-keys: |
            build-node-modules-v3-${{ runner.os }}-

      - name: Restore cache for extensions
        id: cache-extensions
        uses: actions/cache/restore@v4
        with:
          path: |
            extensions
            extensions/**/node_modules
          key: extensions-v4-${{ runner.os }}-${{ hashFiles('extensions/yarn.lock') }}
          restore-keys: |
            extensions-v4-${{ runner.os }}-

      - name: Restore cache for remote
        id: cache-remote
        uses: actions/cache/restore@v4
        with:
          path: |
            remote/node_modules
            remote/**/node_modules
          key: remote-node-modules-v2-${{ runner.os }}-${{ hashFiles('remote/yarn.lock') }}
          restore-keys: |
            remote-node-modules-v2-${{ runner.os }}-
=======
      - name: Cache node_modules, build, extensions, and remote
        uses: ./.github/actions/cache-multi-paths
>>>>>>> 6f0875d9

      - name: Execute yarn
        env:
          PLAYWRIGHT_SKIP_BROWSER_DOWNLOAD: 1
          ELECTRON_SKIP_BINARY_DOWNLOAD: 1
          POSITRON_GITHUB_PAT: ${{ github.token }}
        run: |
          # Enable corepack (for yarn)
          corepack enable

          # Install node-gyp; this is required by some packages, and yarn
          # sometimes fails to automatically install it.
          yarn global add node-gyp

          # Perform the main yarn command; this installs all Node packages and
          # dependencies
          yarn --immutable --network-timeout 120000
          yarn --cwd test/automation install --frozen-lockfile
          yarn --cwd test/smoke install --frozen-lockfile

      - name: Compile and Download
        run: yarn npm-run-all --max_old_space_size=4095 -lp compile "electron x64" playwright-install download-builtin-extensions

      - name: Compile Integration Tests
        run: yarn --cwd test/integration/browser compile

      - name: Compile Smoke Tests
        run: yarn --cwd test/smoke compile

      - name: Install rig, R, and R packages
        run: |
          curl -Ls https://github.com/r-lib/rig/releases/download/latest/rig-linux-"$(arch)"-latest.tar.gz | $(which sudo) tar xz -C /usr/local
          rig add 4.4.0
          curl https://raw.githubusercontent.com/posit-dev/qa-example-content/main/DESCRIPTION --output DESCRIPTION
          Rscript -e "pak::local_install_dev_deps(ask = FALSE)"

      - name: Setup Graphviz
        uses: ts-graphviz/setup-graphviz@v2.0.2

      - name: Install python dependencies
        run: |
          curl https://raw.githubusercontent.com/posit-dev/qa-example-content/main/requirements.txt --output requirements.txt
          python -m pip install --upgrade pip
          python -m pip install -r requirements.txt
          python -m pip install ipykernel trcli

      - name: Run Unit Tests (node.js)
        id: nodejs-unit-tests
        run: yarn test-node

      - name: Run Integration Tests (Electron)
        id: electron-integration-tests
        run: DISPLAY=:10 ./scripts/test-integration-pr.sh

      - name: Run Smoke Tests (Electron)
        env:
          POSITRON_PY_VER_SEL: 3.10.12
          POSITRON_R_VER_SEL: 4.4.0
        id: electron-smoke-tests
        run: DISPLAY=:10 yarn ${{ env.SMOKETEST_TARGET }} --tracing

      - name: Set TestRail Run Title
        id: set-testrail-run-title
        if: always()
        run: echo "TESTRAIL_TITLE=$(date +'%Y-%m-%d') Smoke Tests on branch $GITHUB_REF_NAME" >> $GITHUB_ENV

      - name: Upload Test Results to TestRail
        id: testrail-upload
        if: always()
        run: trcli --host "https://posit.testrail.io/" --project Positron --username testrailautomation@posit.co --key ${{ secrets.TESTRAIL_API_KEY}} parse_junit --file ".build/logs/smoke-tests-electron/test-results/results.xml" --case-matcher name --title "$TESTRAIL_TITLE" --close-run

      - name: Upload run artifacts
        if: always()
        uses: actions/upload-artifact@v4
        with:
          name: run-artifacts
          path: .build/logs/smoke-tests-electron/
    outputs:
      target: ${{ env.SMOKETEST_TARGET }}

  slack-notification:
    name: "Send Slack notification"
    runs-on: ubuntu-latest
    needs: linux
    if: ${{ failure() && needs.linux.outputs.target  == 'smoketest-merge-to-main' }}
    steps:
      - name: 'Send Slack notification'
        uses: testlabauto/action-test-results-to-slack@v0.0.2
        with:
          github_token: ${{ secrets.POSITRON_GITHUB_PAT }}
          slack_token: ${{ secrets.SMOKE_TESTS_SLACK_TOKEN }}
          slack_channel: C07FR1JNZNJ #positron-test-results channel
          suite_name: Positron Merge to Main Test Suite<|MERGE_RESOLUTION|>--- conflicted
+++ resolved
@@ -56,7 +56,6 @@
           role-to-assume: ${{ secrets.QA_AWS_RO_ROLE }}
           aws-region: ${{ secrets.QA_AWS_REGION }}
 
-<<<<<<< HEAD
       - name: Install Quarto CLI
         run: |
           TEMP_DEB="$(mktemp)" &&
@@ -64,50 +63,8 @@
           sudo dpkg -i "$TEMP_DEB"
           rm -f "$TEMP_DEB"
 
-      - name: Restore cache for node_modules
-        id: cache-node-modules
-        uses: actions/cache/restore@v4
-        with:
-          path: node_modules
-          key: root-node-modules-v2-${{ runner.os }}-${{ hashFiles('yarn.lock') }}
-          restore-keys: |
-            root-node-modules-v2-${{ runner.os }}-
-
-      - name: Restore cache for build
-        id: cache-build
-        uses: actions/cache/restore@v4
-        with:
-          path: |
-            build/node_modules
-          key: build-node-modules-v3-${{ runner.os }}-${{ hashFiles('build/yarn.lock') }}
-          restore-keys: |
-            build-node-modules-v3-${{ runner.os }}-
-
-      - name: Restore cache for extensions
-        id: cache-extensions
-        uses: actions/cache/restore@v4
-        with:
-          path: |
-            extensions
-            extensions/**/node_modules
-          key: extensions-v4-${{ runner.os }}-${{ hashFiles('extensions/yarn.lock') }}
-          restore-keys: |
-            extensions-v4-${{ runner.os }}-
-
-      - name: Restore cache for remote
-        id: cache-remote
-        uses: actions/cache/restore@v4
-        with:
-          path: |
-            remote/node_modules
-            remote/**/node_modules
-          key: remote-node-modules-v2-${{ runner.os }}-${{ hashFiles('remote/yarn.lock') }}
-          restore-keys: |
-            remote-node-modules-v2-${{ runner.os }}-
-=======
       - name: Cache node_modules, build, extensions, and remote
         uses: ./.github/actions/cache-multi-paths
->>>>>>> 6f0875d9
 
       - name: Execute yarn
         env:
