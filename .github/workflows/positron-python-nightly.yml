name: 'Nightly: Python CI'

# Run builds daily at 2am UTC (10p EST) on weekdays for now, or manually
on:
  schedule:
    - cron: "0 2 * * 1-5"
  workflow_dispatch:

defaults:
 run:
  working-directory: 'extensions/positron-python'

env:
  NODE_VERSION: '22.17.0'
  PYTHON_VERSION: '3.10'
  PROJECT_DIR: 'extensions/positron-python'
  PYTHON_SRC_DIR: 'extensions/positron-python/python_files'
  # Force a path with spaces and to test extension works in these scenarios
  # Unicode characters are causing 2.7 failures so skip that for now.
  special-working-directory: './path with spaces'
  special-working-directory-relative: 'path with spaces'

jobs:
  # Run full suite of upstream tests
  vscode-python-tests:
    name: 'vscode-python'
    # The value of runs-on is the OS of the current job (specified in the strategy matrix below) instead of being hardcoded.
    runs-on: ${{ matrix.os }}
    defaults:
      run:
        working-directory: ${{ env.special-working-directory }}/${{ env.PROJECT_DIR}}
    strategy:
      fail-fast: false
      matrix:
        include:
          - os: 'ubuntu-latest'
            python: '3.9'
          - os: 'windows-latest'
            python: '3.10'
          - os: 'ubuntu-latest'
            python: '3.11'
          - os: 'ubuntu-latest'
            python: '3.12'
          - os: 'ubuntu-latest'
            python: '3.13'
          - os: 'ubuntu-latest'
            python: '3.14'


    steps:
      - name: Checkout
        uses: actions/checkout@v6
        with:
          path: ${{ env.special-working-directory-relative }}

      - name: Install uv and Python
        uses: astral-sh/setup-uv@v7
        with:
          python-version: ${{ matrix.python }}
          enable-cache: true
          activate-environment: true

      - name: Install specific pytest version
        run: |
          uv pip install pytest

      - name: Install specific pytest version
        run: uv run pytest --version

      - name: Install base Python requirements
        run: 'uv run pip install --no-deps --require-hashes --only-binary :all: -t ./python_files/lib/python --no-cache-dir --implementation py -r requirements.txt'

      - name: Install test requirements
        run: uv pip install -r build/test-requirements.txt

      - name: Run Python unit tests
        run: uv run python_files/tests/run_all.py --junit-xml=python-unit-test-results.xml

      - name: Upload test artifacts
<<<<<<< HEAD
        uses: actions/upload-artifact@v6
=======
        uses: actions/upload-artifact@v5
>>>>>>> c2e52c55
        with:
          name: upstream-test-output-${{ matrix.os }}-${{ matrix.python }}
          path: ${{ github.workspace }}/${{ env.special-working-directory-relative }}/extensions/positron-python/python-unit-test-results.xml

  # Install the latest releases of test dependencies
  ipykernel-tests-latest:
    name: 'ipykernel'
    runs-on: ${{ matrix.os }}
    strategy:
      matrix:
        include:
          - os: 'macos-latest'
            python: '3.9'
          - os: 'windows-latest'
            python: '3.10'
          - os: 'ubuntu-latest'
            python: '3.11'
          - os: 'ubuntu-latest'
            python: '3.12'
          - os: 'ubuntu-latest'
            python: '3.13'
          - os: 'ubuntu-latest'
            python: '3.14'


    steps:
      - name: Checkout
        uses: actions/checkout@v6

      - name: Install uv and Python
        uses: astral-sh/setup-uv@v7
        with:
          python-version: ${{ matrix.python }}
          enable-cache: true
          activate-environment: true

      - name: Add pip to uv venv
        run: uv pip install pip

      - name: Install Positron IPyKernel requirements
        run: uv run scripts/vendor.py

      - name: Install latest versions Positron IPyKernel test requirements
        run: uv sync --active --inexact --upgrade --project python_files/posit

      - name: Run Positron IPyKernel unit tests
        run: uv run pytest python_files/posit --junit-xml=python-test-results.xml

      - name: Upload test artifacts
<<<<<<< HEAD
        uses: actions/upload-artifact@v6
=======
        uses: actions/upload-artifact@v5
>>>>>>> c2e52c55
        with:
          name: ipykernel-test-output-${{ matrix.os }}-${{ matrix.python }}
          path: extensions/positron-python/python-test-results.xml

  slack-notification:
    name: 'Send Slack notification'
    runs-on: ubuntu-latest
    needs: [vscode-python-tests, ipykernel-tests-latest]
    if: always()

    steps:
    - name: Send Slack Notification
      uses: midleman/slack-workflow-status@v3.1.3
      with:
        gh_repo_token: ${{ secrets.GITHUB_TOKEN }}
        slack_token: ${{ secrets.SLACK_TOKEN_TEST_STATUS }}
        notify_on: "failure"
        slack_channel: "#positron-test-results"
        include_job_durations: "false"<|MERGE_RESOLUTION|>--- conflicted
+++ resolved
@@ -77,11 +77,7 @@
         run: uv run python_files/tests/run_all.py --junit-xml=python-unit-test-results.xml
 
       - name: Upload test artifacts
-<<<<<<< HEAD
         uses: actions/upload-artifact@v6
-=======
-        uses: actions/upload-artifact@v5
->>>>>>> c2e52c55
         with:
           name: upstream-test-output-${{ matrix.os }}-${{ matrix.python }}
           path: ${{ github.workspace }}/${{ env.special-working-directory-relative }}/extensions/positron-python/python-unit-test-results.xml
@@ -131,11 +127,7 @@
         run: uv run pytest python_files/posit --junit-xml=python-test-results.xml
 
       - name: Upload test artifacts
-<<<<<<< HEAD
         uses: actions/upload-artifact@v6
-=======
-        uses: actions/upload-artifact@v5
->>>>>>> c2e52c55
         with:
           name: ipykernel-test-output-${{ matrix.os }}-${{ matrix.python }}
           path: extensions/positron-python/python-test-results.xml
