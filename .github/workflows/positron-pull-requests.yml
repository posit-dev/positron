name: "Positron: CI - Pull Request"

on:
  pull_request:
    branches:
      - main
      - 'prerelease/**'

jobs:
<<<<<<< HEAD
  tests:
    uses: ./.github/workflows/positron-merge-to-main.yml
=======
  positron-ci:
    uses: ./.github/workflows/positron-merge-to-branch.yml
>>>>>>> c6b91c22
    secrets: inherit
    with:
      e2e_grep: "@pr"<|MERGE_RESOLUTION|>--- conflicted
+++ resolved
@@ -7,13 +7,8 @@
       - 'prerelease/**'
 
 jobs:
-<<<<<<< HEAD
   tests:
-    uses: ./.github/workflows/positron-merge-to-main.yml
-=======
-  positron-ci:
     uses: ./.github/workflows/positron-merge-to-branch.yml
->>>>>>> c6b91c22
     secrets: inherit
     with:
       e2e_grep: "@pr"