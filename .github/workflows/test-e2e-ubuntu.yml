--- conflicted
+++ resolved
@@ -209,11 +209,6 @@
           echo "Running: DISPLAY=:10 npx playwright test --project ${{ inputs.project }} --workers 2 $GREP_ARG $GREP_INVERT_ARG --repeat-each ${{ inputs.repeat_each }} --max-failures 10"
           eval DISPLAY=:10 npx playwright test --project ${{ inputs.project }} --workers 2 $GREP_ARG $GREP_INVERT_ARG --repeat-each ${{ inputs.repeat_each }} --max-failures 10
 
-<<<<<<< HEAD
-          # Run Playwright tests
-          DISPLAY=:10 npx playwright test --project ${{ inputs.project }} --workers 2 --grep "${{ env.PW_TAGS }}" $GREP_INVERT_ARG --repeat-each ${{ inputs.repeat_each }} --max-failures 20
-=======
->>>>>>> a3d91124
 
       - name: Upload Playwright Report to S3
         if: ${{ success() || failure() }}
