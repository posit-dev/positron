--- conflicted
+++ resolved
@@ -86,7 +86,7 @@
   packages: read
 
 jobs:
-  
+
   e2e-linux:
     name: ${{ inputs.display_name || 'e2e-linux' }}
     timeout-minutes: 120
@@ -124,8 +124,6 @@
     steps:
       - uses: actions/checkout@v4
 
-<<<<<<< HEAD
-=======
       - name: Load secret
         uses: 1password/load-secrets-action@v2
         with:
@@ -135,25 +133,6 @@
           OP_SERVICE_ACCOUNT_TOKEN: ${{ secrets.OP_SERVICE_ACCOUNT_TOKEN }}
           ANTHROPIC_API_KEY: "op://Positron/Anthropic/credential"
 
-      - uses: actions/setup-node@v4
-        with:
-          node-version-file: .nvmrc
-
-      - name: Download sample database
-        run: |
-          wget https://raw.githubusercontent.com/neondatabase/postgres-sample-dbs/main/periodic_table.sql
-
-      - name: Connect to PostgreSQL and load sample data
-        env:
-          PGHOST: localhost
-          PGPORT: 5432
-          PGUSER: ${{ secrets.E2E_POSTGRES_USER }}
-          PGPASSWORD: ${{ secrets.E2E_POSTGRES_PASSWORD }}
-          PGDATABASE: ${{ secrets.E2E_POSTGRES_DB }}
-        run: |
-          psql -v ON_ERROR_STOP=1 -f periodic_table.sql
-
->>>>>>> ff57c978
       - name: Transform to Playwright tags $PW_TAGS
         run: bash scripts/pr-tags-transform.sh ${{ inputs.project}} "${{ inputs.grep }}"
         shell: bash
