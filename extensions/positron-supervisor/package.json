{
  "name": "positron-supervisor",
  "displayName": "%displayName%",
  "description": "%description%",
  "publisher": "positron",
  "version": "0.0.1",
  "engines": {
    "vscode": "^1.61.0"
  },
  "categories": [
    "Other"
  ],
  "activationEvents": [
    "onStartupFinished"
  ],
  "main": "./out/extension.js",
  "scripts": {
    "compile": "gulp compile-extension:positron-supervisor",
    "install-kallichore": "ts-node scripts/install-kallichore-server.ts",
    "lint": "eslint src --ext ts",
    "pretest": "npm run compile && npm run lint",
    "postinstall": "ts-node scripts/post-install.ts",
    "test": "node ./out/test/runTest.js",
    "vscode:prepublish": "npm run compile",
    "watch": "gulp watch-extension:positron-supervisor"
  },
  "contributes": {
    "configuration": {
      "type": "object",
      "title": "Kernel Supervisor",
      "properties": {
        "kernelSupervisor.showTerminal": {
          "type": "boolean",
          "default": false,
          "description": "%configuration.showTerminal.description%"
        },
        "kernelSupervisor.connectionTimeout": {
          "type": "integer",
          "default": 30,
          "description": "%configuration.connectionTimeout.description%"
        },
        "kernelSupervisor.logLevel": {
          "scope": "window",
          "type": "string",
          "enum": [
            "error",
            "warn",
            "info",
            "debug",
            "trace"
          ],
          "enumDescriptions": [
            "%configuration.logLevel.error.description%",
            "%configuration.logLevel.warn.description%",
            "%configuration.logLevel.info.description%",
            "%configuration.logLevel.debug.description%",
            "%configuration.logLevel.trace.description%"
          ],
          "default": "debug",
          "description": "%configuration.logLevel.description%"
        },
        "kernelSupervisor.shutdownTimeout": {
          "scope": "window",
          "type": "string",
          "enum": [
            "immediately",
            "when idle",
            "4",
            "8",
            "12",
            "24",
            "168",
            "indefinitely"
          ],
          "enumDescriptions": [
            "%configuration.shutdownTimeout.immediately.description%",
            "%configuration.shutdownTimeout.whenIdle.description%",
            "%configuration.shutdownTimeout.4.description%",
            "%configuration.shutdownTimeout.8.description%",
            "%configuration.shutdownTimeout.12.description%",
            "%configuration.shutdownTimeout.24.description%",
            "%configuration.shutdownTimeout.168.description%",
            "%configuration.shutdownTimeout.indefinitely.description%"
          ],
          "default": "immediately",
          "markdownDescription": "%configuration.shutdownTimeout.description%"
        },
        "kernelSupervisor.attachOnStartup": {
          "scope": "window",
          "type": "boolean",
          "default": false,
          "description": "%configuration.attachOnStartup.description%"
        },
        "kernelSupervisor.sleepOnStartup": {
          "scope": "window",
          "type": "number",
          "description": "%configuration.sleepOnStartup.description%"
        },
        "kernelSupervisor.maxBufferSizeMB": {
          "scope": "window",
          "type": "number",
          "default": 10,
          "minimum": 1,
          "maximum": 2000,
          "description": "Maximum size in megabytes for binary buffers passed between IPyWidgets and the kernel"
        }
      }
    },
    "commands": [
      {
        "command": "positron.supervisor.showKernelSupervisorLog",
        "category": "%command.positron.supervisor.category%",
        "title": "%command.showKernelSupervisorLog.title%",
        "shortTitle": "%command.showKernelSupervisorLog.title%"
      },
      {
        "command": "positron.supervisor.reconnectSession",
        "category": "%command.positron.supervisor.category%",
        "title": "%command.reconnectSession.title%",
        "shortTitle": "%command.reconnectSession.title%",
        "enablement": "isDevelopment"
      },
      {
        "command": "positron.supervisor.restartSupervisor",
        "category": "%command.positron.supervisor.category%",
        "title": "%command.restartSupervisor.title%",
        "shortTitle": "%command.restartSupervisor.title%"
      }
    ]
  },
  "repository": {
    "type": "git",
    "url": "https://github.com/posit-dev/positron"
  },
  "devDependencies": {
    "@types/decompress": "^4.2.7",
    "@types/request": "^2.48.12",
    "@types/mocha": "^9.1.0",
    "@types/tail": "^2.2.3",
    "@types/ws": "^8.5.12",
    "mocha": "^9.2.1",
    "ts-node": "^10.9.1",
    "decompress": "^4.2.1"
  },
  "positron": {
    "binaryDependencies": {
<<<<<<< HEAD
      "kallichore": "0.1.39"
=======
      "kallichore": "0.1.38"
>>>>>>> 0c26b28f
    }
  },
  "extensionDependencies": [
    "positron.positron-environment"
  ],
  "dependencies": {
    "request": "^2.88.2",
    "tail": "^2.2.6",
    "ws": "^8.18.0"
  }
}<|MERGE_RESOLUTION|>--- conflicted
+++ resolved
@@ -144,11 +144,7 @@
   },
   "positron": {
     "binaryDependencies": {
-<<<<<<< HEAD
       "kallichore": "0.1.39"
-=======
-      "kallichore": "0.1.38"
->>>>>>> 0c26b28f
     }
   },
   "extensionDependencies": [
