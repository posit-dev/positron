--- conflicted
+++ resolved
@@ -9,11 +9,8 @@
 import { ParticipantService } from './participants.js';
 import { PositronAssistantToolName } from './types.js';
 import { ProjectTreeTool } from './tools/projectTreeTool.js';
-<<<<<<< HEAD
 import { getWorkspaceGitChanges, GitRepoChangeKind } from './git.js';
-=======
 import { DocumentCreateTool } from './tools/documentCreate.js';
->>>>>>> eb5b8d35
 
 
 /**
@@ -285,11 +282,6 @@
 		}
 	});
 
-	context.subscriptions.push(inspectVariablesTool);
-
-	context.subscriptions.push(ProjectTreeTool);
-
-<<<<<<< HEAD
 	const getChangedFilesTool = vscode.lm.registerTool<{}>(PositronAssistantToolName.GetChangedFiles, {
 		invoke: async (options, token) => {
 			const repoChanges = await getWorkspaceGitChanges(GitRepoChangeKind.All);
@@ -304,9 +296,12 @@
 	});
 
 	context.subscriptions.push(getChangedFilesTool);
-=======
+
+	context.subscriptions.push(inspectVariablesTool);
+
+	context.subscriptions.push(ProjectTreeTool);
+
 	context.subscriptions.push(DocumentCreateTool);
->>>>>>> eb5b8d35
 }
 
 /**
