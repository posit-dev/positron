--- conflicted
+++ resolved
@@ -6,11 +6,7 @@
 import * as vscode from 'vscode';
 import * as fs from 'fs';
 
-<<<<<<< HEAD
-import { GitExtension, Repository, Status, Change } from '../../git/src/api/git.js';
-=======
 import { API as GitAPI, GitExtension, Repository, Status, Change } from '../../git/src/api/git.js';
->>>>>>> f5808a39
 import { MD_DIR } from './constants';
 
 const generatingGitCommitKey = 'positron-assistant.generatingCommitMessage';
