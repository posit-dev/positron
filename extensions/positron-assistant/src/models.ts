/*---------------------------------------------------------------------------------------------
 *  Copyright (C) 2024-2025 Posit Software, PBC. All rights reserved.
 *  Licensed under the Elastic License 2.0. See LICENSE.txt for license information.
 *--------------------------------------------------------------------------------------------*/

import * as vscode from 'vscode';
import * as positron from 'positron';
import * as ai from 'ai';
import { ModelConfig } from './config';
import { AnthropicProvider, createAnthropic } from '@ai-sdk/anthropic';
import { AzureOpenAIProvider, createAzure } from '@ai-sdk/azure';
import { createVertex, GoogleVertexProvider } from '@ai-sdk/google-vertex';
import { createGoogleGenerativeAI, GoogleGenerativeAIProvider } from '@ai-sdk/google';
import { createOpenAI, OpenAIProvider } from '@ai-sdk/openai';
import { createMistral, MistralProvider } from '@ai-sdk/mistral';
import { createOllama, OllamaProvider } from 'ollama-ai-provider';
import { createOpenRouter, OpenRouterProvider } from '@openrouter/ai-sdk-provider';
import { markBedrockCacheBreakpoint, processMessages, toAIMessage } from './utils';
import { AmazonBedrockProvider, createAmazonBedrock } from '@ai-sdk/amazon-bedrock';
import { fromNodeProviderChain } from '@aws-sdk/credential-providers';
import { AnthropicLanguageModel } from './anthropic';
import { DEFAULT_MAX_TOKEN_INPUT, DEFAULT_MAX_TOKEN_OUTPUT } from './constants.js';
import { log, recordRequestTokenUsage, recordTokenUsage } from './extension.js';
import { TokenUsage } from './tokens.js';

/**
 * Models used by chat participants and for vscode.lm.* API functionality.
 */

//#region Test Models
class ErrorLanguageModel implements positron.ai.LanguageModelChatProvider2 {
	readonly name = 'Error Language Model';
	readonly provider = 'error';
	readonly id = 'error-language-model';
	readonly maxOutputTokens = DEFAULT_MAX_TOKEN_OUTPUT;
	private readonly _message = 'This language model always throws an error message.';

	constructor(
		_config: ModelConfig,
		private readonly _context?: vscode.ExtensionContext
	) {
		// No additional setup needed for error model
	}

	static source = {
		type: positron.PositronLanguageModelType.Chat,
		signedIn: false,
		provider: {
			id: 'error',
			displayName: 'Error Language Model',
		},
		supportedOptions: [],
		defaults: {
			name: 'Error Language Model',
			model: 'error',
		},
	};

	get providerName(): string {
		return ErrorLanguageModel.source.provider.displayName;
	}

	prepareLanguageModelChat(options: { silent: boolean }, token: vscode.CancellationToken): vscode.ProviderResult<vscode.LanguageModelChatInformation[]> {
		throw new Error(this._message);
	}

	provideLanguageModelChatResponse(): Promise<any> {
		throw new Error(this._message);
	}

	provideTokenCount(): Promise<number> {
		throw new Error(this._message);
	}

	resolveConnection(token: vscode.CancellationToken): Thenable<Error | undefined> {
		throw new Error(this._message);
	}

	resolveModels(token: vscode.CancellationToken): Thenable<vscode.LanguageModelChatInformation[] | undefined> {
		throw new Error(this._message);
	}
}

class EchoLanguageModel implements positron.ai.LanguageModelChatProvider2 {
	readonly name = 'Echo Language Model';
	readonly provider = 'echo';
	readonly id = 'echo-language-model';
	readonly maxInputTokens = DEFAULT_MAX_TOKEN_INPUT;
	readonly maxOutputTokens = DEFAULT_MAX_TOKEN_OUTPUT;
	availableModels: vscode.LanguageModelChatInformation[] = [];

	constructor(
		_config: ModelConfig,
		private readonly _context?: vscode.ExtensionContext
	) {
		this.availableModels = [
			{
				id: this.id,
				name: this.name,
				family: this.provider,
				version: '1.0.0',
				maxInputTokens: 100,
				maxOutputTokens: this.maxOutputTokens,
				capabilities: this.capabilities,
				isDefault: true,
				isUserSelectable: true,
			},
			{
				id: 'echo-language-model-v2',
				name: 'Echo Language Model v2',
				family: this.provider,
				version: '1.0.0',
				maxInputTokens: 100,
				maxOutputTokens: this.maxOutputTokens,
				capabilities: this.capabilities,
				isUserSelectable: true,
			}
		];
	}

	static source = {
		type: positron.PositronLanguageModelType.Chat,
		signedIn: false,
		provider: {
			id: 'echo',
			displayName: 'Echo',
		},
		supportedOptions: [],
		defaults: {
			name: 'Echo Language Model',
			model: 'echo',
		},
	};

	capabilities = {
		vision: true,
		toolCalling: true,
		agentMode: true,
	};

	get providerName(): string {
		return EchoLanguageModel.source.provider.displayName;
	}

	async prepareLanguageModelChat(options: { silent: boolean }, token: vscode.CancellationToken): Promise<vscode.LanguageModelChatInformation[]> {
<<<<<<< HEAD
		return this.availableModels;
=======
		return [
			{
				id: this.id,
				name: this.name,
				family: this.provider,
				version: '1.0.0',
				maxInputTokens: this.maxInputTokens,
				maxOutputTokens: this.maxOutputTokens,
				capabilities: this.capabilities,
				isDefault: true,
				isUserSelectable: true,
			} satisfies vscode.LanguageModelChatInformation
		];
>>>>>>> 5e39a4f6
	}

	async provideLanguageModelChatResponse(
		model: vscode.LanguageModelChatInformation,
		messages: vscode.LanguageModelChatMessage[],
		options: { [name: string]: any },
		progress: vscode.Progress<vscode.ChatResponseFragment2>,
		token: vscode.CancellationToken
	): Promise<any> {
		const _messages = toAIMessage(messages);
		const message = _messages.length > 1 ? _messages[_messages.length - 2] : _messages[0]; // Get the last user message, the last message is the context

		if (typeof message.content === 'string') {
			message.content = [{ type: 'text', text: message.content }];
		}

		if (message.content[0].type !== 'text') {
			throw new Error('Echo language model only supports text messages.');
		}

		const inputText = message.content[0].text;
		let response: string;

		// Check for known test commands and respond accordingly
		if (inputText === 'Send Python Code') {
			response = '```python\nfoo = 100\n```';
		}
		else if (inputText === 'Send R Code') {
			response = '```r\nfoo <- 200\n```';
		}
		else if (inputText === 'Return model') {
			response = model.id;
		}
		else {
			// Default case: echo back the input message
			response = inputText;
		}

		let tokenUsage;

		// Record token usage if context is available
		if (this._context) {
			const inputTokens = await this.provideTokenCount(model, inputText, token);
			const outputTokens = await this.provideTokenCount(model, response, token);
			tokenUsage = { inputTokens, outputTokens, cachedTokens: 0 };
			recordTokenUsage(this._context, this.provider, tokenUsage);
			// Also record token usage by request ID if available
			const requestId = (options.modelOptions as any)?.requestId;
			if (requestId) {
				recordRequestTokenUsage(requestId, this.provider, tokenUsage);
			}
		}

		// Output the response character by character
		for await (const i of response.split('')) {
			await new Promise(resolve => setTimeout(resolve, 10));
			progress.report({ index: 0, part: new vscode.LanguageModelTextPart(i) });
			if (token.isCancellationRequested) {
				return;
			}
		}

		return { tokenUsage };
	}

	async provideTokenCount(model: vscode.LanguageModelChatInformation, text: string | vscode.LanguageModelChatMessage, token: vscode.CancellationToken): Promise<number> {
		if (typeof text === 'string') {
			return text.length;
		} else {
			const _text = toAIMessage([text]);
			return _text.length > 0 ? _text[0].content.length : 0;
		}
	}

	async resolveConnection(token: vscode.CancellationToken): Promise<Error | undefined> {
		return Promise.resolve(undefined);
	}

	async resolveModels(token: vscode.CancellationToken): Promise<vscode.LanguageModelChatInformation[] | undefined> {
		return Promise.resolve(this.availableModels);
	}
}

//#endregion
//#region Language Models

abstract class AILanguageModel implements positron.ai.LanguageModelChatProvider2 {
	public readonly name;
	public readonly provider;
	public readonly id;
	protected abstract aiProvider: (id: string, options?: Record<string, any>) => ai.LanguageModelV1;
	protected aiOptions: Record<string, any> = {};

	protected modelListing?: vscode.LanguageModelChatInformation[];

	capabilities = {
		vision: true,
		toolCalling: true,
		agentMode: true,
	};

	constructor(
		protected readonly _config: ModelConfig,
		protected readonly _context?: vscode.ExtensionContext
	) {
		this.id = _config.id;
		this.name = _config.name;
		this.provider = _config.provider;
	}

	get providerName(): string {
		return this.providerName;
	}

	protected getMaxTokens(id: string, type: 'input' | 'output'): number {
		const defaultTokens = type === 'input'
			? (this._config.maxInputTokens ?? DEFAULT_MAX_TOKEN_INPUT)
			: (this._config.maxOutputTokens ?? DEFAULT_MAX_TOKEN_OUTPUT);

		const fixedModels = availableModels.get(this._config.provider);
		const fixedValue = type === 'input'
			? fixedModels?.find(m => m.identifier === id)?.maxInputTokens
			: fixedModels?.find(m => m.identifier === id)?.maxOutputTokens;
		let maxTokens = fixedValue ?? defaultTokens;

		const configKey = type === 'input' ? 'maxInputTokens' : 'maxOutputTokens';
		const tokensConfig: Record<string, number> = vscode.workspace.getConfiguration('positron.assistant').get(configKey, {});
		for (const [key, value] of Object.entries(tokensConfig)) {
			if (id.indexOf(key) !== -1 && value) {
				if (typeof value !== 'number') {
					log.warn(`Invalid ${configKey} '${value}' for ${key} (${id}); ignoring`);
					continue;
				}
				if (value < 512) {
					log.warn(`Specified ${configKey} '${value}' for ${key} (${id}) is too low; using 512 instead`);
					maxTokens = 512;
				}
				maxTokens = value;
				break;
			}
		}

		log.debug(`Setting ${configKey} for (${id}) to ${maxTokens}`);
		return maxTokens;
	}

	async resolveConnection(token: vscode.CancellationToken): Promise<Error | undefined> {
		token.onCancellationRequested(() => {
			return false;
		});

		try {
			// send a test message to the model
			const result = await ai.generateText({
				model: this.aiProvider(this._config.model, this.aiOptions),
				prompt: 'I\'m checking to see if you\'re there. Respond only with the word "hello".',
			});

			// if the model responds, the config works
			return undefined;
		} catch (error) {
			const providerErrorMessage = this.parseProviderError(error);
			if (providerErrorMessage) {
				return new Error(providerErrorMessage);
			}
			if (ai.AISDKError.isInstance(error)) {
				return new Error(error.message);
			}
			else {
				return new Error(JSON.stringify(error));
			}
		}
	}

	async prepareLanguageModelChat(options: { silent: boolean }, token: vscode.CancellationToken): Promise<vscode.LanguageModelChatInformation[]> {
		await this.resolveModels(token);

		// Prepare the language model chat information
		const providerId = this._config.provider;
		const models = this.modelListing ?? availableModels.get(providerId);

		log.trace(`Preparing ${providerId} language model`);

		if (!models || models.length === 0) {
			const aiModel = this.aiProvider(this._config.model, this.aiOptions);
			return [
				{
					id: aiModel.modelId,
					name: this.name,
					family: aiModel.provider,
					version: aiModel.specificationVersion,
					maxInputTokens: this.getMaxTokens(aiModel.modelId, 'input'),
					maxOutputTokens: this.getMaxTokens(aiModel.modelId, 'output'),
					capabilities: this.capabilities,
					isDefault: true,
					isUserSelectable: true,
				} satisfies vscode.LanguageModelChatInformation
			];
		}

		// Return the available models for this provider
		// The first model is the default model
		const languageModels: vscode.LanguageModelChatInformation[] = models.map((m, index) => {
			const modelId = 'identifier' in m ? m.identifier : m.id;
			const aiModel = this.aiProvider(modelId);
			return {
				id: modelId,
				name: m.name,
				family: aiModel.provider,
				version: aiModel.specificationVersion,
				maxInputTokens: this.getMaxTokens(aiModel.modelId, 'input'),
				maxOutputTokens: this.getMaxTokens(aiModel.modelId, 'output'),
				capabilities: this.capabilities,
				// is default if it's the first model out of models
				isDefault: index === 0,
				isUserSelectable: true,
			};
		});

		return languageModels;
	}

	async provideLanguageModelChatResponse(
		model: vscode.LanguageModelChatInformation,
		messages: vscode.LanguageModelChatMessage2[],
		options: vscode.LanguageModelChatRequestHandleOptions,
		progress: vscode.Progress<vscode.ChatResponseFragment2>,
		token: vscode.CancellationToken
	) {
		const aiModel = this.aiProvider(model.id);
		const modelOptions = options.modelOptions ?? {};

		const controller = new AbortController();
		const signal = controller.signal;
		token.onCancellationRequested(() => controller.abort());

		let tools: Record<string, ai.Tool> | undefined;

		// Ensure all messages have content
		const processedMessages = processMessages(messages);
		// Only Anthropic currently supports experimental_content in tool
		// results.
		const toolResultExperimentalContent = this.provider === 'anthropic-api' ||
			aiModel.modelId.startsWith('us.anthropic');

		// Only select Bedrock models support cache breakpoints; specifically,
		// the Claude 3.5 Sonnet models don't support them.
		//
		// Consider: it'd be more verbose but we should consider including this information
		// in the hardcoded model metadata in the model config.
		const bedrockCacheBreakpoint = this.provider === 'amazon-bedrock' &&
			!aiModel.modelId.startsWith('us.anthropic.claude-3-5');

		// Add system prompt from `modelOptions.system`, if provided.
		// TODO: Once extensions such as databot no longer use `modelOptions.system`,
		// we can remove the `system` parameter and use the given system messages only.
		if (modelOptions.system) {
			processedMessages.unshift(new vscode.LanguageModelChatMessage(
				vscode.LanguageModelChatMessageRole.System,
				modelOptions.system
			));
		}

		// Convert all messages to the Vercel AI format.
		const aiMessages: ai.CoreMessage[] = toAIMessage(
			processedMessages,
			toolResultExperimentalContent,
			bedrockCacheBreakpoint
		);

		if (options.tools && options.tools.length > 0) {
			tools = options.tools.reduce((acc: Record<string, ai.Tool>, tool: vscode.LanguageModelChatTool) => {
				acc[tool.name] = ai.tool({
					description: tool.description,
					parameters: ai.jsonSchema(tool.inputSchema ?? { type: 'object', properties: {} }),
				});
				return acc;
			}, {});
		}

		const modelTools = this._config.toolCalls ? tools : undefined;
		const requestId = (options.modelOptions as any)?.requestId;

		log.info(`[vercel] Start request ${requestId} to ${this._config.name} [${aiModel.modelId}]: ${aiMessages.length} messages`);
		log.debug(`[${this._config.name}] SEND ${aiMessages.length} messages, ${modelTools ? Object.keys(modelTools).length : 0} tools`);
		if (modelTools) {
			log.trace(`tools: ${modelTools ? Object.keys(modelTools).join(', ') : '(none)'}`);
		}

		const systemMessage = aiMessages.find(m => m.role === 'system');
		if (systemMessage) {
			const content = systemMessage.content;
			log.trace(`system: ${content.length > 100 ? `${content.substring(0, 100)}...` : content} (${content.length} chars)`);
		}

		log.trace(`messages: ${JSON.stringify(aiMessages, null, 2)}`);
		const result = ai.streamText({
			model: aiModel,
			messages: aiMessages,
			maxSteps: modelOptions.maxSteps ?? 50,
			tools: modelTools,
			abortSignal: signal,
			maxTokens: this.getMaxTokens(aiModel.modelId, 'output'),
		});

		let accumulatedTextDeltas: string[] = [];

		const flushAccumulatedTextDeltas = () => {
			if (accumulatedTextDeltas.length > 0) {
				const combinedText = accumulatedTextDeltas.join('');
				log.trace(`[${this._config.name}] RECV text-delta (${accumulatedTextDeltas.length} parts): ${combinedText}`);
				accumulatedTextDeltas = [];
			}
		};

		for await (const part of result.fullStream) {
			if (token.isCancellationRequested) {
				break;
			}

			if (part.type === 'reasoning') {
				flushAccumulatedTextDeltas();
				log.trace(`[${this._config.name}] RECV reasoning: ${part.textDelta}`);
				progress.report({
					index: 0,
					part: new vscode.LanguageModelTextPart(part.textDelta)
				});
			}

			if (part.type === 'text-delta') {
				accumulatedTextDeltas.push(part.textDelta);
				progress.report({
					index: 0,
					part: new vscode.LanguageModelTextPart(part.textDelta)
				});
			}

			if (part.type === 'tool-call') {
				flushAccumulatedTextDeltas();
				log.trace(`[${this._config.name}] RECV tool-call: ${part.toolCallId} (${part.toolName}) with args: ${JSON.stringify(part.args)}`);
				progress.report({
					index: 0,
					part: new vscode.LanguageModelToolCallPart(part.toolCallId, part.toolName, part.args)
				});
			}

			if (part.type === 'error') {
				flushAccumulatedTextDeltas();
				log.warn(`[${this._config.name}] RECV error: ${JSON.stringify(part.error)}`);

				const providerErrorMessage = this.parseProviderError(part.error);
				if (providerErrorMessage) {
					throw new Error(providerErrorMessage);
				}

				if (typeof part.error === 'string') {
					throw new Error(part.error);
				}
				throw new Error(JSON.stringify(part.error));
			}
		}

		// Flush any remaining accumulated text deltas
		flushAccumulatedTextDeltas();

		// Log all the warnings from the response
		result.warnings.then((warnings) => {
			if (warnings) {
				for (const warning of warnings) {
					log.warn(`[${aiModel.modelId}] (${this.id}) warn: ${warning}`);
				}
			}
		});

		// ai-sdk provides token usage in the result but it's not clear how it is calculated
		const usage = await result.usage;
		const metadata = await result.providerMetadata;
		const tokens: TokenUsage = {
			inputTokens: usage.promptTokens,
			outputTokens: usage.completionTokens,
			cachedTokens: 0,
			providerMetadata: metadata,
		};

		// Log Bedrock usage if available
		if (metadata && metadata.bedrock && metadata.bedrock.usage) {
			// Get the Bedrock usage object; it typically contains
			// `cacheReadInputTokens` and `cacheWriteInputTokens`
			const metaUsage = metadata.bedrock.usage as Record<string, any>;

			// Update the usage to take into account cache hits
			tokens.inputTokens += metaUsage.cacheWriteInputTokens || 0;
			tokens.cachedTokens += metaUsage.cacheReadInputTokens || 0;

			// Report token usage information as part of the output stream.
			const part: any = vscode.LanguageModelDataPart.json({ type: 'usage', data: tokens });
			progress.report({ index: 0, part: part });

			// Log the Bedrock usage
			log.debug(`[${this._config.name}]: Bedrock usage: ${JSON.stringify(usage, null, 2)}`);
		}

		if (requestId) {
			recordRequestTokenUsage(requestId, this.provider, tokens);
		}

		if (this._context) {
			recordTokenUsage(this._context, this.provider, tokens);
		}

		log.info(`[vercel]: End request ${requestId}; usage: ${tokens.inputTokens} input tokens (+${tokens.cachedTokens} cached), ${tokens.outputTokens} output tokens`);
	}

	async provideTokenCount(model: vscode.LanguageModelChatInformation, text: string | vscode.LanguageModelChatMessage | vscode.LanguageModelChatMessage2, token: vscode.CancellationToken): Promise<number> {
		// TODO: This is a naive approximation, a model specific tokenizer should be used.
		const len = typeof text === 'string' ? text.length : JSON.stringify(text.content).length;
		return Math.ceil(len / 4);
	}

	/**
	 * Parses for specific ai-sdk errors.
	 * @param error The error object returned by the provider.
	 * @returns A user-friendly error message or undefined if not specifically handled.
	 */
	parseProviderError(error: any): string | undefined {
		// Try to extract an API error message with ai-sdk
		if (ai.APICallError.isInstance(error)) {
			const responseBody = error.responseBody;
			if (responseBody) {
				try {
					const json = JSON.parse(responseBody);
					return `${json.message ?? JSON.stringify(json)}`;
				} catch (_error) {
					return `API Error: ${responseBody}`;
				}
			}
		}

		return undefined;
	}

	/**
	 * Resolves the available language models. Each provider will have their own way of fetching the model listing.
	 * @param token The cancellation token.
	 * @returns A promise that resolves to an array of language model descriptors or undefined if unsupported.
	 */
	async resolveModels(token: vscode.CancellationToken): Promise<vscode.LanguageModelChatInformation[] | undefined> {
		log.trace(`Resolving models for provider ${this._config.provider}`);
		return new Promise((resolve) => {
			const models = availableModels.get(this._config.provider);
			if (models) {
				resolve(models.map(model => ({
					id: model.identifier,
					name: model.name,
					family: this.provider,
					version: this.aiProvider(model.identifier).specificationVersion,
					maxInputTokens: 0,
					maxOutputTokens: model.maxOutputTokens ?? DEFAULT_MAX_TOKEN_OUTPUT,
					capabilities: this.capabilities,
					isDefault: false,
					isUserSelectable: true,
				} satisfies vscode.LanguageModelChatInformation)));
			} else {
				resolve(undefined);
			}
		});
	}
}

class AnthropicAILanguageModel extends AILanguageModel implements positron.ai.LanguageModelChatProvider2 {
	protected aiProvider: AnthropicProvider;

	static source: positron.ai.LanguageModelSource = {
		type: positron.PositronLanguageModelType.Chat,
		provider: {
			// Note: The 'anthropic' provider name is taken by Copilot Chat; we
			// use 'anthropic-api' instead to make it possible to differentiate
			// the two.
			id: 'anthropic-api',
			displayName: 'Anthropic'
		},
		supportedOptions: ['apiKey', 'apiKeyEnvVar'],
		defaults: {
			name: 'Claude 3.5 Sonnet v2',
			model: 'claude-3-5-sonnet-latest',
			toolCalls: true,
			apiKeyEnvVar: { key: 'ANTHROPIC_API_KEY', signedIn: false },
		},
	};

	constructor(_config: ModelConfig, _context?: vscode.ExtensionContext) {
		super(_config, _context);
		this.aiProvider = createAnthropic({ apiKey: this._config.apiKey });
	}

	get providerName(): string {
		return AnthropicAILanguageModel.source.provider.displayName;
	}
}

class OpenAILanguageModel extends AILanguageModel implements positron.ai.LanguageModelChatProvider2 {
	protected aiProvider: OpenAIProvider;

	static source: positron.ai.LanguageModelSource = {
		type: positron.PositronLanguageModelType.Chat,
		provider: {
			id: 'openai',
			displayName: 'OpenAI'
		},
		supportedOptions: ['apiKey', 'baseUrl', 'toolCalls'],
		defaults: {
			name: 'OpenAI',
			model: 'openai',
			baseUrl: 'https://api.openai.com/v1',
			toolCalls: true,
			completions: true,
		},
	};

	constructor(_config: ModelConfig, _context?: vscode.ExtensionContext) {
		super(_config, _context);
		this.aiProvider = createOpenAI({
			apiKey: this._config.apiKey,
			baseURL: this.baseUrl,
		});
	}

	get providerName(): string {
		return OpenAILanguageModel.source.provider.displayName;
	}

	get baseUrl(): string | undefined {
		return (this._config.baseUrl ?? OpenAILanguageModel.source.defaults.baseUrl)?.replace(/\/+$/, '');
	}

	async resolveModels(token: vscode.CancellationToken): Promise<vscode.LanguageModelChatInformation[] | undefined> {
		// fetch the model list from OpenAI
		// use the baseUrl/v1/models endpoint
		try {
			// make an http request to the models endpoint
			const response = await fetch(`${this.baseUrl}/models`, {
				method: 'GET',
				headers: {
					'Authorization': `Bearer ${this._config.apiKey}`,
					'Content-Type': 'application/json'
				}
			});

			const data = await response.json();
			if (!response.ok || !data || data.error) {
				if (!response.ok) {
					throw new Error(`Could not fetch models ${response.statusText}`);
				} else if (data.error) {
					throw new Error(`Could not fetch models ${data.error.message || JSON.stringify(data.error)}`);
				} else {
					throw new Error('Unknown error fetching models');
				}
			} else {
				if (data && data.data && Array.isArray(data.data)) {
					const models: vscode.LanguageModelChatInformation[] = data.data.map((model: any) => {
						return {
							id: model.id,
							name: model.id,
							family: this.provider,
							version: model.id,
							maxInputTokens: 0,
							maxOutputTokens: model.maxOutputTokens ?? DEFAULT_MAX_TOKEN_OUTPUT,
							capabilities: this.capabilities,
						};
					});
					this.modelListing = models;
					return models;
				} else {
					return undefined;
				}
			}
		} catch (error) {
			if (ai.AISDKError.isInstance(error)) {
				log.error(`Error fetching OpenAI models: ${error.message}`);
			} else {
				log.error(`Error fetching OpenAI models: ${JSON.stringify(error)}`);
			}
			throw error;
		}
	}

	override async resolveConnection(token: vscode.CancellationToken): Promise<Error | undefined> {
		try {
			await this.resolveModels(token);
		} catch (error) {
			if (ai.AISDKError.isInstance(error)) {
				log.error(`Error fetching OpenAI models: ${error.message}`);
			} else {
				log.error(`Error fetching OpenAI models: ${JSON.stringify(error)}`);
			}
			throw error;
		}
		return undefined;
	}
}

class OpenAICompatibleLanguageModel extends OpenAILanguageModel implements positron.ai.LanguageModelChatProvider2 {
	// This class is identical to OpenAILanguageModel but uses a different provider ID
	static source: positron.ai.LanguageModelSource = {
		type: positron.PositronLanguageModelType.Chat,
		provider: {
			id: 'openai-compatible',
			displayName: 'Custom Provider'
		},
		supportedOptions: ['apiKey', 'baseUrl', 'toolCalls'],
		defaults: {
			name: 'Custom Provider',
			model: 'openai-compatible',
			baseUrl: 'https://localhost:1337/v1',
			toolCalls: true,
			completions: true,
		},
	};
}

class MistralLanguageModel extends AILanguageModel implements positron.ai.LanguageModelChatProvider2 {
	protected aiProvider: MistralProvider;

	static source: positron.ai.LanguageModelSource = {
		type: positron.PositronLanguageModelType.Chat,
		provider: {
			id: 'mistral',
			displayName: 'Mistral AI'
		},
		supportedOptions: ['apiKey', 'baseUrl'],
		defaults: {
			name: 'Mistral Medium',
			model: 'mistral-medium-latest',
			baseUrl: 'https://api.mistral.ai/v1',
			toolCalls: true,
			completions: true,
		},
	};

	constructor(_config: ModelConfig, _context?: vscode.ExtensionContext) {
		super(_config, _context);
		this.aiProvider = createMistral({
			apiKey: this._config.apiKey,
			baseURL: this._config.baseUrl,
		});
	}

	get providerName(): string {
		return MistralLanguageModel.source.provider.displayName;
	}
}

class OpenRouterLanguageModel extends AILanguageModel implements positron.ai.LanguageModelChatProvider2 {
	protected aiProvider: OpenRouterProvider;

	static source: positron.ai.LanguageModelSource = {
		type: positron.PositronLanguageModelType.Chat,
		provider: {
			id: 'openrouter',
			displayName: 'OpenRouter'
		},
		supportedOptions: ['apiKey', 'baseUrl', 'toolCalls'],
		defaults: {
			name: 'Claude 3.5 Sonnet',
			model: 'anthropic/claude-3.5-sonnet',
			baseUrl: 'https://openrouter.ai/api/v1',
			toolCalls: true,
		},
	};

	constructor(_config: ModelConfig, _context?: vscode.ExtensionContext) {
		super(_config, _context);
		this.aiProvider = createOpenRouter({
			apiKey: this._config.apiKey,
			baseURL: this._config.baseUrl,
		});
	}

	get providerName(): string {
		return OpenRouterLanguageModel.source.provider.displayName;
	}
}

class OllamaLanguageModel extends AILanguageModel implements positron.ai.LanguageModelChatProvider2 {
	protected aiProvider: OllamaProvider;

	static source: positron.ai.LanguageModelSource = {
		type: positron.PositronLanguageModelType.Chat,
		provider: {
			id: 'ollama',
			displayName: 'Ollama'
		},
		supportedOptions: ['baseUrl', 'toolCalls', 'numCtx'],
		defaults: {
			name: 'Qwen 2.5',
			model: 'qwen2.5-coder:7b',
			baseUrl: 'http://localhost:11434/api',
			toolCalls: false,
			numCtx: 2048,
		},
	};

	constructor(_config: ModelConfig, _context?: vscode.ExtensionContext) {
		super(_config, _context);
		this.aiOptions = {
			numCtx: this._config.numCtx,
		};
		this.aiProvider = createOllama({ baseURL: this._config.baseUrl });
	}

	get providerName(): string {
		return OllamaLanguageModel.source.provider.displayName;
	}
}

class AzureLanguageModel extends AILanguageModel implements positron.ai.LanguageModelChatProvider2 {
	protected aiProvider: AzureOpenAIProvider;

	static source: positron.ai.LanguageModelSource = {
		type: positron.PositronLanguageModelType.Chat,
		provider: {
			id: 'azure',
			displayName: 'Azure'
		},
		supportedOptions: ['resourceName', 'apiKey', 'toolCalls'],
		defaults: {
			name: 'GPT 4o',
			model: 'gpt-4o',
			resourceName: undefined,
			toolCalls: true,
		},
	};

	constructor(_config: ModelConfig, _context?: vscode.ExtensionContext) {
		super(_config, _context);
		this.aiProvider = createAzure({
			apiKey: this._config.apiKey,
			resourceName: this._config.resourceName
		});
	}

	get providerName(): string {
		return AzureLanguageModel.source.provider.displayName;
	}
}

class VertexLanguageModel extends AILanguageModel implements positron.ai.LanguageModelChatProvider2 {
	protected aiProvider: GoogleVertexProvider;

	static source: positron.ai.LanguageModelSource = {
		type: positron.PositronLanguageModelType.Chat,
		provider: {
			id: 'vertex',
			displayName: 'Google Vertex AI'
		},
		supportedOptions: ['toolCalls', 'project', 'location'],
		defaults: {
			name: 'Gemini 2.0 Flash',
			model: 'gemini-2.0-flash-exp',
			project: undefined,
			location: undefined,
			toolCalls: true,
		},
	};

	constructor(_config: ModelConfig, _context?: vscode.ExtensionContext) {
		super(_config, _context);
		this.aiProvider = createVertex({
			project: this._config.project,
			location: this._config.location,
		});
	}

	get providerName(): string {
		return VertexLanguageModel.source.provider.displayName;
	}
}

export class AWSLanguageModel extends AILanguageModel implements positron.ai.LanguageModelChatProvider2 {
	protected aiProvider: AmazonBedrockProvider;

	static source: positron.ai.LanguageModelSource = {
		type: positron.PositronLanguageModelType.Chat,
		provider: {
			id: 'amazon-bedrock',
			displayName: 'AWS Bedrock'
		},
		supportedOptions: ['toolCalls'],
		defaults: {
			name: 'Claude 3.5 Sonnet v2 Bedrock',
			model: 'us.anthropic.claude-3-5-sonnet-20241022-v2:0',
			toolCalls: true,
		},
	};

	constructor(_config: ModelConfig, _context?: vscode.ExtensionContext) {
		super(_config, _context);

		this.aiProvider = createAmazonBedrock({
			// AWS_ACCESS_KEY_ID, AWS_SESSION_TOKEN, and AWS_SECRET_ACCESS_KEY must be set
			// sets the AWS region where the models are available
			region: process.env.AWS_REGION ?? 'us-east-1',
			credentialProvider: fromNodeProviderChain(),
		});
	}

	get providerName(): string {
		return AWSLanguageModel.source.provider.displayName;
	}

	/**
	 * Parses the error returned by Bedrock.
	 * @param error The error object
	 * @returns A user-friendly error message or undefined if not specifically handled.
	 */
	override parseProviderError(error: any): string | undefined {
		const aiSdkError = super.parseProviderError(error);
		if (aiSdkError) {
			return aiSdkError;
		}

		if (!(error instanceof Error)) {
			return undefined;
		}

		const name = error.name;
		const message = error.message;

		if (!message) {
			return super.parseProviderError(error);
		}

		if (name === 'CredentialsProviderError') {
			return vscode.l10n.t(`Invalid AWS credentials. {0}`, message);
		}

		return vscode.l10n.t(`AWS Bedrock error: {0}`, message);
	}
}

//#endregion
//#region Module exports
export function getLanguageModels() {
	const testLanguageModels = [
		AWSLanguageModel,
		EchoLanguageModel,
		ErrorLanguageModel,
	];

	// Check if the user disabled the Anthropic SDK. This is for development purposes.
	const useAnthropicSdk = vscode.workspace.getConfiguration('positron.assistant').get('useAnthropicSdk', true);
	const anthropicClass = useAnthropicSdk ? AnthropicLanguageModel : AnthropicAILanguageModel;

	const languageModels = [
		...testLanguageModels,
		anthropicClass,
		AzureLanguageModel,
		GoogleLanguageModel,
		MistralLanguageModel,
		OllamaLanguageModel,
		OpenAILanguageModel,
		OpenAICompatibleLanguageModel,
		OpenRouterLanguageModel,
		VertexLanguageModel,
	];
	return languageModels;
}

/**
 * Creates model configurations from environment variables.
 * Only compatible with providers that have an API key environment variable.
 *
 * @returns The model configurations that are configured by the environment.
 */
export function createModelConfigsFromEnv(): ModelConfig[] {
	const models = getLanguageModels();
	const modelConfigs: ModelConfig[] = [];

	models.forEach(model => {
		if ('apiKeyEnvVar' in model.source.defaults) {
			const key = model.source.defaults.apiKeyEnvVar?.key;
			// pragma: allowlist nextline secret
			const apiKey = key ? process.env[key] : undefined;

			if (key && apiKey) {
				const modelConfig = {
					id: `${model.source.provider.id}`,
					provider: model.source.provider.id,
					type: positron.PositronLanguageModelType.Chat,
					name: model.source.provider.displayName,
					model: model.source.defaults.model,
					apiKey: apiKey,
					// pragma: allowlist nextline secret
					apiKeyEnvVar: 'apiKeyEnvVar' in model.source.defaults ? model.source.defaults.apiKeyEnvVar : undefined,
				};
				modelConfigs.push(modelConfig);
			}
		}
	});

	return modelConfigs;
}

export function newLanguageModelChatProvider(config: ModelConfig, context: vscode.ExtensionContext): positron.ai.LanguageModelChatProvider2 {
	const providerClass = getLanguageModels().find((cls) => cls.source.provider.id === config.provider);
	if (!providerClass) {
		throw new Error(`Unsupported chat provider: ${config.provider}`);
	}
	return new providerClass(config, context);
}

class GoogleLanguageModel extends AILanguageModel implements positron.ai.LanguageModelChatProvider2 {
	protected aiProvider: GoogleGenerativeAIProvider;

	static source: positron.ai.LanguageModelSource = {
		type: positron.PositronLanguageModelType.Chat,
		provider: {
			id: 'google',
			displayName: 'Gemini Code Assist'
		},
		supportedOptions: ['baseUrl', 'apiKey'],
		defaults: {
			name: 'Gemini 2.0 Flash',
			model: 'gemini-2.0-flash-exp',
			baseUrl: 'https://generativelanguage.googleapis.com/v1beta',
			apiKey: undefined,
			toolCalls: true,
			completions: true,
		},
	};

	constructor(_config: ModelConfig, _context?: vscode.ExtensionContext) {
		super(_config, _context);
		this.aiProvider = createGoogleGenerativeAI({
			apiKey: this._config.apiKey,
			baseURL: this._config.baseUrl,
		});
	}

	get providerName(): string {
		return GoogleLanguageModel.source.provider.displayName;
	}
}

interface ModelDefinition {
	name: string;
	identifier: string;
	maxInputTokens?: number;
	maxOutputTokens?: number;
}

// Note: we don't query for available models using any provider API since it may return ones that are not
// suitable for chat and we don't want the selection to be too large
export const availableModels = new Map<string, ModelDefinition[]>(
	[
		//
		['anthropic-api', [
			{
				name: 'Claude 4 Sonnet',
<<<<<<< HEAD
				identifier: 'claude-sonnet-4',
=======
				identifier: 'claude-sonnet-4-20250514',
				maxInputTokens: 200_000, // reference: https://docs.anthropic.com/en/docs/about-claude/models/all-models#model-comparison-table
>>>>>>> 5e39a4f6
				maxOutputTokens: 64_000, // reference: https://docs.anthropic.com/en/docs/about-claude/models/all-models#model-comparison-table
			},
			{
				name: 'Claude 4 Opus',
<<<<<<< HEAD
				identifier: 'claude-opus-4',
=======
				identifier: 'claude-opus-4-20250514',
				maxInputTokens: 200_000, // reference: https://docs.anthropic.com/en/docs/about-claude/models/all-models#model-comparison-table
>>>>>>> 5e39a4f6
				maxOutputTokens: 32_000, // reference: https://docs.anthropic.com/en/docs/about-claude/models/all-models#model-comparison-table
			},
			{
				name: 'Claude 3.7 Sonnet v1',
<<<<<<< HEAD
				identifier: 'claude-3-7-sonnet',
=======
				identifier: 'claude-3-7-sonnet-latest',
				maxInputTokens: 200_000, // reference: https://docs.anthropic.com/en/docs/about-claude/models/all-models#model-comparison-table
>>>>>>> 5e39a4f6
				maxOutputTokens: 64_000, // reference: https://docs.anthropic.com/en/docs/about-claude/models/all-models#model-comparison-table
			},
			{
				name: 'Claude 3.5 Sonnet v2',
<<<<<<< HEAD
				identifier: 'claude-3-5-sonnet',
				maxOutputTokens: 8_192, // reference: https://docs.anthropic.com/en/docs/about-claude/models/all-models#model-comparison-table
			},
			{
				name: 'Claude 3.5 Haiku',
				identifier: 'claude-3-5-haiku',
=======
				identifier: 'claude-3-5-sonnet-latest',
				maxInputTokens: 200_000, // reference: https://docs.anthropic.com/en/docs/about-claude/models/all-models#model-comparison-table
>>>>>>> 5e39a4f6
				maxOutputTokens: 8_192, // reference: https://docs.anthropic.com/en/docs/about-claude/models/all-models#model-comparison-table
			},
		]],
		['google', [
			{
				name: 'Gemini 2.5 Flash',
				identifier: 'gemini-2.5-pro-exp-03-25',
				maxOutputTokens: 65_536, // reference: https://ai.google.dev/gemini-api/docs/models#gemini-2.5-flash-preview
			},
			{
				name: 'Gemini 2.0 Flash',
				identifier: 'gemini-2.0-flash-exp',
				maxOutputTokens: 8_192, // reference: https://ai.google.dev/gemini-api/docs/models#gemini-2.0-flash
			},
			{
				name: 'Gemini 1.5 Flash 002',
				identifier: 'gemini-1.5-flash-002',
				maxOutputTokens: 8_192, // reference: https://ai.google.dev/gemini-api/docs/models#gemini-1.5-flash
			},
		]],
		['amazon-bedrock', [
			{
				name: 'Claude 4 Sonnet Bedrock',
				identifier: 'us.anthropic.claude-sonnet-4-20250514-v1:0',
				maxOutputTokens: 8_192, // use more conservative value for Bedrock (up to 64K tokens available)
			},
			{
				name: 'Claude 4 Opus Bedrock',
				identifier: 'us.anthropic.claude-opus-4-20250514-v1:0',
				maxOutputTokens: 8_192, // use more conservative value for Bedrock (up to 32K tokens available)
			},
			{
				name: 'Claude 3.7 Sonnet v1 Bedrock',
				identifier: 'us.anthropic.claude-3-7-sonnet-20250219-v1:0',
				maxOutputTokens: 8_192, // use more conservative value for Bedrock (up to 64K tokens available)
			},
			{
				name: 'Claude 3.5 Sonnet v2 Bedrock',
				identifier: 'us.anthropic.claude-3-5-sonnet-20241022-v2:0',
				maxOutputTokens: 8_192, // reference: https://docs.anthropic.com/en/docs/about-claude/models/all-models#model-comparison-table
			},
			{
				name: 'Claude 3.5 Sonnet v1 Bedrock',
				identifier: 'us.anthropic.claude-3-5-sonnet-20240620-v1:0',
				maxOutputTokens: 8_192, // reference: https://docs.anthropic.com/en/docs/about-claude/models/all-models#model-comparison-table
			},
		]]
	]
);<|MERGE_RESOLUTION|>--- conflicted
+++ resolved
@@ -143,23 +143,7 @@
 	}
 
 	async prepareLanguageModelChat(options: { silent: boolean }, token: vscode.CancellationToken): Promise<vscode.LanguageModelChatInformation[]> {
-<<<<<<< HEAD
 		return this.availableModels;
-=======
-		return [
-			{
-				id: this.id,
-				name: this.name,
-				family: this.provider,
-				version: '1.0.0',
-				maxInputTokens: this.maxInputTokens,
-				maxOutputTokens: this.maxOutputTokens,
-				capabilities: this.capabilities,
-				isDefault: true,
-				isUserSelectable: true,
-			} satisfies vscode.LanguageModelChatInformation
-		];
->>>>>>> 5e39a4f6
 	}
 
 	async provideLanguageModelChatResponse(
@@ -1119,47 +1103,31 @@
 		['anthropic-api', [
 			{
 				name: 'Claude 4 Sonnet',
-<<<<<<< HEAD
 				identifier: 'claude-sonnet-4',
-=======
-				identifier: 'claude-sonnet-4-20250514',
 				maxInputTokens: 200_000, // reference: https://docs.anthropic.com/en/docs/about-claude/models/all-models#model-comparison-table
->>>>>>> 5e39a4f6
 				maxOutputTokens: 64_000, // reference: https://docs.anthropic.com/en/docs/about-claude/models/all-models#model-comparison-table
 			},
 			{
 				name: 'Claude 4 Opus',
-<<<<<<< HEAD
 				identifier: 'claude-opus-4',
-=======
-				identifier: 'claude-opus-4-20250514',
 				maxInputTokens: 200_000, // reference: https://docs.anthropic.com/en/docs/about-claude/models/all-models#model-comparison-table
->>>>>>> 5e39a4f6
 				maxOutputTokens: 32_000, // reference: https://docs.anthropic.com/en/docs/about-claude/models/all-models#model-comparison-table
 			},
 			{
 				name: 'Claude 3.7 Sonnet v1',
-<<<<<<< HEAD
 				identifier: 'claude-3-7-sonnet',
-=======
-				identifier: 'claude-3-7-sonnet-latest',
 				maxInputTokens: 200_000, // reference: https://docs.anthropic.com/en/docs/about-claude/models/all-models#model-comparison-table
->>>>>>> 5e39a4f6
 				maxOutputTokens: 64_000, // reference: https://docs.anthropic.com/en/docs/about-claude/models/all-models#model-comparison-table
 			},
 			{
 				name: 'Claude 3.5 Sonnet v2',
-<<<<<<< HEAD
 				identifier: 'claude-3-5-sonnet',
 				maxOutputTokens: 8_192, // reference: https://docs.anthropic.com/en/docs/about-claude/models/all-models#model-comparison-table
 			},
 			{
 				name: 'Claude 3.5 Haiku',
 				identifier: 'claude-3-5-haiku',
-=======
-				identifier: 'claude-3-5-sonnet-latest',
 				maxInputTokens: 200_000, // reference: https://docs.anthropic.com/en/docs/about-claude/models/all-models#model-comparison-table
->>>>>>> 5e39a4f6
 				maxOutputTokens: 8_192, // reference: https://docs.anthropic.com/en/docs/about-claude/models/all-models#model-comparison-table
 			},
 		]],
