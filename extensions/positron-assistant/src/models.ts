--- conflicted
+++ resolved
@@ -352,13 +352,8 @@
 		const processedMessages = processMessages(messages);
 		// Only Anthropic currently supports experimental_content in tool
 		// results.
-<<<<<<< HEAD
 		const toolResultExperimentalContent = this.provider === 'anthropic-api' ||
-			this.model.modelId.startsWith('us.anthropic');
-=======
-		const toolResultExperimentalContent = this.provider === 'anthropic' ||
 			aiModel.modelId.startsWith('us.anthropic');
->>>>>>> c3ee3a3a
 
 		// Only select Bedrock models support cache breakpoints; specifically,
 		// the Claude 3.5 Sonnet models don't support them.
