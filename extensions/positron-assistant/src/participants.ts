--- conflicted
+++ resolved
@@ -12,12 +12,8 @@
 import { MARKDOWN_DIR, TOOL_TAG_REQUIRES_ACTIVE_SESSION, TOOL_TAG_REQUIRES_WORKSPACE } from './constants';
 import { isChatImageMimeType, isTextEditRequest, isWorkspaceOpen, languageModelCacheBreakpointPart, toLanguageModelChatMessage, uriToString } from './utils';
 import { EXPORT_QUARTO_COMMAND, quartoHandler } from './commands/quarto';
-<<<<<<< HEAD
-import { PositronAssistantToolName } from './types.js';
+import { ContextInfo, PositronAssistantToolName } from './types.js';
 import { PromptRenderer, ChatPrompt, AgentPrompt, TerminalPrompt, EditorPrompt, AttachmentsContent, SessionsContent, FollowupsContent, EditorStreamingContent, SelectionStreamingContent, SelectionContent, DefaultContent, EditorContent, FilepathsContent, type AttachmentData, type SessionData, type IHistorySummaryEntry } from './prompts';
-=======
-import { ContextInfo, PositronAssistantToolName } from './types.js';
->>>>>>> 553a1c9e
 import { StreamingTagLexer } from './streamingTagLexer.js';
 import { ReplaceStringProcessor } from './replaceStringProcessor.js';
 import { ReplaceSelectionProcessor } from './replaceSelectionProcessor.js';
@@ -133,22 +129,16 @@
 
 	readonly followupProvider: vscode.ChatFollowupProvider = {
 		async provideFollowups(result: vscode.ChatResult, context: vscode.ChatContext, token: vscode.CancellationToken): Promise<vscode.ChatFollowup[]> {
-<<<<<<< HEAD
+			// Check if followups are enabled
+			const followupsEnabled = vscode.workspace.getConfiguration('positron.assistant.followups').get('enable', true);
+			if (!followupsEnabled) {
+				return [];
+			}
+
 			try {
 				const system: string = await PromptRenderer.render(FollowupsContent, {});
 				const messages = toLanguageModelChatMessage(context.history);
 				messages.push(vscode.LanguageModelChatMessage.User('Summarise and suggest follow-ups.'));
-=======
-			// Check if followups are enabled
-			const followupsEnabled = vscode.workspace.getConfiguration('positron.assistant.followups').get('enable', true);
-			if (!followupsEnabled) {
-				return [];
-			}
-
-			const system: string = await fs.promises.readFile(path.join(MARKDOWN_DIR, 'prompts', 'chat', 'followups.md'), 'utf8');
-			const messages = toLanguageModelChatMessage(context.history);
-			messages.push(vscode.LanguageModelChatMessage.User('Summarise and suggest follow-ups.'));
->>>>>>> 553a1c9e
 
 				const models = await vscode.lm.selectChatModels({ id: result.metadata?.modelId });
 				if (models.length === 0) {
@@ -860,7 +850,6 @@
 	id = ParticipantID.Chat;
 
 	protected override async getSystemPrompt(request: vscode.ChatRequest): Promise<string> {
-<<<<<<< HEAD
 		try {
 			// Use the new prompt-tsx system
 			const activeSessions = await this.getActiveSessionLanguages();
@@ -892,26 +881,6 @@
 		const sessions = await positron.runtime.getActiveSessions();
 		const languages = sessions.map((session) => session.runtimeMetadata.languageId);
 		return [...new Set(languages)]; // Remove duplicates
-=======
-		const defaultSystem = await fs.promises.readFile(path.join(MARKDOWN_DIR, 'prompts', 'chat', 'default.md'), 'utf8');
-		const filepaths = await fs.promises.readFile(path.join(MARKDOWN_DIR, 'prompts', 'chat', 'filepaths.md'), 'utf8');
-		const languages = await this.getActiveSessionInstructions();
-		const prompts = [defaultSystem, filepaths, languages];
-		return prompts.join('\n\n');
-	}
-}
-
-/** The participant used in the chat pane in Edit mode. */
-class PositronAssistantEditParticipant extends PositronAssistantParticipant implements IPositronAssistantParticipant {
-	id = ParticipantID.Edit;
-
-	protected override async getSystemPrompt(request: vscode.ChatRequest): Promise<string> {
-		const defaultSystem = await fs.promises.readFile(path.join(MARKDOWN_DIR, 'prompts', 'chat', 'default.md'), 'utf8');
-		const filepaths = await fs.promises.readFile(path.join(MARKDOWN_DIR, 'prompts', 'chat', 'filepaths.md'), 'utf8');
-		const languages = await this.getActiveSessionInstructions();
-		const prompts = [defaultSystem, filepaths, languages];
-		return prompts.join('\n\n');
->>>>>>> 553a1c9e
 	}
 }
 
@@ -920,7 +889,6 @@
 	id = ParticipantID.Agent;
 
 	protected override async getSystemPrompt(request: vscode.ChatRequest): Promise<string> {
-<<<<<<< HEAD
 		try {
 			// Use the new prompt-tsx system
 			const activeSessions = await this.getActiveSessionLanguages();
@@ -951,14 +919,6 @@
 		const sessions = await positron.runtime.getActiveSessions();
 		const languages = sessions.map((session) => session.runtimeMetadata.languageId);
 		return [...new Set(languages)]; // Remove duplicates
-=======
-		const defaultSystem = await fs.promises.readFile(path.join(MARKDOWN_DIR, 'prompts', 'chat', 'default.md'), 'utf8');
-		const filepaths = await fs.promises.readFile(path.join(MARKDOWN_DIR, 'prompts', 'chat', 'filepaths.md'), 'utf8');
-		const agent = await fs.promises.readFile(path.join(MARKDOWN_DIR, 'prompts', 'chat', 'agent.md'), 'utf8');
-		const languages = await this.getActiveSessionInstructions();
-		const prompts = [defaultSystem, filepaths, agent, languages];
-		return prompts.join('\n\n');
->>>>>>> 553a1c9e
 	}
 }
 
@@ -1109,7 +1069,6 @@
 	// For now, the Notebook Participant inherits everything from the Editor Participant.
 }
 
-<<<<<<< HEAD
 /** The participant used in the chat pane in Edit mode. */
 class PositronAssistantEditParticipant extends PositronAssistantParticipant implements IPositronAssistantParticipant {
 	id = ParticipantID.Edit;
@@ -1138,8 +1097,6 @@
 	}
 }
 
-=======
->>>>>>> 553a1c9e
 export function registerParticipants(context: vscode.ExtensionContext) {
 	// Register the participants service.
 	const participantService = new ParticipantService();
