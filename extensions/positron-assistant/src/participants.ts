--- conflicted
+++ resolved
@@ -235,121 +235,25 @@
 
 	private async getAssistantContext(
 		request: vscode.ChatRequest,
-<<<<<<< HEAD
 		context: vscode.ChatContext,
 		response: vscode.ChatResponseStream,
 		token: vscode.CancellationToken,
-	) {
+	): Promise<PositronAssistantChatContext> {
 		// Render system prompt inline based on participant type
 		const systemMessages = await this.renderSystemPromptForParticipant(request);
-=======
-		incomingContext: vscode.ChatContext,
-		response: vscode.ChatResponseStream
-	): Promise<PositronAssistantChatContext> {
-		// System prompt
-		const systemPrompt = await this.getSystemPrompt(request);
->>>>>>> cd351250
 
 		// Get the IDE context for the request.
 		const positronContext = await positron.ai.getPositronChatContext(request);
 
 		// List of tools for use by the language model.
-<<<<<<< HEAD
 		const enabledTools = getEnabledTools(request, vscode.lm.tools, this.id);
-		const tools: vscode.LanguageModelChatTool[] = vscode.lm.tools.filter(
-			tool => enabledTools.includes(tool.name))
-=======
 		const toolAvailability = new Map(
 			vscode.lm.tools.map(
 				tool => {
 					const available = (value: boolean) => [tool.name as PositronAssistantToolName, value] as [PositronAssistantToolName, boolean];
 
-					// Don't allow any tools in the terminal.
-					if (this.id === ParticipantID.Terminal) {
-						return available(false);
-					}
-
-					// Define more readable variables for filtering.
-					const inChatPane = request.location2 === undefined;
-					const inEditor = request.location2 instanceof vscode.ChatRequestEditorData;
-					const hasSelection = inEditor && request.location2.selection?.isEmpty === false;
-					const isEditMode = this.id === ParticipantID.Edit;
-					const isAgentMode = this.id === ParticipantID.Agent;
-					const isStreamingInlineEditor = isStreamingEditsEnabled() && (this.id === ParticipantID.Editor || this.id === ParticipantID.Notebook);
-
-					// If streaming edits are enabled, don't allow any tools in inline editor chats.
-					if (isStreamingInlineEditor) {
-						return available(false);
-					}
-
-					// If the tool requires a workspace, but no workspace is open, don't allow the tool.
-					if (tool.tags.includes(TOOL_TAG_REQUIRES_WORKSPACE) && !isWorkspaceOpen()) {
-						return available(false);
-					}
-
-					// If the tool requires an active session, but no active session
-					// is available, don't allow the tool.
-					if (tool.tags.includes(TOOL_TAG_REQUIRES_ACTIVE_SESSION) && activeSessions.size === 0) {
-						return available(false);
-					}
-
-					// If the tool requires a session to be active for a specific
-					// language, but no active session is available for that
-					// language, don't allow the tool.
-					for (const tag of tool.tags) {
-						if (tag.startsWith(TOOL_TAG_REQUIRES_ACTIVE_SESSION + ':') &&
-							!activeSessions.has(tag.split(':')[1])) {
-							return available(false);
-						}
-					}
-
-					switch (tool.name) {
-						// Only include the execute code tool in the Chat pane; the other
-						// panes do not have an affordance for confirming executions.
-						//
-						// CONSIDER: It would be better for us to introspect the tool itself
-						// to see if it requires confirmation, but that information isn't
-						// currently exposed in `vscode.LanguageModelChatTool`.
-						case PositronAssistantToolName.ExecuteCode:
-							// The tool can only be used with console sessions and
-							// when in agent mode; it does not currently support
-							// notebook mode.
-							return available(inChatPane && hasConsoleSessions && isAgentMode);
-						// Only include the documentEdit tool in an editor and if there is
-						// no selection.
-						case PositronAssistantToolName.DocumentEdit:
-							return available(inEditor && !hasSelection);
-						// Only include the selectionEdit tool in an editor and if there is
-						// a selection.
-						case PositronAssistantToolName.SelectionEdit:
-							return available(inEditor && hasSelection);
-						// Only include the edit file tool in edit or agent mode i.e. for the edit participant.
-						case PositronAssistantToolName.EditFile:
-							return available(isEditMode || isAgentMode);
-						// Only include the documentCreate tool in the chat pane in edit or agent mode.
-						case PositronAssistantToolName.DocumentCreate:
-							return available(inChatPane && (isEditMode || isAgentMode));
-						// Only include the getTableSummary tool for Python sessions until supported in R
-						case PositronAssistantToolName.GetTableSummary:
-							// TODO: Remove the python-specific restriction when the tool is supported in R https://github.com/posit-dev/positron/issues/8343
-							// The logic above with TOOL_TAG_REQUIRES_ACTIVE_SESSION will handle checking for active sessions once this is removed.
-							// We'll still want to check that variables are defined.
-							return available(activeSessions.has('python') && hasVariables);
-						// Only include the getPlot tool if there is a plot available.
-						case PositronAssistantToolName.GetPlot:
-							return available(positronContext.plots?.hasPlots === true);
-						// Only include the inspectVariables tool if there are variables defined.
-						case PositronAssistantToolName.InspectVariables:
-							return available(hasVariables);
-						// Otherwise, include the tool if it is tagged for use with Positron Assistant.
-						// Allow all tools in Agent mode.
-						default:
-							return available(isAgentMode ||
-								tool.tags.includes('positron-assistant'));
-					}
-				}
-			)
-		);
+					return available(enabledTools.includes(tool.name));
+				}));
 
 		const participant = this;
 		const assistantContext: PositronAssistantChatContext = {
@@ -389,7 +293,6 @@
 		const tools: vscode.LanguageModelChatTool[] = vscode.lm.tools.filter(
 			tool => toolAvailability.get(tool.name as PositronAssistantToolName) === true
 		);
->>>>>>> cd351250
 
 		log.debug(`[tools] Available tools for participant ${this.id}:\n${tools.length > 0 ? tools.map((tool, i) => `${i + 1}. ${tool.name}`).join('\n') : 'No tools available'}`);
 
@@ -418,11 +321,7 @@
 		const contextInfo = await attachContextInfo(messages);
 
 		// Send the request to the language model.
-<<<<<<< HEAD
 		const tokenUsage = await this.sendLanguageModelRequest(request, response, token, messages, tools);
-=======
-		const tokenUsage = await this.sendLanguageModelRequest(request, response, token, messages, tools, systemPrompt);
->>>>>>> cd351250
 
 		return {
 			metadata: {
@@ -434,11 +333,6 @@
 				availableTools: tools.length > 0 ? tools.map(t => t.name) : undefined,
 				// Include the context message if available
 				positronContext: contextInfo ? { prompts: contextInfo.prompts, attachedDataTypes: contextInfo.attachedDataTypes } : undefined,
-<<<<<<< HEAD
-=======
-				// Include the system prompt used for this request
-				systemPrompt,
->>>>>>> cd351250
 			},
 		};
 	}
