/*---------------------------------------------------------------------------------------------
 *  Copyright (C) 2024-2025 Posit Software, PBC. All rights reserved.
 *  Licensed under the Elastic License 2.0. See LICENSE.txt for license information.
 *--------------------------------------------------------------------------------------------*/

import * as path from 'path';
import * as positron from 'positron';
import * as vscode from 'vscode';
import * as fs from 'fs';
import * as xml from './xml.js';

import { MARKDOWN_DIR, TOOL_TAG_REQUIRES_ACTIVE_SESSION, TOOL_TAG_REQUIRES_WORKSPACE } from './constants';
import { isChatImageMimeType, isTextEditRequest, isWorkspaceOpen, languageModelCacheBreakpointPart, toLanguageModelChatMessage, uriToString } from './utils';
import { EXPORT_QUARTO_COMMAND, quartoHandler } from './commands/quarto';
import { ContextInfo, PositronAssistantToolName } from './types.js';
import { PromptRenderer, UnifiedPrompt, AttachmentsContent, SessionsContent, FollowupsContent, EditorStreamingContent, SelectionStreamingContent, SelectionContent, DefaultContent, EditorContent, FilepathsContent, type AttachmentData, type SessionData, type IHistorySummaryEntry } from './prompts';
import { StreamingTagLexer } from './streamingTagLexer.js';
import { ReplaceStringProcessor } from './replaceStringProcessor.js';
import { ReplaceSelectionProcessor } from './replaceSelectionProcessor.js';
import { log, getRequestTokenUsage } from './extension.js';
import { getCommitChanges } from './git.js';

export enum ParticipantID {
	/** The participant used in the chat pane in Ask mode. */
	Chat = 'positron.assistant.chat',

	/** The participant used in the chat pane in Edit mode. */
	Edit = 'positron.assistant.editingSessionEditor',

	/** The participant used in the chat pane in Agent mode. */
	Agent = 'positron.assistant.agent',

	/** The participant used in editor inline chats. */
	Editor = 'positron.assistant.editor',

	/** The participant used in terminal inline chats. */
	Terminal = 'positron.assistant.terminal',

	/** The participant used in notebook inline chats. */
	Notebook = 'positron.assistant.notebook',
}

export interface ChatRequestData {
	request: vscode.ChatRequest;
	context: vscode.ChatContext;
	response: vscode.ChatResponseStream;
}

export interface IPositronAssistantParticipant extends vscode.ChatParticipant {
	id: ParticipantID;
	getRequestData(chatRequestId: string): ChatRequestData | undefined;
}

export class ParticipantService implements vscode.Disposable {
	private readonly _participants = new Map<ParticipantID, IPositronAssistantParticipant>();
	private readonly _sessionModels = new Map<string, string>(); // sessionId -> modelId

	registerParticipant(participant: IPositronAssistantParticipant): void {
		this._participants.set(participant.id, participant);

		// Register agent implementation with the vscode API
		const vscodeParticipant = vscode.chat.createChatParticipant(
			participant.id,
			participant.requestHandler.bind(participant),
		);
		vscodeParticipant.iconPath = participant.iconPath;

		// Only register followup provider if enabled
		const followupsEnabled = vscode.workspace.getConfiguration('positron.assistant.followups').get('enable', true);
		if (followupsEnabled) {
			vscodeParticipant.followupProvider = participant.followupProvider;
		}
	}

	getRequestData(chatRequestId: string): ChatRequestData | undefined {
		for (const participant of this._participants.values()) {
			const data = participant.getRequestData(chatRequestId);
			if (data) {
				return data;
			}
		}
		return undefined;
	}

	/**
	 * Track the model used for a chat session.
	 *
	 * @param sessionId The chat session ID
	 * @param modelId The language model ID used for this session
	 */
	trackSessionModel(sessionId: string, modelId: string): void {
		this._sessionModels.set(sessionId, modelId);
	}

	/**
	 * Get the model ID for a chat session.
	 *
	 * @param sessionId The chat session ID
	 * @returns The model ID if found, undefined otherwise
	 */
	getSessionModel(sessionId: string): string | undefined {
		return this._sessionModels.get(sessionId);
	}

	dispose() {
		this._participants.forEach((participant) => participant.dispose());
		this._sessionModels.clear();
	}
}

/** Base class for Positron Assistant chat participants. */
abstract class PositronAssistantParticipant implements IPositronAssistantParticipant {
	abstract id: ParticipantID;
	private readonly _requests = new Map<string, ChatRequestData>();

	constructor(
		private readonly _context: vscode.ExtensionContext,
		private readonly _participantService: ParticipantService,
	) { }
	readonly iconPath = new vscode.ThemeIcon('positron-assistant');

	readonly _receiveFeedbackEventEmitter = new vscode.EventEmitter<vscode.ChatResultFeedback>();
	onDidReceiveFeedback: vscode.Event<vscode.ChatResultFeedback> = this._receiveFeedbackEventEmitter.event;

	readonly _performActionEventEmitter = new vscode.EventEmitter<vscode.ChatUserActionEvent>();
	onDidPerformAction: vscode.Event<vscode.ChatUserActionEvent> = this._performActionEventEmitter.event;

	readonly _pauseStateEventEmitter = new vscode.EventEmitter<vscode.ChatParticipantPauseStateEvent>();
	onDidChangePauseState: vscode.Event<vscode.ChatParticipantPauseStateEvent> = this._pauseStateEventEmitter.event;

	readonly followupProvider: vscode.ChatFollowupProvider = {
		async provideFollowups(result: vscode.ChatResult, context: vscode.ChatContext, token: vscode.CancellationToken): Promise<vscode.ChatFollowup[]> {
			// Check if followups are enabled
			const followupsEnabled = vscode.workspace.getConfiguration('positron.assistant.followups').get('enable', true);
			if (!followupsEnabled) {
				return [];
			}

			const models = await vscode.lm.selectChatModels({ id: result.metadata?.modelId });
			if (models.length === 0) {
				throw new Error(vscode.l10n.t('Selected model not available.'));
			}

			const system: string = await PromptRenderer.renderSystemPrompt(FollowupsContent, {}, models[0]);
			const messages = toLanguageModelChatMessage(context.history);
			messages.push(vscode.LanguageModelChatMessage.User('Summarise and suggest follow-ups.'));

			const response = await models[0].sendRequest(messages, { modelOptions: { system } }, token);

			let json = '';
			for await (const fragment of response.text) {
				json += fragment;
				if (token.isCancellationRequested) {
					break;
				}
			}

			try {
				return (JSON.parse(json) as 'string'[]).map((p) => ({ prompt: p }));
			} catch (e) {
				return [];
			}
		}
	};

	async requestHandler(
		request: vscode.ChatRequest,
		context: vscode.ChatContext,
		response: vscode.ChatResponseStream,
		token: vscode.CancellationToken,
	) {
		this._requests.set(request.id, { request, context, response });

		// Select request handler based on the command issued by the user for this request
		try {
			switch (request.command) {
				case EXPORT_QUARTO_COMMAND:
					return await quartoHandler(request, context, response, token);
				default:
					return await this.defaultRequestHandler(request, context, response, token);
			}
		} finally {
			this._requests.delete(request.id);
		}
	}

	public getRequestData(chatRequestId: string): ChatRequestData | undefined {
		return this._requests.get(chatRequestId);
	}

	private async defaultRequestHandler(
		request: vscode.ChatRequest,
		context: vscode.ChatContext,
		response: vscode.ChatResponseStream,
		token: vscode.CancellationToken,
	) {
		// Render system prompt inline based on participant type
		const system = await this.renderSystemPromptForParticipant(request);

		// Get the IDE context for the request.
		const positronContext = await positron.ai.getPositronChatContext(request);
		log.debug(`[context] Positron context for request ${request.id}:\n${JSON.stringify(positronContext, null, 2)}`);

		// See IChatRuntimeSessionContext for the structure of the active
		// session context objects
		const activeSessions: Set<string> = new Set();
		let hasVariables = false;
		let hasConsoleSessions = false;
		for (const reference of request.references) {
			const value = reference.value as any;

			// Build a list of languages for which we have active sessions.
			if (value.activeSession) {
				activeSessions.add(value.activeSession.languageId);
				if (value.activeSession.mode === positron.LanguageRuntimeSessionMode.Console) {
					hasConsoleSessions = true;
				}
			}

			// Check if there are variables defined in the session.
			if (value.variables && value.variables.length > 0) {
				hasVariables = true;
			}
		}

		// List of tools for use by the language model.
		const tools: vscode.LanguageModelChatTool[] = vscode.lm.tools.filter(
			tool => {
				// Don't allow any tools in the terminal.
				if (this.id === ParticipantID.Terminal) {
					return false;
				}

				// Define more readable variables for filtering.
				const inChatPane = request.location2 === undefined;
				const inEditor = request.location2 instanceof vscode.ChatRequestEditorData;
				const hasSelection = inEditor && request.location2.selection?.isEmpty === false;
				const isEditMode = this.id === ParticipantID.Edit;
				const isAgentMode = this.id === ParticipantID.Agent;
				const isStreamingInlineEditor = isStreamingEditsEnabled() && (this.id === ParticipantID.Editor || this.id === ParticipantID.Notebook);

				// If streaming edits are enabled, don't allow any tools in inline editor chats.
				if (isStreamingInlineEditor) {
					return false;
				}

				// If the tool requires a workspace, but no workspace is open, don't allow the tool.
				if (tool.tags.includes(TOOL_TAG_REQUIRES_WORKSPACE) && !isWorkspaceOpen()) {
					return false;
				}

				// If the tool requires an active session, but no active session
				// is available, don't allow the tool.
				if (tool.tags.includes(TOOL_TAG_REQUIRES_ACTIVE_SESSION) && activeSessions.size === 0) {
					return false;
				}

				// If the tool requires a session to be active for a specific
				// language, but no active session is available for that
				// language, don't allow the tool.
				for (const tag of tool.tags) {
					if (tag.startsWith(TOOL_TAG_REQUIRES_ACTIVE_SESSION + ':') &&
						!activeSessions.has(tag.split(':')[1])) {
						return false;
					}
				}

				switch (tool.name) {
					// Only include the execute code tool in the Chat pane; the other
					// panes do not have an affordance for confirming executions.
					//
					// CONSIDER: It would be better for us to introspect the tool itself
					// to see if it requires confirmation, but that information isn't
					// currently exposed in `vscode.LanguageModelChatTool`.
					case PositronAssistantToolName.ExecuteCode:
						// The tool can only be used with console sessions and
						// when in agent mode; it does not currently support
						// notebook mode.
						return inChatPane && hasConsoleSessions && isAgentMode;
					// Only include the documentEdit tool in an editor and if there is
					// no selection.
					case PositronAssistantToolName.DocumentEdit:
						return inEditor && !hasSelection;
					// Only include the selectionEdit tool in an editor and if there is
					// a selection.
					case PositronAssistantToolName.SelectionEdit:
						return inEditor && hasSelection;
					// Only include the edit file tool in edit or agent mode i.e. for the edit participant.
					case PositronAssistantToolName.EditFile:
						return isEditMode || isAgentMode;
					// Only include the documentCreate tool in the chat pane in edit or agent mode.
					case PositronAssistantToolName.DocumentCreate:
						return inChatPane && (isEditMode || isAgentMode);
					// Only include the getTableSummary tool for Python sessions until supported in R
					case PositronAssistantToolName.GetTableSummary:
						// TODO: Remove the python-specific restriction when the tool is supported in R https://github.com/posit-dev/positron/issues/8343
						// The logic above with TOOL_TAG_REQUIRES_ACTIVE_SESSION will handle checking for active sessions once this is removed.
						// We'll still want to check that variables are defined.
						return activeSessions.has('python') && hasVariables;
					// Only include the getPlot tool if there is a plot available.
					case PositronAssistantToolName.GetPlot:
						return positronContext.plots?.hasPlots === true;
					// Only include the inspectVariables tool if there are variables defined.
					case PositronAssistantToolName.InspectVariables:
						return hasVariables;
					// Otherwise, include the tool if it is tagged for use with Positron Assistant.
					// Allow all tools in Agent mode.
					default:
						return isAgentMode ||
							tool.tags.includes('positron-assistant');
				}
			}
		);

		log.debug(`[tools] Available tools for participant ${this.id}:\n${tools.length > 0 ? tools.map((tool, i) => `${i + 1}. ${tool.name}`).join('\n') : 'No tools available'}`);

		// Construct the transient message thread sent to the language model.
		// Note that this is not the same as the chat history shown in the UI.

		// Start with the chat history.
		// Note that context.history excludes tool calls and results.
		const messages: (vscode.LanguageModelChatMessage | vscode.LanguageModelChatMessage2)[] = [...toLanguageModelChatMessage(context.history)];

		// Add the user's prompt.
		const userPromptPart = new vscode.LanguageModelTextPart(request.prompt);
		messages.push(vscode.LanguageModelChatMessage.User([userPromptPart]));

		// Add cache breakpoints to at-most the last 2 user messages.
		addCacheControlBreakpointPartsToLastUserMessages(messages, 2);

		// Add a user message containing context about the request, workspace, running sessions, etc.
		// NOTE: We add the context message after the user prompt so that the context message is
		// not cached. Since the context message is transiently added to each request, caching it
		// will write a prompt prefix to the cache that will never be read. We will want to keep
		// an eye on whether the order of user prompt and context message affects model responses.
		const contextInfo = await this.getContextInfo(request, context, response, positronContext);
		if (contextInfo) {
			messages.push(contextInfo.message);
		}

		// Send the request to the language model.
		const tokenUsage = await this.sendLanguageModelRequest(request, response, token, messages, tools, system);

		return {
			metadata: {
				// Attach the model ID as metadata so that we can use the same model in the followup provider.
				modelId: request.model.id,
				// Include token usage if available
				tokenUsage: tokenUsage,
				// Include the tools available for this request
				availableTools: tools.length > 0 ? tools.map(t => t.name) : undefined,
				// Include the context message if available
				positronContext: contextInfo ? { prompts: contextInfo.prompts, attachedDataTypes: contextInfo.attachedDataTypes } : undefined,
				// Include the system prompt used for this request
				systemPrompt: system,
			},
		};
	}

	private async renderSystemPromptForParticipant(request: vscode.ChatRequest): Promise<string> {
		// Determine participant-specific props
		const participantType = this.getParticipantType();
		const props = await this.getUnifiedPromptProps(request, participantType);

		try {
			return await PromptRenderer.renderSystemPrompt(
				UnifiedPrompt,
				props,
				request.model,
				this.getCacheKey(request, participantType)
			);
		} catch (error) {
			console.error('Error rendering system prompt:', error);
			return '';
		}
	}

	private getParticipantType(): 'chat' | 'agent' | 'terminal' | 'editor' | 'edit' {
		switch (this.id) {
			case ParticipantID.Chat:
				return 'chat';
			case ParticipantID.Agent:
				return 'agent';
			case ParticipantID.Terminal:
				return 'terminal';
			case ParticipantID.Editor:
			case ParticipantID.Notebook:
				return 'editor';
			case ParticipantID.Edit:
				return 'edit';
			default:
				return 'chat'; // fallback
		}
	}

	private async getUnifiedPromptProps(request: vscode.ChatRequest, participantType: 'chat' | 'agent' | 'terminal' | 'editor' | 'edit') {
		const baseProps = {
			participantType,
			priority: 100
		};

		switch (participantType) {
			case 'chat':
			case 'agent':
			case 'edit':
				const activeSessions = await this.getActiveSessionLanguages();
				const languageInstructions = await this.getActiveSessionLanguageInstructions();
				return {
					...baseProps,
					includeFilepaths: participantType === 'chat' || participantType === 'edit',
					activeSessions,
					languageInstructions,
				};

			case 'editor':
				if (!isTextEditRequest(request)) {
					throw new Error(`Editor participant only supports editor requests. Got: ${typeof request.location2}`);
				}
				const document = request.location2.document;
				const selection = request.location2.selection;
				const fileExtension = path.extname(document.uri.fsPath).substring(1);
				const isTextEdit = !selection.isEmpty;
				return {
					...baseProps,
					isTextEdit,
					fileExtension,
				};

			case 'terminal':
			default:
				return baseProps;
		}
	}

	private getCacheKey(request: vscode.ChatRequest, participantType: string): string {
		switch (participantType) {
			case 'chat':
			case 'agent':
			case 'edit':
				// Include session info in cache key for these types
				return `${participantType}-prompt-${Date.now()}`; // Simple cache key for now
			case 'editor':
				if (isTextEditRequest(request)) {
					const document = request.location2.document;
					const selection = request.location2.selection;
					const fileExtension = path.extname(document.uri.fsPath).substring(1);
					const isTextEdit = !selection.isEmpty;
					return `editor-prompt-${isTextEdit ? 'selection' : 'document'}-${fileExtension}`;
				}
				return 'editor-prompt';
			case 'terminal':
			default:
				return `${participantType}-prompt`;
		}
	}

	private async getContextInfo(
		request: vscode.ChatRequest,
		context: vscode.ChatContext,
		response: vscode.ChatResponseStream,
		positronContext: positron.ai.ChatContext,
	): Promise<ContextInfo | undefined> {
		// This function returns a single user message containing all context
		// relevant to a request, including:
		// 1. A text prompt.
		const prompts: string[] = [];
		// 2. Binary data (e.g. image attachments).
		const userDataParts: vscode.LanguageModelDataPart[] = [];

		// If the workspace has an llms.txt document, add it's current value to the prompt.
		const llmsDocument = await openLlmsTextDocument();
		if (llmsDocument) {
			const llmsText = llmsDocument.getText();
			if (llmsText.trim() !== '') {
				// Add the file as a reference in the response.
				response.reference(llmsDocument.uri);

				// Add the contents of the file to the prompt
				const instructionsNode = xml.node('instructions', llmsText);
				prompts.push(instructionsNode);
				log.debug(`[context] adding llms.txt context: ${llmsText.length} characters`);
			}
		}

		// If the user has explicitly attached a tool reference, add it to the prompt.
		if (request.toolReferences.length > 0) {
			const referencePrompts: string[] = [];
			for (const reference of request.toolReferences) {
				referencePrompts.push(xml.node('tool', reference.name));
			}
			const toolReferencesText = 'Attached tool references:';
			prompts.push(xml.node('tool-references', `${toolReferencesText}\n${referencePrompts.join('\n')}`));
		}


		// If the user has explicitly attached files as context, add them to the prompt.
		if (request.references.length > 0) {
			const attachmentData: AttachmentData[] = [];
			const sessionData: SessionData[] = [];
			for (const reference of request.references) {
				const value = reference.value as any;
				if (value.activeSession) {
					// The user attached a runtime session - usually the active session in the IDE.
					const sessionSummary = JSON.stringify(value.activeSession, null, 2);
					let sessionContent = sessionSummary;
					if (value.variables) {
						// Include the session variables in the session content.
						const variablesSummary = JSON.stringify(value.variables, null, 2);
						sessionContent += '\n' + xml.node('variables', variablesSummary);
					}
					log.debug(`[context] adding session context for session ${value.activeSession.identifier}: ${sessionContent.length} characters`);
				} else if (value instanceof vscode.Location) {
					// The user attached a range of a file -
					// usually the automatically attached visible region of the active file.

					const document = await vscode.workspace.openTextDocument(value.uri);
					const path = uriToString(value.uri);
					const documentText = document.getText();
					const visibleText = document.getText(value.range);

					// Add the file as a reference in the response.
					// Although the reference includes a range, we provide the full document text as context
					// and can't distinguish which part the model uses, so we don't include the range in the
					// response reference.
					response.reference(value.uri);

					// Add the visible region attachment.
					attachmentData.push({
						content: visibleText,
						filePath: path,
						description: 'Visible region of the active file',
						language: document.languageId,
						startLine: value.range.start.line + 1,
						endLine: value.range.end.line + 1,
						type: 'range'
					});

					// Add the full document attachment.
					attachmentData.push({
						content: documentText,
						filePath: path,
						description: 'Full contents of the active file',
						language: document.languageId,
						type: 'file'
					});
<<<<<<< HEAD
					log.debug(`[context] adding file range attachment context: ${visibleText.length} characters`);
					log.debug(`[context] adding file attachment context: ${documentText.length} characters`);
				} else if (value instanceof vscode.Uri) {
=======
					attachmentPrompts.push(rangeAttachmentNode, documentAttachmentNode);
					log.debug(`[context] adding file range attachment context: ${rangeAttachmentNode.length} characters`);
					log.debug(`[context] adding file attachment context: ${documentAttachmentNode.length} characters`);
				} else if (value instanceof vscode.Uri && value.scheme === 'file') {
>>>>>>> 41d171ba
					const fileStat = await vscode.workspace.fs.stat(value);
					if (fileStat.type === vscode.FileType.Directory) {
						// The user attached a directory - usually a manually attached directory in the workspace.
						// Format the directory contents for the prompt.
						const entries = await vscode.workspace.fs.readDirectory(value);
						const entriesText = entries.map(([name, type]) => {
							if (type === vscode.FileType.Directory) {
								return `${name}/`;
							}
							return name;
						}).join('\n');
						const path = uriToString(value);

						// TODO: Adding a URI as a response reference shows it in the "Used N references" block.
						//       Files render with the correct icons and when clicked open in the editor.
						//       Folders currently render with the wrong icon and when clicked try to open in the editor,
						//       and opening folders in the editor displays a warning message.
						// response.reference(value);

						// Attach the folder's contents.
						attachmentData.push({
							content: entriesText,
							filePath: path,
							description: 'Contents of the directory',
							type: 'directory'
						});
						log.debug(`[context] adding directory attachment context: ${entriesText.length} characters`);
					} else {
						// The user attached a file - usually a manually attached file in the workspace.
						const document = await vscode.workspace.openTextDocument(value);
						const path = uriToString(value);
						const documentText = document.getText();

						// Add the file as a reference in the response.
						response.reference(value);

						// Attach the full document text.
						attachmentData.push({
							content: documentText,
							filePath: path,
							description: 'Full contents of the file',
							language: document.languageId,
							type: 'file'
						});
						log.debug(`[context] adding file attachment context: ${documentText.length} characters`);
					}
				} else if (value instanceof vscode.Uri && value.scheme === 'scm-history-item') {
					// The user attached a specific git commit
					const details = JSON.parse(value.query) as { historyItemId: string; historyItemParentId: string };
					const diff = await getCommitChanges(value, details.historyItemId, details.historyItemParentId);

					// Add as a reference to the response.
					response.reference(value);

					// Attach the git commit details.
					const attachmentNode = xml.node('attachment', diff, {
						historyItemId: details.historyItemId,
						historyItemParentId: details.historyItemParentId,
						description: 'Git commit details',
					});
					attachmentPrompts.push(attachmentNode);
					log.debug(`[context] adding git commit details context: ${attachmentNode.length} characters`);
				} else if (value instanceof vscode.ChatReferenceBinaryData) {
					if (isChatImageMimeType(value.mimeType)) {
						// The user attached an image - usually a pasted image or screenshot of the IDE.
						const data = await value.data();

						// If the binary data is associated with a file, add it as a reference in the response.
						if (value.reference) {
							response.reference(value.reference);
						}

						// Attach the image.
						attachmentData.push({
							content: '',
							src: reference.name,
							type: 'image'
						});
						log.debug(`[context] adding image attachment context: ${data.length} bytes`);

						userDataParts.push(
							vscode.LanguageModelDataPart.image(data, value.mimeType),
						);
					} else {
						log.warn(`Unsupported chat reference binary data type: ${typeof value}`);
					}
				} else {
					log.warn(`Unsupported reference type: ${typeof value}`);
				}
			}

			if (attachmentData.length > 0) {
				// Add the attachments to the prompt using TSX component
				const attachmentsText = await PromptRenderer.renderToContent(AttachmentsContent, { attachments: attachmentData });
				prompts.push(xml.node('attachments', attachmentsText));
			}

			if (sessionData.length > 0) {
				// Add the session prompts to the context using TSX component
				const sessionText = await PromptRenderer.renderToContent(SessionsContent, { sessions: sessionData });
				prompts.push(xml.node('sessions', sessionText));
			}
		}

		// Add Positron IDE context to the prompt.
		const positronContextPrompts: string[] = [];

		// Note: Runtime session information (active session, variables, execution history)
		// is now provided through IChatRequestRuntimeSessionEntry mechanism rather than
		// being included in the global positronContext. The chat system will automatically
		// include this information when available.
		if (positronContext.shell) {
			const shellNode = xml.node('shell', positronContext.shell, {
				description: 'Current active shell',
			});
			positronContextPrompts.push(shellNode);
			log.debug(`[context] adding shell context: ${shellNode.length} characters`);
		}
		if (positronContext.plots && positronContext.plots.hasPlots) {
			const plotsNode = xml.node('plots', 'A plot is visible.');
			positronContextPrompts.push(plotsNode);
			log.debug(`[context] adding plots context: ${plotsNode.length} characters`);
		}
		if (positronContext.positronVersion) {
			const versionNode = xml.node('version', `Positron version: ${positronContext.positronVersion}`);
			positronContextPrompts.push(versionNode);
			log.debug(`[context] adding positron version context: ${versionNode.length} characters`);
		}
		if (positronContext.currentDate) {
			const dateNode = xml.node('date', `Today's date is: ${positronContext.currentDate}`);
			positronContextPrompts.push(dateNode);
			log.debug(`[context] adding date context: ${dateNode.length} characters`);
		}
		if (positronContextPrompts.length > 0) {
			prompts.push(xml.node('context', positronContextPrompts.join('\n\n')));
		}

		// Subclasses can override `getCustomPrompt` to append to the context message prompt.
		const customPrompt = await this.getCustomPrompt(request);
		if (customPrompt.length > 0) {
			prompts.push(customPrompt);
		}

		const parts: (vscode.LanguageModelTextPart | vscode.LanguageModelDataPart)[] = [];
		if (prompts.length > 0) {
			const prompt = prompts.join('\n\n');
			parts.push(new vscode.LanguageModelTextPart(prompt));
		}

		parts.push(...userDataParts);

		if (parts.length > 0) {
			return {
				message: vscode.LanguageModelChatMessage2.User(parts),
				prompts,
				attachedDataTypes: userDataParts.map(part => part.mimeType),
			};
		}

		return undefined;
	}

	/** Custom prompt for this participant, added before the user prompt. */
	protected async getCustomPrompt(request: vscode.ChatRequest): Promise<string> {
		return '';
	}

	private async sendLanguageModelRequest(
		request: vscode.ChatRequest,
		response: vscode.ChatResponseStream,
		token: vscode.CancellationToken,
		messages: (vscode.LanguageModelChatMessage | vscode.LanguageModelChatMessage2)[],
		tools: vscode.LanguageModelChatTool[],
		system: string,
	): Promise<{ inputTokens?: number; outputTokens?: number } | undefined> {
		if (token.isCancellationRequested) {
			return;
		}

		// Track the model being used for this session
		const toolContext = request.toolInvocationToken as any;
		if (toolContext?.sessionId && request.model?.id) {
			this._participantService.trackSessionModel(toolContext.sessionId, request.model.id);
		}

		const modelResponse = await request.model.sendRequest(messages, {
			tools,
			modelOptions: {
				toolInvocationToken: request.toolInvocationToken,
				system,
				// Pass the request ID through modelOptions for token usage tracking
				requestId: request.id,
			},
		}, token);

		const textResponses: vscode.LanguageModelTextPart[] = [];
		const toolRequests: vscode.LanguageModelToolCallPart[] = [];
		const toolResponses: Record<string, vscode.LanguageModelToolResult> = {};

		// Create a streaming text processor to allow the model to stream to the chat
		// response e.g. using a loose XML format.
		// This will be undefined if the current context does not require a text processor.
		const textProcessor = this.createTextProcessor(request, response);

		for await (const chunk of modelResponse.stream) {
			if (token.isCancellationRequested) {
				break;
			}

			if (chunk instanceof vscode.LanguageModelTextPart) {
				textResponses.push(chunk);

				if (textProcessor) {
					// If there is a text processor, let it process the chunk
					// and write to the chat response stream.
					await textProcessor.process(chunk.value);
				} else {
					// If there is no text processor, treat the chunk as markdown.
					response.markdown(chunk.value);
				}
			} else if (chunk instanceof vscode.LanguageModelToolCallPart) {
				toolRequests.push(chunk);
			}
		}

		// Flush the text processor, if needed.
		if (textProcessor) {
			await textProcessor.flush();
		}

		// Get actual token usage from the registry
		const tokenUsage = getRequestTokenUsage(request.id);

		// If we do have tool requests to follow up on, use vscode.lm.invokeTool recursively
		if (toolRequests.length > 0) {
			for (const req of toolRequests) {
				if (token.isCancellationRequested) {
					break;
				}

				log.debug(`[tool] Invoking tool ${req.name} with input: ${JSON.stringify(req.input, null, 2)}`);
				const result = await vscode.lm.invokeTool(req.name, {
					input: req.input,
					toolInvocationToken: request.toolInvocationToken,
					model: request.model,
					chatRequestId: request.id,
				}, token);
				log.debug(`[tool] Tool ${req.name} returned result: ${JSON.stringify(result.content, null, 2)}`);
				toolResponses[req.callId] = result;
			}

			const newMessages = [
				...messages,
				vscode.LanguageModelChatMessage.Assistant(textResponses),
				vscode.LanguageModelChatMessage.Assistant(toolRequests),
				vscode.LanguageModelChatMessage.User(
					Object.entries(toolResponses).map(([id, resp]) => {
						return new vscode.LanguageModelToolResultPart(id, resp.content);
					})
				),
			];
			return this.sendLanguageModelRequest(request, response, token, newMessages, tools, system);
		}

		// Return token usage information
		return tokenUsage;
	}

	/**
	 * Create a streaming text processor for a given request.
	 *
	 * The text processor will be given chunks of text from the language model
	 * and is expected to write to the chat response stream.
	 *
	 * @param request The current chat request.
	 * @param response The chat response stream to write to.
	 * @returns A text processor that handles the request, or undefined if no
	 *  streaming is needed for the request.
	 */
	private createTextProcessor(request: vscode.ChatRequest, response: vscode.ChatResponseStream): TextProcessor | undefined {
		// Currently, we only use streaming text processing in the experimental streaming edit mode.
		if (!isStreamingEditsEnabled() || !isTextEditRequest(request)) {
			return undefined;
		}

		// If the selection is empty, stream string replacements to the document.
		if (request.location2.selection.isEmpty) {
			const replaceStringProcessor = new ReplaceStringProcessor(request.location2.document, response);
			return new StreamingTagLexer({
				tagNames: ReplaceStringProcessor.TagNames,
				contentHandler(chunk) {
					replaceStringProcessor.process(chunk);
				},
			});
		}

		// If the selection is not empty, stream edits to the selection.
		const replaceSelectionProcessor = new ReplaceSelectionProcessor(
			request.location2.document.uri,
			request.location2.selection,
			response,
		);
		return new StreamingTagLexer({
			tagNames: ReplaceSelectionProcessor.TagNames,
			contentHandler(chunk) {
				replaceSelectionProcessor.process(chunk);
			}
		});
	}

	/** Load language-specific instructions for active sessions, returning them as a map */
	protected async getActiveSessionLanguageInstructions(): Promise<Map<string, string>> {
		const sessions = await positron.runtime.getActiveSessions();
		const languages = [...new Set(sessions.map((session) => session.runtimeMetadata.languageId))];

		const instructionsMap = new Map<string, string>();

		await Promise.all(languages.map(async (id) => {
			try {
				const instructions = await fs.promises.readFile(path.join(MARKDOWN_DIR, 'prompts', 'chat', `instructions-${id}.md`), 'utf8');
				instructionsMap.set(id, instructions);
			} catch {
				// There are no additional instructions for this language ID
				// Don't add anything to the map for this language
			}
		}));

		return instructionsMap;
	}

	/** Get active session languages */
	protected async getActiveSessionLanguages(): Promise<string[]> {
		// Extract language names from active sessions
		const sessions = await positron.runtime.getActiveSessions();
		const languages = sessions.map((session) => session.runtimeMetadata.languageId);
		return [...new Set(languages)]; // Remove duplicates
	}

	dispose(): void { }
}

/** The participant used in the chat pane in Ask mode. */
export class PositronAssistantChatParticipant extends PositronAssistantParticipant implements IPositronAssistantParticipant {
	id = ParticipantID.Chat;


}

/** The participant used in the chat pane in Agent mode. */
export class PositronAssistantAgentParticipant extends PositronAssistantParticipant implements IPositronAssistantParticipant {
	id = ParticipantID.Agent;


}

/** The participant used in terminal inline chats. */
class PositronAssistantTerminalParticipant extends PositronAssistantParticipant implements IPositronAssistantParticipant {
	id = ParticipantID.Terminal;


}

/** The participant used in editor inline chats. */
export class PositronAssistantEditorParticipant extends PositronAssistantParticipant implements IPositronAssistantParticipant {
	id = ParticipantID.Editor;



	async getCustomPrompt(request: vscode.ChatRequest): Promise<string> {
		if (!isTextEditRequest(request)) {
			throw new Error(`Editor participant only supports editor requests. Got: ${typeof request.location2}`);
		}

		// Note: in this case, the current visible region of the document is not
		// included as an attachment in the request.

		// When invoked from the editor, add document and selection context
		const document = request.location2.document;
		const selection = request.location2.selection;
		const selectedText = document.getText(selection);
		const documentText = document.getText();
		const filePath = uriToString(document.uri);
		const editorNode = xml.node('editor',
			[
				xml.node('document', documentText, {
					description: 'Full contents of the active file',
				}),
				xml.node('selection', selectedText, {
					description: 'Selected text in the active file',
				})
			].join('\n'),
			{
				description: 'Current active editor',
				filePath,
				language: document.languageId,
				line: selection.active.line + 1,
				column: selection.active.character + 1,
				documentOffset: document.offsetAt(selection.active),
			},
		);
		log.debug(`[context] adding editor context: ${editorNode.length} characters`);
		return editorNode;
	}

}

/** The participant used in notebook inline chats. */
class PositronAssistantNotebookParticipant extends PositronAssistantEditorParticipant implements IPositronAssistantParticipant {
	id = ParticipantID.Notebook;
	// For now, the Notebook Participant inherits everything from the Editor Participant.
}

/** The participant used in the chat pane in Edit mode. */
class PositronAssistantEditParticipant extends PositronAssistantParticipant implements IPositronAssistantParticipant {
	id = ParticipantID.Edit;


}

export function registerParticipants(context: vscode.ExtensionContext) {
	// Register the participants service.
	const participantService = new ParticipantService();
	context.subscriptions.push(participantService);

	// Register the Positron Assistant chat participants.
	participantService.registerParticipant(new PositronAssistantChatParticipant(context, participantService));
	participantService.registerParticipant(new PositronAssistantAgentParticipant(context, participantService));
	participantService.registerParticipant(new PositronAssistantTerminalParticipant(context, participantService));
	participantService.registerParticipant(new PositronAssistantEditorParticipant(context, participantService));
	participantService.registerParticipant(new PositronAssistantNotebookParticipant(context, participantService));
	participantService.registerParticipant(new PositronAssistantEditParticipant(context, participantService));

	return participantService;
}

async function openLlmsTextDocument(): Promise<vscode.TextDocument | undefined> {
	// If the workspace has an llms.txt document, add it's current value to the message thread.
	if (!vscode.workspace.workspaceFolders) {
		return undefined;
	}

	const fileUri = vscode.Uri.joinPath(vscode.workspace.workspaceFolders[0].uri, `llms.txt`);
	const fileExists = await vscode.workspace.fs.stat(fileUri).then(() => true, () => false);
	if (!fileExists) {
		return undefined;
	}

	const llmsDocument = await vscode.workspace.openTextDocument(fileUri);
	return llmsDocument;
}

/**
 * Whether the experimental streaming edit mode is enabled.
 */
function isStreamingEditsEnabled(): boolean {
	return vscode.workspace.getConfiguration('positron.assistant.streamingEdits').get('enable', true);
}

/** Processes streaming text. */
export interface TextProcessor {
	/** Process a chunk of text. */
	process(chunk: string): void | Promise<void>;

	/** Process any unhandled text at the end of the stream. */
	flush(): void | Promise<void>;
}

/**
 * Add cache breakpoints (for Anthropic prompt caching) to the last few user messages.
 *
 * @param messages The chat messages to modify.
 * @param maxCacheBreakpointParts The maximum number of cache breakpoints to add.
 *   Note that Anthropic supports a maximum of 4 cache controls per request and that
 *   we may also cache tools and the system prompt.
 */
function addCacheControlBreakpointPartsToLastUserMessages(
	messages: vscode.LanguageModelChatMessage2[],
	maxCacheBreakpointParts: number,
) {
	let numCacheControlParts = 0;
	for (let i = messages.length - 1; i >= 0; i--) {
		const message = messages[i];
		if (message.role !== vscode.LanguageModelChatMessageRole.User) {
			continue;
		}
		const lastPart = message.content.at(-1);
		if (!lastPart) {
			continue;
		}
		log.debug(`[participant] Adding cache breakpoint to user message part: ${lastPart.constructor.name}`);
		message.content.push(languageModelCacheBreakpointPart());
		numCacheControlParts++;
		if (numCacheControlParts >= maxCacheBreakpointParts) {
			// We only want to cache the last two user messages.
			break;
		}
	}
}<|MERGE_RESOLUTION|>--- conflicted
+++ resolved
@@ -543,16 +543,9 @@
 						language: document.languageId,
 						type: 'file'
 					});
-<<<<<<< HEAD
 					log.debug(`[context] adding file range attachment context: ${visibleText.length} characters`);
 					log.debug(`[context] adding file attachment context: ${documentText.length} characters`);
-				} else if (value instanceof vscode.Uri) {
-=======
-					attachmentPrompts.push(rangeAttachmentNode, documentAttachmentNode);
-					log.debug(`[context] adding file range attachment context: ${rangeAttachmentNode.length} characters`);
-					log.debug(`[context] adding file attachment context: ${documentAttachmentNode.length} characters`);
 				} else if (value instanceof vscode.Uri && value.scheme === 'file') {
->>>>>>> 41d171ba
 					const fileStat = await vscode.workspace.fs.stat(value);
 					if (fileStat.type === vscode.FileType.Directory) {
 						// The user attached a directory - usually a manually attached directory in the workspace.
@@ -608,13 +601,14 @@
 					response.reference(value);
 
 					// Attach the git commit details.
-					const attachmentNode = xml.node('attachment', diff, {
+					attachmentData.push({
+						content: diff,
 						historyItemId: details.historyItemId,
 						historyItemParentId: details.historyItemParentId,
 						description: 'Git commit details',
+						type: 'commit'
 					});
-					attachmentPrompts.push(attachmentNode);
-					log.debug(`[context] adding git commit details context: ${attachmentNode.length} characters`);
+					log.debug(`[context] adding git commit details context: ${diff.length} characters`);
 				} else if (value instanceof vscode.ChatReferenceBinaryData) {
 					if (isChatImageMimeType(value.mimeType)) {
 						// The user attached an image - usually a pasted image or screenshot of the IDE.
