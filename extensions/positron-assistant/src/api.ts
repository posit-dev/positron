--- conflicted
+++ resolved
@@ -345,10 +345,7 @@
 		// Check if the user has opted-in to always include Copilot tools.
 		const alwaysIncludeCopilotTools = vscode.workspace.getConfiguration('positron.assistant').get('alwaysIncludeCopilotTools', false);
 		// Check if the tool is provided by Copilot.
-<<<<<<< HEAD
 		const copilotTool = tool.name.startsWith('copilot_');
-=======
-		const copilotTool = tool.source instanceof vscode.LanguageModelToolExtensionSource && tool.source.id === 'GitHub.copilot-chat';
 
 		// Disable Copilot notebook tools when Positron notebook mode is active
 		// to avoid conflicts with Positron's specialized notebook tools.
@@ -356,7 +353,6 @@
 			continue;
 		}
 
->>>>>>> 06af8196
 		// Check if the user is signed into Copilot.
 		let copilotEnabled;
 		try {
