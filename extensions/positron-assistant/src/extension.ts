/*---------------------------------------------------------------------------------------------
 *  Copyright (C) 2024-2025 Posit Software, PBC. All rights reserved.
 *  Licensed under the Elastic License 2.0. See LICENSE.txt for license information.
 *--------------------------------------------------------------------------------------------*/

import * as vscode from 'vscode';
import * as positron from 'positron';
import { EncryptedSecretStorage, expandConfigToSource, getEnabledProviders, getModelConfiguration, getModelConfigurations, getStoredModels, GlobalSecretStorage, logStoredModels, ModelConfig, SecretStorage, showConfigurationDialog, StoredModelConfig } from './config';
import { availableModels, newLanguageModel } from './models';
import { registerMappedEditsProvider } from './edits';
import { registerParticipants } from './participants';
import { newCompletionProvider, registerHistoryTracking } from './completion';
import { registerAssistantTools } from './tools.js';
import { registerCopilotService } from './copilot.js';
import { ALL_DOCUMENTS_SELECTOR, DEFAULT_MAX_TOKEN_OUTPUT } from './constants.js';
import { registerCodeActionProvider } from './codeActions.js';
import { generateCommitMessage } from './git.js';
import { TokenTracker } from './tokens.js';
import { exportChatToUserSpecifiedLocation, exportChatToFileInWorkspace } from './export.js';
import { AnthropicLanguageModel } from './anthropic.js';
<<<<<<< HEAD
=======
import { registerParticipantDetectionProvider } from './participantDetection.js';
>>>>>>> f5808a39
import { registerAssistantCommands } from './commands/index.js';

const hasChatModelsContextKey = 'positron-assistant.hasChatModels';

let modelDisposables: ModelDisposable[] = [];
let assistantEnabled = false;
let tokenTracker: TokenTracker;

/** A chat or completion model provider disposable with associated configuration. */
class ModelDisposable implements vscode.Disposable {
	constructor(
		private readonly _disposable: vscode.Disposable,
		public readonly modelConfig: ModelConfig,
	) { }

	dispose() {
		this._disposable.dispose();
	}
}

/**
 * Dispose chat and/or completion models registered with Positron.
 * @param id If specified, only dispose models with the given ID. Otherwise, dispose all models.
 */
export function disposeModels(id?: string) {
	if (id) {
		// Dispose models with the specified ID i.e. models for the same provider.
		const remainingModelDisposables: ModelDisposable[] = [];
		for (const modelDisposable of modelDisposables) {
			if (modelDisposable.modelConfig.id === id) {
				modelDisposable.dispose();
			} else {
				remainingModelDisposables.push(modelDisposable);
			}
		}
		modelDisposables = remainingModelDisposables;
	} else {
		modelDisposables.forEach(d => d.dispose());
		modelDisposables = [];
	}
}

export const log = vscode.window.createOutputChannel('Assistant', { log: true });

export async function registerModel(config: StoredModelConfig, context: vscode.ExtensionContext, storage: SecretStorage, isDefault: boolean) {
	try {
		const modelConfig = await getModelConfiguration(config.id, context, storage);

		if (!modelConfig) {
			vscode.window.showErrorMessage(
				vscode.l10n.t('Positron Assistant: Failed to register model configuration. The model configuration could not be found.')
			);
			throw new Error(vscode.l10n.t('Failed to register model configuration. The model configuration could not be found.'));
		}

		const enabledProviders = await getEnabledProviders();
		const enabled = enabledProviders.length === 0 || enabledProviders.includes(modelConfig.provider);
		if (!enabled) {
			vscode.window.showErrorMessage(
				vscode.l10n.t('Positron Assistant: Failed to register model configuration. The provider is disabled.')
			);
			throw new Error(vscode.l10n.t('Failed to register model configuration. The provider is disabled.'));
		}

		await registerModelWithAPI(modelConfig, context, isDefault);
	} catch (e) {
		vscode.window.showErrorMessage(
			vscode.l10n.t('Positron Assistant: Failed to register model configuration. {0}', [e])
		);
		throw e;
	}
}

export async function registerModels(context: vscode.ExtensionContext, storage: SecretStorage) {
	// Dispose of existing models
	disposeModels();

	let modelConfigs: ModelConfig[] = [];
	try {
		// Refresh the set of enabled providers
		const enabledProviders = await getEnabledProviders();
		modelConfigs = await getModelConfigurations(context, storage);
		modelConfigs = modelConfigs.filter(config => {
			const enabled = enabledProviders.length === 0 ||
				enabledProviders.includes(config.provider);
			if (!enabled) {
				console.log('Ignoring disabled model provider: ', config.provider);
			}
			return enabled;
		});
	} catch (e) {
		const failedMessage = vscode.l10n.t('Positron Assistant: Failed to load model configurations.');
		vscode.window.showErrorMessage(`${failedMessage} ${e}`);
		return;
	}

	let idx = 0;
	const registeredModels: ModelConfig[] = [];
	for (const config of modelConfigs) {
		try {
			// We need at least one default and one non-default model for the dropdown to appear.
			// For now, just set the first language model as default.
			// TODO: Allow for setting a default in the configuration.
			const isFirst = idx === 0;

			await registerModelWithAPI(config, context, isFirst);
			idx++;
			registeredModels.push(config);
		} catch (e) {
			const failedMessage = vscode.l10n.t('Positron Assistant: Failed to register model configurations.');
			vscode.window.showErrorMessage(`${failedMessage} ${e}`);
		}
	}

	// Set context for if we have chat models available for use
	const hasChatModels = registeredModels.filter(config => config.type === 'chat').length > 0;
	vscode.commands.executeCommand('setContext', hasChatModelsContextKey, hasChatModels);
}

/**
 * Registers the language model with the language model API.
 *
 * @param languageModel the language model to register
 * @param modelConfig the language model's config
 * @param context the extension context
 */
async function registerModelWithAPI(modelConfig: ModelConfig, context: vscode.ExtensionContext, isDefault = false) {
	// Register with Language Model API
	if (modelConfig.type === 'chat') {
		const models = availableModels.get(modelConfig.provider);
		const modelsCopy = models ? [...models] : [];

		const languageModel = newLanguageModel(modelConfig, context);
		const error = await languageModel.resolveConnection(new vscode.CancellationTokenSource().token);

		if (error) {
			throw new Error(error.message);
		}

		if (modelsCopy.length === 0) {
			// use the default model

			modelsCopy.push({
				name: modelConfig.name,
				identifier: modelConfig.model,
				maxOutputTokens: modelConfig.maxOutputTokens ?? DEFAULT_MAX_TOKEN_OUTPUT,
			});
		}

		for (const model of modelsCopy) {
			const newConfig = {
				...modelConfig,
				model: model.identifier,
				name: model.name,
				maxOutputTokens: model.maxOutputTokens,
			};
			const languageModel = newLanguageModel(newConfig, context);

			const modelDisp = vscode.lm.registerChatModelProvider(`${languageModel.identifier}-${model.identifier}`, languageModel, {
				name: languageModel.name,
				family: languageModel.provider,
				providerName: languageModel.providerName,
				vendor: context.extension.packageJSON.publisher,
				version: context.extension.packageJSON.version,
				capabilities: languageModel.capabilities,
				maxInputTokens: 0,
				maxOutputTokens: languageModel.maxOutputTokens,
				isUserSelectable: true,
				isDefault: isDefault,
			});
			isDefault = false; // only the first model is default
			modelDisposables.push(new ModelDisposable(modelDisp, newConfig));
			vscode.commands.executeCommand('setContext', hasChatModelsContextKey, true);
		}
	}
	// Register with VS Code completions API
	else if (modelConfig.type === 'completion') {
		const completionProvider = newCompletionProvider(modelConfig);
		// this uses the proposed inlineCompletionAdditions API
		const complDisp = vscode.languages.registerInlineCompletionItemProvider(ALL_DOCUMENTS_SELECTOR, completionProvider, { displayName: modelConfig.name });
		modelDisposables.push(new ModelDisposable(complDisp, modelConfig));
	}
}

function registerConfigureModelsCommand(context: vscode.ExtensionContext, storage: SecretStorage) {
	context.subscriptions.push(
		vscode.commands.registerCommand('positron-assistant.configureModels', async () => {
			await showConfigurationDialog(context, storage);
		}),
		vscode.commands.registerCommand('positron-assistant.logStoredModels', async () => {
			logStoredModels(context);
			log.show();
		}),
	);
}

function registerGenerateCommitMessageCommand(context: vscode.ExtensionContext) {
	context.subscriptions.push(
		vscode.commands.registerCommand('positron-assistant.generateCommitMessage', () => {
			generateCommitMessage(context);
		})
	);
}

function registerExportChatCommands(context: vscode.ExtensionContext) {
	context.subscriptions.push(
		vscode.commands.registerCommand('positron-assistant.exportChatToFileInWorkspace', async () => {
			await exportChatToFileInWorkspace();
		})
	);
	context.subscriptions.push(
		vscode.commands.registerCommand('positron-assistant.exportChatTo', async () => {
			await exportChatToUserSpecifiedLocation();
		})
	);
}

function registerAssistant(context: vscode.ExtensionContext) {

	// Initialize secret storage. In web mode, we currently need to use global
	// secret storage since encrypted storage is not available.
	const storage = vscode.env.uiKind === vscode.UIKind.Web ?
		new GlobalSecretStorage(context) :
		new EncryptedSecretStorage(context);

	// Register Copilot service
	registerCopilotService(context);

	// Register chat participants
	const participantService = registerParticipants(context);

	// Register configured language models
	registerModels(context, storage);

	// Track opened files for completion context
	registerHistoryTracking(context);

	// Commands
	registerConfigureModelsCommand(context, storage);
	registerGenerateCommitMessageCommand(context);
	registerExportChatCommands(context);

	// Register mapped edits provider
	registerMappedEditsProvider(context, participantService, log);

	// Register code action provider
	registerCodeActionProvider(context);

<<<<<<< HEAD
=======
	// Register participant detection provider
	registerParticipantDetectionProvider();

>>>>>>> f5808a39
	// Register chat commands
	registerAssistantCommands();

	// Dispose cleanup
	context.subscriptions.push({
		dispose: () => {
			disposeModels();
		}
	});

	// Mark the assistant as enabled
	assistantEnabled = true;

	return participantService;
}

export function recordTokenUsage(context: vscode.ExtensionContext, provider: string, input: number, output: number) {
	tokenTracker.addTokens(provider, input, output);
}

export function clearTokenUsage(context: vscode.ExtensionContext, provider: string) {
	tokenTracker.clearTokens(provider);
}

// Registry to store token usage by request ID for individual requests
const requestTokenUsage = new Map<string, { inputTokens: number; outputTokens: number; provider: string }>();

export function recordRequestTokenUsage(requestId: string, provider: string, inputTokens: number, outputTokens: number) {
	const enabledProviders = vscode.workspace.getConfiguration('positron.assistant').get('approximateTokenCount', [] as string[]);

	enabledProviders.push(AnthropicLanguageModel.source.provider.id); // ensure anthropicId is always included

	if (!enabledProviders.includes(provider)) {
		return; // Skip if token counting is disabled for this provider
	}

	requestTokenUsage.set(requestId, { inputTokens, outputTokens, provider });
	// Clean up old entries to prevent memory leaks
	setTimeout(() => {
		requestTokenUsage.delete(requestId);
	}, 30000); // Clean up after 30 seconds
}

export function getRequestTokenUsage(requestId: string): { inputTokens: number; outputTokens: number } | undefined {
	return requestTokenUsage.get(requestId);
}

export function activate(context: vscode.ExtensionContext) {
	// Create the log output channel.
	context.subscriptions.push(log);

	const tokenTrackerData = context.workspaceState.get('positron.assistant.tokenCounts');
	tokenTracker = new TokenTracker(context);

	// Check to see if the assistant is enabled
	const enabled = vscode.workspace.getConfiguration('positron.assistant').get('enable');
	if (enabled) {
		const participantService = registerAssistant(context);
		registerAssistantTools(context, participantService);
		const storedModels = getStoredModels(context);
		if (storedModels.length) {
			storedModels.forEach(stored => {
				positron.ai.addLanguageModelConfig(expandConfigToSource(stored));
			});
		}
	} else {
		// If the assistant is not enabled, listen for configuration changes so that we can
		// enable it immediately if the user enables it in the settings.
		context.subscriptions.push(
			vscode.workspace.onDidChangeConfiguration(e => {
				if (e.affectsConfiguration('positron.assistant.enable')) {
					const enabled =
						vscode.workspace.getConfiguration('positron.assistant').get('enable');
					if (enabled && !assistantEnabled) {
						try {
							registerAssistant(context);
							vscode.window.showInformationMessage(
								vscode.l10n.t('Positron Assistant is now enabled.')
							);
						} catch (e) {
							vscode.window.showErrorMessage(
								vscode.l10n.t(
									'Positron Assistant: Failed to enable assistant. {0}', [e]));
						}
					}
				}
			}));
	}
}<|MERGE_RESOLUTION|>--- conflicted
+++ resolved
@@ -18,10 +18,7 @@
 import { TokenTracker } from './tokens.js';
 import { exportChatToUserSpecifiedLocation, exportChatToFileInWorkspace } from './export.js';
 import { AnthropicLanguageModel } from './anthropic.js';
-<<<<<<< HEAD
-=======
 import { registerParticipantDetectionProvider } from './participantDetection.js';
->>>>>>> f5808a39
 import { registerAssistantCommands } from './commands/index.js';
 
 const hasChatModelsContextKey = 'positron-assistant.hasChatModels';
@@ -270,12 +267,9 @@
 	// Register code action provider
 	registerCodeActionProvider(context);
 
-<<<<<<< HEAD
-=======
 	// Register participant detection provider
 	registerParticipantDetectionProvider();
 
->>>>>>> f5808a39
 	// Register chat commands
 	registerAssistantCommands();
 
