--- conflicted
+++ resolved
@@ -277,20 +277,17 @@
               "preview"
             ]
           },
-<<<<<<< HEAD
           "positron.assistant.alwaysIncludeCopilotTools": {
             "type": "boolean",
             "default": false,
             "description": "%configuration.alwaysIncludeCopilotTools.description%"
-          }
-=======
-		  "positron.assistant.providerTimeout": {
-			"type": "number",
-			"default": 60,
-			"description": "%configuration.providerTimeout.description%",
-			"minimum": 1
-		  }
->>>>>>> 85de2732
+          },
+          "positron.assistant.providerTimeout": {
+            "type": "number",
+            "default": 60,
+            "description": "%configuration.providerTimeout.description%",
+            "minimum": 1
+          }
         }
       }
     ],
