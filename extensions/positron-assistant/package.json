--- conflicted
+++ resolved
@@ -396,7 +396,6 @@
         }
       },
       {
-<<<<<<< HEAD
         "name": "getChangedFiles",
         "displayName": "Get changed files",
         "modelDescription": "Get summaries and git diffs for current changes to files in this workspace.",
@@ -405,20 +404,20 @@
         "toolReferenceName": "changes",
         "when": "config.positron.assistant.gitIntegration.enable",
         "icon": "$(diff)",
-=======
+        "tags": [
+          "positron-assistant"
+        ]
+      },
+      {
         "name": "installPythonPackage",
         "displayName": "Install Python Package",
         "modelDescription": "Install Python packages using pip. Provide an array of package names to install.",
         "canBeReferencedInPrompt": false,
->>>>>>> 36d51df9
-        "tags": [
-          "positron-assistant"
-        ],
-        "inputSchema": {
-          "type": "object",
-<<<<<<< HEAD
-          "properties": {}
-=======
+        "tags": [
+          "positron-assistant"
+        ],
+        "inputSchema": {
+          "type": "object",
           "properties": {
             "packages": {
               "type": "array",
@@ -429,7 +428,6 @@
               }
             }
           }
->>>>>>> 36d51df9
         }
       }
     ]
