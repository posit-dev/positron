/*---------------------------------------------------------------------------------------------
 *  Copyright (C) 2024 Posit Software, PBC. All rights reserved.
 *  Licensed under the Elastic License 2.0. See LICENSE.txt for license information.
 *--------------------------------------------------------------------------------------------*/

import * as vscode from 'vscode';
<<<<<<< HEAD
import * as positron from 'positron';
import { PositronRunApp, RunAppOptions } from './positron-run-app';
import { raceTimeout, SequencerByKey } from './utils';

// Regex to match a URL with the format http://localhost:1234/path
const localUrlRegex = /http:\/\/(localhost|127\.0\.0\.1):(\d{1,5})(\/[^\s]*)?/;

type PositronProxyInfo = {
	proxyPath: string;
	externalUri: vscode.Uri;
	finishProxySetup: (targetOrigin: string) => Promise<void>;
};

export const log = vscode.window.createOutputChannel('Positron Run App', { log: true });

export async function activate(context: vscode.ExtensionContext): Promise<PositronRunApp> {
	context.subscriptions.push(log);

	return new PositronRunAppApiImpl(context);
}

export class PositronRunAppApiImpl implements PositronRunApp {
	private readonly _runApplicationSequencerByName = new SequencerByKey<string>();

	constructor(private readonly _context: vscode.ExtensionContext) { }

	private isShellIntegrationSupported(): boolean {
		return this._context.globalState.get('shellIntegrationSupported', true);
	}

	setShellIntegrationSupported(supported: boolean): Thenable<void> {
		return this._context.globalState.update('shellIntegrationSupported', supported);
	}

	async runApplication(options: RunAppOptions): Promise<void> {
		// If there's no active text editor, do nothing.
		const document = vscode.window.activeTextEditor?.document;
		if (!document) {
			return;
		}

		if (this._runApplicationSequencerByName.has(options.name)) {
			vscode.window.showErrorMessage(vscode.l10n.t('{0} application is already starting.', options.name));
			return;
		}

		return this.queueRunApplication(document, options);
	}

	private queueRunApplication(document: vscode.TextDocument, options: RunAppOptions): Promise<void> {
		return this._runApplicationSequencerByName.queue(
			options.name,
			() => Promise.resolve(vscode.window.withProgress({
				location: vscode.ProgressLocation.Notification,
				title: vscode.l10n.t(`Running ${options.name} application`),
			},
				(progress) => this.doRunApplication(document, options, progress),
			)),
		);
	}

	private async doRunApplication(document: vscode.TextDocument, options: RunAppOptions, progress: vscode.Progress<{ message?: string }>): Promise<void> {
		// Save the active document if it's dirty.
		if (document.isDirty) {
			await document.save();
		}

		// Get the preferred runtime for the document's language.
		progress.report({ message: vscode.l10n.t('Getting interpreter information...') });
		let runtime: positron.LanguageRuntimeMetadata;
		try {
			runtime = await positron.runtime.getPreferredRuntime(document.languageId);
		} catch (error) {
			vscode.window.showErrorMessage(
				vscode.l10n.t(
					"Failed to get '{0}' interpreter information. Error: {1}",
					document.languageId,
					error.message
				),
			);
			return;
		}

		// Get the terminal options for the application.
		progress.report({ message: vscode.l10n.t('Getting terminal options...') });
		// Start the proxy server
		const proxyInfo = await vscode.commands.executeCommand<PositronProxyInfo>('positronProxy.startPendingProxyServer');
		const urlPrefix = proxyInfo.proxyPath;
		const terminalOptions = await options.getTerminalOptions(runtime, document, urlPrefix);
		if (!terminalOptions) {
			return;
		}

		// Get existing terminals with the application's name.
		const existingTerminals = vscode.window.terminals.filter((t) => t.name === options.name);

		// Create a new terminal for the application.
		const terminal = vscode.window.createTerminal({
			name: options.name,
			env: terminalOptions.env,
		});

		// Reveal the new terminal.
		terminal.show(true);

		// Wait for existing terminals to close, or a timeout.
		progress.report({ message: vscode.l10n.t('Closing existing terminals...') });
		await raceTimeout(
			Promise.allSettled(existingTerminals.map((terminal) => {
				// Create a promise that resolves when the terminal is closed.
				// Note that the application process may still be running once this promise resolves.
				const terminalDidClose = new Promise<void>((resolve) => {
					const disposable = vscode.window.onDidCloseTerminal((closedTerminal) => {
						if (closedTerminal === terminal) {
							disposable.dispose();
							resolve();
						}
					});
				});

				// Close the terminal.
				terminal.dispose();

				return terminalDidClose;
			})),
			5000,
			() => {
				log.warn('Timed out waiting for existing terminals to close. Proceeding anyway');
			}
		);

		// Replace the contents of the viewer pane with a blank page while the app is loading.
		positron.window.previewUrl(vscode.Uri.parse('about:blank'));

		const shellIntegrationConfig = vscode.workspace.getConfiguration('terminal.integrated.shellIntegration');
		const runAppConfig = vscode.workspace.getConfiguration('positron.runApplication');

		let shellIntegration: vscode.TerminalShellIntegration | undefined;
		if (shellIntegrationConfig.get('enabled')) {
			// Shell integration may have already been injected into the terminal.
			shellIntegration = terminal.shellIntegration;

			// If it hasn't yet been injected...
			if (!shellIntegration) {

				// Create a promise that resolves with the terminal's shell integration once it's injected.
				const shellIntegrationPromise = new Promise<vscode.TerminalShellIntegration>((resolve) => {
					const disposable = vscode.window.onDidChangeTerminalShellIntegration(async (e) => {
						if (e.terminal === terminal) {
							disposable.dispose();
							resolve(e.shellIntegration);

							// Remember that shell integration is supported in this terminal.
							await this.setShellIntegrationSupported(true);
						}
					});
				});

				if (this.isShellIntegrationSupported()) {
					// Shell integration was detected as supported in a previous run.
					// Wait for it to be injected, or a timeout.
					progress.report({ message: vscode.l10n.t('Activating terminal shell integration...') });

					shellIntegration = await raceTimeout(shellIntegrationPromise, 5000, () => {
						log.warn('Timed out waiting for terminal shell integration. Proceeding without shell integration');

						// Remember that shell integration is not supported in this terminal,
						// so that we don't wait for it to be injected next time.
						this.setShellIntegrationSupported(false);

						// Show the shell integration not supported message, if enabled.
						if (runAppConfig.get('showShellIntegrationNotSupportedMessage')) {
							showShellIntegrationNotSupportedMessage()
								.catch(error => log.error(`Error showing shell integration not supported message: ${error}`));
						}
					});
				} else {
					// Shell integration was detected as not supported in a previous run.
					// Don't wait for it to be injected, and show a warning if enabled.
					log.warn('Shell integration is not supported in this terminal');
					if (runAppConfig.get('showShellIntegrationNotSupportedMessage')) {
						showShellIntegrationNotSupportedMessage()
							.catch(error => log.error(`Error showing shell integration not supported message: ${error}`));
					}
				}
			}
		} else if (runAppConfig.get('showEnableShellIntegrationMessage')) {
			// Shell integration is disabled. Proceed without it, but give the user the option to
			// enable it and to rerun the application.
			showEnableShellIntegrationMessage()
				.catch(error => {
					log.error(`Error during shell integration prompt: ${error}`);
					return { rerunApplication: false };
				})
				.then(({ rerunApplication }) => {
					if (rerunApplication) {
						this.queueRunApplication(document, options);
					}
				});
		}


		if (shellIntegration) {
			progress.report({ message: vscode.l10n.t('Starting application server...') });
			const execution = shellIntegration.executeCommand(terminalOptions.commandLine);

			// Wait for the server URL to appear in the terminal output, or a timeout.
			const stream = execution.read();
			const url = await raceTimeout(
				(async () => {
					for await (const data of stream) {
						const match = data.match(localUrlRegex)?.[0];
						if (match) {
							return new URL(match.trim());
						}
					}
					log.warn('URL not found in terminal output');
					return undefined;
				})(),
				10_000,
				() => {
					log.warn('Timed out waiting for server URL in terminal output');
				}
			);

			if (url) {
				// Convert the url to an external URI.
				const localBaseUri = vscode.Uri.parse(url.toString());
				const localUri = options.urlPath ?
					vscode.Uri.joinPath(localBaseUri, options.urlPath) : localBaseUri;
				// Finish the Positron proxy setup so that proxy middleware is hooked up.
				await proxyInfo.finishProxySetup(localUri.toString());
				// Open the server URL in the viewer pane.
				positron.window.previewUrl(proxyInfo.externalUri);
			}
		} else {
			// No shell integration support, just run the command.
			terminal.sendText(terminalOptions.commandLine, true);

			// TODO: If a port was provided, we could poll the server until it responds,
			//       then open the URL in the viewer pane.
		}
	}
=======
import { PositronRunAppApiImpl } from './api';
import { registerDebugAdapterTrackerFactory } from './debugAdapterTrackerFactory';
import { PositronRunApp } from './positron-run-app';

export const log = vscode.window.createOutputChannel('Positron Run App', { log: true });

export enum Config {
	ShellIntegrationEnabled = 'terminal.integrated.shellIntegration.enabled',
	ShowEnableShellIntegrationMessage = 'positron.runApplication.showEnableShellIntegrationMessage',
	ShowShellIntegrationNotSupportedMessage = 'positron.runApplication.showShellIntegrationNotSupportedMessage',
>>>>>>> 15f94dbe
}

export async function activate(context: vscode.ExtensionContext): Promise<PositronRunApp> {
	context.subscriptions.push(log);

	const debugSessionTerminalWatcher = registerDebugAdapterTrackerFactory(context.subscriptions);

	return new PositronRunAppApiImpl(context.globalState, debugSessionTerminalWatcher);
}<|MERGE_RESOLUTION|>--- conflicted
+++ resolved
@@ -4,251 +4,6 @@
  *--------------------------------------------------------------------------------------------*/
 
 import * as vscode from 'vscode';
-<<<<<<< HEAD
-import * as positron from 'positron';
-import { PositronRunApp, RunAppOptions } from './positron-run-app';
-import { raceTimeout, SequencerByKey } from './utils';
-
-// Regex to match a URL with the format http://localhost:1234/path
-const localUrlRegex = /http:\/\/(localhost|127\.0\.0\.1):(\d{1,5})(\/[^\s]*)?/;
-
-type PositronProxyInfo = {
-	proxyPath: string;
-	externalUri: vscode.Uri;
-	finishProxySetup: (targetOrigin: string) => Promise<void>;
-};
-
-export const log = vscode.window.createOutputChannel('Positron Run App', { log: true });
-
-export async function activate(context: vscode.ExtensionContext): Promise<PositronRunApp> {
-	context.subscriptions.push(log);
-
-	return new PositronRunAppApiImpl(context);
-}
-
-export class PositronRunAppApiImpl implements PositronRunApp {
-	private readonly _runApplicationSequencerByName = new SequencerByKey<string>();
-
-	constructor(private readonly _context: vscode.ExtensionContext) { }
-
-	private isShellIntegrationSupported(): boolean {
-		return this._context.globalState.get('shellIntegrationSupported', true);
-	}
-
-	setShellIntegrationSupported(supported: boolean): Thenable<void> {
-		return this._context.globalState.update('shellIntegrationSupported', supported);
-	}
-
-	async runApplication(options: RunAppOptions): Promise<void> {
-		// If there's no active text editor, do nothing.
-		const document = vscode.window.activeTextEditor?.document;
-		if (!document) {
-			return;
-		}
-
-		if (this._runApplicationSequencerByName.has(options.name)) {
-			vscode.window.showErrorMessage(vscode.l10n.t('{0} application is already starting.', options.name));
-			return;
-		}
-
-		return this.queueRunApplication(document, options);
-	}
-
-	private queueRunApplication(document: vscode.TextDocument, options: RunAppOptions): Promise<void> {
-		return this._runApplicationSequencerByName.queue(
-			options.name,
-			() => Promise.resolve(vscode.window.withProgress({
-				location: vscode.ProgressLocation.Notification,
-				title: vscode.l10n.t(`Running ${options.name} application`),
-			},
-				(progress) => this.doRunApplication(document, options, progress),
-			)),
-		);
-	}
-
-	private async doRunApplication(document: vscode.TextDocument, options: RunAppOptions, progress: vscode.Progress<{ message?: string }>): Promise<void> {
-		// Save the active document if it's dirty.
-		if (document.isDirty) {
-			await document.save();
-		}
-
-		// Get the preferred runtime for the document's language.
-		progress.report({ message: vscode.l10n.t('Getting interpreter information...') });
-		let runtime: positron.LanguageRuntimeMetadata;
-		try {
-			runtime = await positron.runtime.getPreferredRuntime(document.languageId);
-		} catch (error) {
-			vscode.window.showErrorMessage(
-				vscode.l10n.t(
-					"Failed to get '{0}' interpreter information. Error: {1}",
-					document.languageId,
-					error.message
-				),
-			);
-			return;
-		}
-
-		// Get the terminal options for the application.
-		progress.report({ message: vscode.l10n.t('Getting terminal options...') });
-		// Start the proxy server
-		const proxyInfo = await vscode.commands.executeCommand<PositronProxyInfo>('positronProxy.startPendingProxyServer');
-		const urlPrefix = proxyInfo.proxyPath;
-		const terminalOptions = await options.getTerminalOptions(runtime, document, urlPrefix);
-		if (!terminalOptions) {
-			return;
-		}
-
-		// Get existing terminals with the application's name.
-		const existingTerminals = vscode.window.terminals.filter((t) => t.name === options.name);
-
-		// Create a new terminal for the application.
-		const terminal = vscode.window.createTerminal({
-			name: options.name,
-			env: terminalOptions.env,
-		});
-
-		// Reveal the new terminal.
-		terminal.show(true);
-
-		// Wait for existing terminals to close, or a timeout.
-		progress.report({ message: vscode.l10n.t('Closing existing terminals...') });
-		await raceTimeout(
-			Promise.allSettled(existingTerminals.map((terminal) => {
-				// Create a promise that resolves when the terminal is closed.
-				// Note that the application process may still be running once this promise resolves.
-				const terminalDidClose = new Promise<void>((resolve) => {
-					const disposable = vscode.window.onDidCloseTerminal((closedTerminal) => {
-						if (closedTerminal === terminal) {
-							disposable.dispose();
-							resolve();
-						}
-					});
-				});
-
-				// Close the terminal.
-				terminal.dispose();
-
-				return terminalDidClose;
-			})),
-			5000,
-			() => {
-				log.warn('Timed out waiting for existing terminals to close. Proceeding anyway');
-			}
-		);
-
-		// Replace the contents of the viewer pane with a blank page while the app is loading.
-		positron.window.previewUrl(vscode.Uri.parse('about:blank'));
-
-		const shellIntegrationConfig = vscode.workspace.getConfiguration('terminal.integrated.shellIntegration');
-		const runAppConfig = vscode.workspace.getConfiguration('positron.runApplication');
-
-		let shellIntegration: vscode.TerminalShellIntegration | undefined;
-		if (shellIntegrationConfig.get('enabled')) {
-			// Shell integration may have already been injected into the terminal.
-			shellIntegration = terminal.shellIntegration;
-
-			// If it hasn't yet been injected...
-			if (!shellIntegration) {
-
-				// Create a promise that resolves with the terminal's shell integration once it's injected.
-				const shellIntegrationPromise = new Promise<vscode.TerminalShellIntegration>((resolve) => {
-					const disposable = vscode.window.onDidChangeTerminalShellIntegration(async (e) => {
-						if (e.terminal === terminal) {
-							disposable.dispose();
-							resolve(e.shellIntegration);
-
-							// Remember that shell integration is supported in this terminal.
-							await this.setShellIntegrationSupported(true);
-						}
-					});
-				});
-
-				if (this.isShellIntegrationSupported()) {
-					// Shell integration was detected as supported in a previous run.
-					// Wait for it to be injected, or a timeout.
-					progress.report({ message: vscode.l10n.t('Activating terminal shell integration...') });
-
-					shellIntegration = await raceTimeout(shellIntegrationPromise, 5000, () => {
-						log.warn('Timed out waiting for terminal shell integration. Proceeding without shell integration');
-
-						// Remember that shell integration is not supported in this terminal,
-						// so that we don't wait for it to be injected next time.
-						this.setShellIntegrationSupported(false);
-
-						// Show the shell integration not supported message, if enabled.
-						if (runAppConfig.get('showShellIntegrationNotSupportedMessage')) {
-							showShellIntegrationNotSupportedMessage()
-								.catch(error => log.error(`Error showing shell integration not supported message: ${error}`));
-						}
-					});
-				} else {
-					// Shell integration was detected as not supported in a previous run.
-					// Don't wait for it to be injected, and show a warning if enabled.
-					log.warn('Shell integration is not supported in this terminal');
-					if (runAppConfig.get('showShellIntegrationNotSupportedMessage')) {
-						showShellIntegrationNotSupportedMessage()
-							.catch(error => log.error(`Error showing shell integration not supported message: ${error}`));
-					}
-				}
-			}
-		} else if (runAppConfig.get('showEnableShellIntegrationMessage')) {
-			// Shell integration is disabled. Proceed without it, but give the user the option to
-			// enable it and to rerun the application.
-			showEnableShellIntegrationMessage()
-				.catch(error => {
-					log.error(`Error during shell integration prompt: ${error}`);
-					return { rerunApplication: false };
-				})
-				.then(({ rerunApplication }) => {
-					if (rerunApplication) {
-						this.queueRunApplication(document, options);
-					}
-				});
-		}
-
-
-		if (shellIntegration) {
-			progress.report({ message: vscode.l10n.t('Starting application server...') });
-			const execution = shellIntegration.executeCommand(terminalOptions.commandLine);
-
-			// Wait for the server URL to appear in the terminal output, or a timeout.
-			const stream = execution.read();
-			const url = await raceTimeout(
-				(async () => {
-					for await (const data of stream) {
-						const match = data.match(localUrlRegex)?.[0];
-						if (match) {
-							return new URL(match.trim());
-						}
-					}
-					log.warn('URL not found in terminal output');
-					return undefined;
-				})(),
-				10_000,
-				() => {
-					log.warn('Timed out waiting for server URL in terminal output');
-				}
-			);
-
-			if (url) {
-				// Convert the url to an external URI.
-				const localBaseUri = vscode.Uri.parse(url.toString());
-				const localUri = options.urlPath ?
-					vscode.Uri.joinPath(localBaseUri, options.urlPath) : localBaseUri;
-				// Finish the Positron proxy setup so that proxy middleware is hooked up.
-				await proxyInfo.finishProxySetup(localUri.toString());
-				// Open the server URL in the viewer pane.
-				positron.window.previewUrl(proxyInfo.externalUri);
-			}
-		} else {
-			// No shell integration support, just run the command.
-			terminal.sendText(terminalOptions.commandLine, true);
-
-			// TODO: If a port was provided, we could poll the server until it responds,
-			//       then open the URL in the viewer pane.
-		}
-	}
-=======
 import { PositronRunAppApiImpl } from './api';
 import { registerDebugAdapterTrackerFactory } from './debugAdapterTrackerFactory';
 import { PositronRunApp } from './positron-run-app';
@@ -259,7 +14,6 @@
 	ShellIntegrationEnabled = 'terminal.integrated.shellIntegration.enabled',
 	ShowEnableShellIntegrationMessage = 'positron.runApplication.showEnableShellIntegrationMessage',
 	ShowShellIntegrationNotSupportedMessage = 'positron.runApplication.showShellIntegrationNotSupportedMessage',
->>>>>>> 15f94dbe
 }
 
 export async function activate(context: vscode.ExtensionContext): Promise<PositronRunApp> {
