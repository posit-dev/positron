{
  "name": "positron-r",
  "displayName": "%displayName%",
  "description": "%description%",
  "version": "0.0.2",
  "publisher": "vscode",
  "engines": {
    "vscode": "^1.65.0"
  },
  "categories": [
    "Programming Languages"
  ],
  "activationEvents": [
    "onCommand:positron.activateInterpreters"
  ],
  "main": "./out/extension.js",
  "capabilities": {
    "untrustedWorkspaces": {
      "supported": "limited",
      "description": "%r.capabilities.untrustedWorkspaces.description%"
    }
  },
  "contributes": {
    "commands": [
      {
        "command": "r.createNewFile",
        "category": "R",
        "title": "%r.command.createNewFile.title%",
        "shortTitle": "%r.menu.createNewFile.title%"
      },
      {
        "command": "r.insertPipe",
        "category": "R",
        "title": "%r.command.insertPipe.title%",
        "shortTitle": "%r.menu.insertPipe.title%",
        "enablement": "editorLangId == r && editorTextFocus"
      },
      {
        "command": "r.insertPipeConsole",
        "category": "R",
        "title": "%r.command.insertPipe.title%",
        "shortTitle": "%r.menu.insertPipe.title%",
        "enablement": "editorLangId == r && positronConsoleFocused"
      },
      {
        "command": "r.insertLeftAssignment",
        "category": "R",
        "title": "%r.command.insertLeftAssignment.title%",
        "shortTitle": "%r.menu.insertLeftAssignment.title%",
        "enablement": "editorLangId == r && editorTextFocus"
      },
      {
        "command": "r.insertLeftAssignmentConsole",
        "category": "R",
        "title": "%r.command.insertLeftAssignment.title%",
        "shortTitle": "%r.menu.insertLeftAssignment.title%",
        "enablement": "editorLangId == r && positronConsoleFocused"
      },
      {
        "command": "r.insertSection",
        "category": "R",
        "title": "%r.command.insertSection.title%",
        "shortTitle": "%r.menu.insertSection.title%",
        "enablement": "editorLangId == r"
      },
      {
        "command": "r.packageLoad",
        "category": "R",
        "title": "%r.command.packageLoad.title%",
        "shortTitle": "%r.menu.packageLoad.title%"
      },
      {
        "command": "r.packageBuild",
        "category": "R",
        "title": "%r.command.packageBuild.title%",
        "shortTitle": "%r.menu.packageBuild.title%"
      },
      {
        "command": "r.packageInstall",
        "category": "R",
        "title": "%r.command.packageInstall.title%",
        "shortTitle": "%r.menu.packageInstall.title%"
      },
      {
        "command": "r.packageTest",
        "category": "R",
        "title": "%r.command.packageTest.title%",
        "shortTitle": "%r.menu.packageTest.title%"
      },
      {
        "command": "r.useTestthat",
        "category": "R",
        "title": "%r.command.useTestthat.title%"
      },
      {
        "command": "r.useTest",
        "category": "R",
        "title": "%r.command.useTest.title%"
      },
      {
        "command": "r.packageCheck",
        "category": "R",
        "title": "%r.command.packageCheck.title%",
        "shortTitle": "%r.menu.packageCheck.title%"
      },
      {
        "command": "r.packageDocument",
        "category": "R",
        "title": "%r.command.packageDocument.title%",
        "shortTitle": "%r.menu.packageDocument.title%"
      },
      {
        "command": "r.sourceCurrentFile",
        "category": "R",
        "title": "%r.command.sourceCurrentFile.title%",
        "icon": "$(play)"
      }
    ],
    "configuration": {
      "type": "object",
      "title": "%r.configuration.title%",
      "properties": {
        "positron.r.kernel.path": {
          "scope": "window",
          "type": "string",
          "default": "",
          "description": "%r.configuration.kernelPath.description%"
        },
        "positron.r.kernel.logLevel": {
          "scope": "window",
          "type": "string",
          "enum": [
            "error",
            "warn",
            "info",
            "debug",
            "trace"
          ],
          "enumDescriptions": [
            "%r.configuration.logLevel.error.description%",
            "%r.configuration.logLevel.warn.description%",
            "%r.configuration.logLevel.info.description%",
            "%r.configuration.logLevel.debug.description%",
            "%r.configuration.logLevel.trace.description%"
          ],
          "default": "warn",
          "description": "%r.configuration.logLevel.description%"
        },
        "positron.r.kernel.env": {
          "scope": "window",
          "type": "object",
          "default": {},
          "description": "%r.configuration.env.description%"
        },
        "positron.r.trace.server": {
          "scope": "window",
          "type": "string",
          "enum": [
            "off",
            "messages",
            "verbose"
          ],
          "enumDescriptions": [
            "%r.configuration.tracing.off.description%",
            "%r.configuration.tracing.messages.description%",
            "%r.configuration.tracing.verbose.description%"
          ],
          "default": "off",
          "description": "%r.configuration.tracing.description%"
        },
        "positron.r.testing": {
          "type": "boolean",
          "default": true,
          "description": "%r.configuration.packageTesting.description%"
        },
        "positron.r.restoreWorkspace": {
          "scope": "window",
          "type": "boolean",
          "default": false,
          "description": "%r.configuration.restoreWorkspace.description%"
        },
        "positron.r.extraArguments": {
          "scope": "window",
          "type": "array",
          "items": {
            "type": "string"
          },
          "default": [],
          "description": "%r.configuration.extraArguments.description%"
        },
        "positron.r.quietMode": {
          "scope": "window",
          "type": "boolean",
          "default": false,
          "description": "%r.configuration.quietMode.description%"
        },
        "positron.r.pipe": {
          "type": "string",
          "default": "%r.configuration.pipe.native.token%",
          "enum": [
            "%r.configuration.pipe.native.token%",
            "%r.configuration.pipe.magrittr.token%"
          ],
          "enumDescriptions": [
            "%r.configuration.pipe.native.description%",
            "%r.configuration.pipe.magrittr.description%"
          ],
          "description": "%r.configuration.pipe%"
        }
      }
    },
    "configurationDefaults": {
      "[r]": {
        "editor.tabSize": 2,
        "editor.wordSeparators": "`~!@#$%^&*()-=+[{]}\\|;:'\",<>/?"
      }
    },
    "languages": [
      {
        "id": "r",
        "extensions": [
          ".R",
          ".r",
          ".rprofile"
        ],
        "aliases": [
          "R",
          "r"
        ],
        "filenames": [
          "NAMESPACE"
        ],
        "configuration": "./language-configuration/r-language-configuration.json"
      },
      {
        "id": "debian-control-file",
        "extensions": [
          ".Rproj",
          ".dcf"
        ],
        "aliases": [
          "R DCF"
        ],
        "filenames": [
          "DESCRIPTION",
          ".lintr"
        ],
        "configuration": "./language-configuration/dcf-language-configuration.json"
      },
      {
        "id": "r-pkg-docs",
        "aliases": [
          "R documentation",
          "r documentation"
        ],
        "extensions": [
          ".rd",
          ".Rd"
        ],
        "configuration": "./language-configuration/r-docs-language-configuration.json"
      },
      {
        "id": "json",
        "aliases": [
          "renv lockfile"
        ],
        "filenames": [
          "renv.lock"
        ]
      }
    ],
    "grammars": [
      {
        "language": "r",
        "scopeName": "source.r",
        "path": "./syntaxes/r.tmGrammar.gen.json"
      },
      {
        "language": "debian-control-file",
        "scopeName": "source.dcf",
        "path": "./syntaxes/dcf.tmLanguage.json",
        "embeddedLanguages": {
          "meta.embedded.block.r": "r"
        }
      },
      {
        "language": "r-pkg-docs",
        "scopeName": "source.rdocs",
        "path": "./syntaxes/rd.tmLanguage.json"
      }
    ],
    "keybindings": [
      {
        "command": "r.insertPipe",
        "key": "ctrl+shift+m",
        "mac": "cmd+shift+m",
        "when": "editorLangId == r && editorTextFocus"
      },
      {
        "command": "r.insertPipeConsole",
        "key": "ctrl+shift+m",
        "mac": "cmd+shift+m",
        "when": "editorLangId == r && positronConsoleFocused"
      },
      {
        "command": "r.insertLeftAssignment",
        "key": "alt+-",
        "mac": "alt+-",
        "when": "editorLangId == r && editorTextFocus"
      },
      {
        "command": "r.insertLeftAssignmentConsole",
        "key": "alt+-",
        "mac": "alt+-",
        "when": "editorLangId == r && positronConsoleFocused"
      },
      {
        "command": "r.packageLoad",
        "key": "ctrl+shift+l",
        "mac": "cmd+shift+l",
        "when": "isRPackage"
      },
      {
        "command": "r.packageInstall",
        "key": "ctrl+shift+b",
        "mac": "cmd+shift+b",
        "when": "isRPackage"
      },
      {
        "command": "r.packageTest",
        "key": "ctrl+shift+t",
        "mac": "cmd+shift+t",
        "when": "isRPackage"
      },
      {
        "command": "r.packageCheck",
        "key": "ctrl+shift+e",
        "mac": "cmd+shift+e",
        "when": "isRPackage"
      },
      {
        "command": "r.packageDocument",
        "key": "ctrl+shift+d",
        "mac": "cmd+shift+d",
        "when": "isRPackage"
      },
      {
        "command": "r.sourceCurrentFile",
        "key": "ctrl+shift+enter",
        "mac": "cmd+shift+enter",
        "when": "editorLangId == r"
      },
      {
        "command": "r.insertSection",
        "key": "ctrl+k h",
        "mac": "cmd+k h",
        "when": "editorLangId == r"
      }
    ],
    "menus": {
      "commandPalette": [
        {
          "category": "R",
          "command": "r.sourceCurrentFile",
          "icon": "$(play)",
          "title": "%r.command.sourceCurrentFile.title%",
          "when": "editorLangId == r"
        },
        {
          "category": "R",
          "command": "r.insertPipe",
          "when": "editorLangId == r && editorTextFocus"
        },
        {
          "category": "R",
          "command": "r.insertPipeConsole",
          "when": "editorLangId == r && positronConsoleFocused"
        },
        {
          "category": "R",
          "command": "r.insertLeftAssignment",
          "when": "editorLangId == r && editorTextFocus"
        },
        {
          "category": "R",
          "command": "r.insertLeftAssignmentConsole",
          "when": "editorLangId == r && positronConsoleFocused"
        },
        {
          "category": "R",
          "command": "r.insertSection",
          "when": "editorLangId == r"
        },
        {
          "category": "R",
          "command": "r.packageLoad",
          "when": "isRPackage"
        },
        {
          "category": "R",
          "command": "r.packageBuild",
          "when": "isRPackage"
        },
        {
          "category": "R",
          "command": "r.packageTest",
          "when": "isRPackage"
        },
        {
          "category": "R",
          "command": "r.packageCheck",
          "when": "isRPackage"
        }
      ],
      "file/newFile": [
        {
          "command": "r.createNewFile",
          "group": "file",
          "when": "!virtualWorkspace"
        }
      ],
      "editor/context": [
        {
          "command": "r.sourceCurrentFile",
          "group": "R",
          "title": "%r.command.sourceCurrentFile.title%",
          "when": "editorLangId == r"
        }
      ],
      "editor/title/run": [
        {
          "command": "r.sourceCurrentFile",
          "group": "navigation@0",
          "icon": "$(play)",
          "title": "%r.command.sourceCurrentFile.title%",
          "when": "resourceLangId == r && !isInDiffEditor"
        }
      ]
    },
    "viewsWelcome": [
      {
        "view": "testing",
        "contents": "Workspace does not appear to be an R package.",
        "when": "!isRPackage"
      },
      {
        "view": "testing",
        "contents": "R tests can appear here if the package uses testthat and the setting Positron > R: Testing is set to 'true'.\n[Adjust this setting](command:workbench.action.openSettings?\"positron.r.testing\")",
        "when": "isRPackage && !config.positron.r.testing"
      },
      {
        "view": "testing",
        "contents": "Package does not appear to use testthat.\n[Configure testhat for R](command:r.useTestthat)",
        "when": "isRPackage && config.positron.r.testing && !testthatIsConfigured"
      },
      {
        "view": "testing",
        "contents": "No testthat tests found.\n[Add a test](command:r.useTest)",
        "when": "isRPackage && config.positron.r.testing && testthatIsConfigured && !testthatHasTests"
      }
    ],
    "taskDefinitions": [
      {
        "type": "rPackageTask",
        "when": "isRPackage"
      }
    ],
    "debuggers": [
      {
        "type": "ark",
        "label": "R Debugger"
      }
    ],
    "notebookRenderer": [
      {
        "id": "positron.r.htmlwidget",
        "displayName": "R HTML Widget",
        "mimeTypes": [
          "application/vnd.r.htmlwidget"
        ],
        "entrypoint": "resources/js/htmlwidget.js"
      }
    ]
  },
  "scripts": {
    "vscode:prepublish": "yarn run compile",
    "install-kernel": "ts-node scripts/install-kernel.ts",
    "compile-syntax": "ts-node scripts/compile-syntax.ts",
    "compile": "tsc -p ./",
    "watch": "tsc -watch -p ./",
    "pretest": "yarn run compile && yarn run lint",
    "postinstall": "ts-node scripts/post-install.ts",
    "lint": "eslint src --ext ts",
    "test": "node ./out/test/runTest.js",
    "test-amalthea": "cd amalthea && cargo test"
  },
  "extensionDependencies": [
    "vscode.jupyter-adapter"
  ],
  "devDependencies": {
    "@types/decompress": "^4.2.7",
    "@types/glob": "^7.2.0",
    "@types/mocha": "^9.1.0",
    "@types/node": "14.x",
    "@types/split2": "^4.2.2",
    "@types/which": "^3.0.0",
    "@typescript-eslint/eslint-plugin": "^5.12.1",
    "@typescript-eslint/parser": "^5.12.1",
    "@vscode/test-electron": "^2.1.2",
    "decompress": "^4.2.1",
    "eslint": "^8.9.0",
    "glob": "^7.2.0",
    "mocha": "^9.2.1",
    "ts-node": "^10.9.1",
    "typescript": "^4.5.5",
    "vsce": "^2.11.0"
  },
  "dependencies": {
    "p-queue": "^6.6.2",
    "split2": "^4.2.0",
    "vscode-languageclient": "^9.0.1",
    "web-tree-sitter": "^0.20.8"
  },
  "repository": {
    "type": "git",
    "url": "https://github.com/posit-dev/amalthea"
  },
  "positron": {
    "binaryDependencies": {
<<<<<<< HEAD
      "ark": "0.1.49"
=======
      "ark": "0.1.48"
>>>>>>> 5cbcfcd6
    }
  }
}<|MERGE_RESOLUTION|>--- conflicted
+++ resolved
@@ -527,11 +527,7 @@
   },
   "positron": {
     "binaryDependencies": {
-<<<<<<< HEAD
       "ark": "0.1.49"
-=======
-      "ark": "0.1.48"
->>>>>>> 5cbcfcd6
     }
   }
 }