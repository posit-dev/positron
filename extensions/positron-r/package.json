{
  "name": "positron-r",
  "displayName": "%displayName%",
  "description": "%description%",
  "version": "0.0.2",
  "publisher": "positron",
  "engines": {
    "vscode": "^1.65.0"
  },
  "categories": [
    "Programming Languages"
  ],
  "main": "./out/extension.js",
  "capabilities": {
    "untrustedWorkspaces": {
      "supported": "limited",
      "description": "%r.capabilities.untrustedWorkspaces.description%"
    }
  },
  "activationEvents": [
    "onStartupFinished"
  ],
  "contributes": {
    "commands": [
      {
        "command": "r.createNewFile",
        "category": "R",
        "title": "%r.command.createNewFile.title%",
        "shortTitle": "%r.menu.createNewFile.title%"
      },
      {
        "command": "r.insertPipe",
        "category": "R",
        "title": "%r.command.insertPipe.title%",
        "shortTitle": "%r.menu.insertPipe.title%",
        "enablement": "editorTextFocus"
      },
      {
        "command": "r.insertPipeConsole",
        "category": "R",
        "title": "%r.command.insertPipe.title%",
        "shortTitle": "%r.menu.insertPipe.title%",
        "enablement": "positronConsoleFocused"
      },
      {
        "command": "r.insertLeftAssignment",
        "category": "R",
        "title": "%r.command.insertLeftAssignment.title%",
        "shortTitle": "%r.menu.insertLeftAssignment.title%",
        "enablement": "editorTextFocus"
      },
      {
        "command": "r.insertLeftAssignmentConsole",
        "category": "R",
        "title": "%r.command.insertLeftAssignment.title%",
        "shortTitle": "%r.menu.insertLeftAssignment.title%",
        "enablement": "positronConsoleFocused"
      },
      {
        "command": "r.insertSection",
        "category": "R",
        "title": "%r.command.insertSection.title%",
        "shortTitle": "%r.menu.insertSection.title%",
        "enablement": "editorLangId == r"
      },
      {
        "command": "r.packageLoad",
        "category": "R",
        "title": "%r.command.packageLoad.title%",
        "shortTitle": "%r.menu.packageLoad.title%"
      },
      {
        "command": "r.packageBuild",
        "category": "R",
        "title": "%r.command.packageBuild.title%",
        "shortTitle": "%r.menu.packageBuild.title%"
      },
      {
        "command": "r.packageInstall",
        "category": "R",
        "title": "%r.command.packageInstall.title%",
        "shortTitle": "%r.menu.packageInstall.title%"
      },
      {
        "command": "r.packageTest",
        "category": "R",
        "title": "%r.command.packageTest.title%",
        "shortTitle": "%r.menu.packageTest.title%"
      },
      {
        "command": "r.packageTestExplorer",
        "category": "R",
        "title": "%r.command.packageTestExplorer.title%"
      },
      {
        "command": "r.useTestthat",
        "category": "R",
        "title": "%r.command.useTestthat.title%"
      },
      {
        "command": "r.useTest",
        "category": "R",
        "title": "%r.command.useTest.title%"
      },
      {
        "command": "r.packageCheck",
        "category": "R",
        "title": "%r.command.packageCheck.title%",
        "shortTitle": "%r.menu.packageCheck.title%"
      },
      {
        "command": "r.packageDocument",
        "category": "R",
        "title": "%r.command.packageDocument.title%",
        "shortTitle": "%r.menu.packageDocument.title%"
      },
      {
        "command": "r.selectInterpreter",
        "category": "R",
        "title": "%r.command.selectInterpreter.title%"
      },
      {
        "command": "r.sourceCurrentFile",
        "category": "R",
        "title": "%r.command.sourceCurrentFile.title%",
        "icon": "$(play)"
      },
      {
        "command": "r.sourceCurrentFileWithEcho",
        "category": "R",
        "title": "%r.command.sourceCurrentFileWithEcho.title%",
        "icon": "$(play)"
      },
      {
        "command": "workbench.action.positronConsole.executeCode",
        "category": "R",
        "title": "%r.command.executeSelectionInConsole.title%",
        "icon": "$(play)"
      },
      {
        "command": "r.rmarkdownRender",
        "category": "R",
        "title": "%r.command.rmarkdownRender.title%",
        "icon": "$(play)"
      }
    ],
    "configuration": [
      {
        "type": "object",
        "title": "%r.configuration.title%",
        "properties": {
          "positron.r.testing": {
            "type": "boolean",
            "default": true,
            "description": "%r.configuration.packageTesting.description%"
          },
          "positron.r.restoreWorkspace": {
            "scope": "window",
            "type": "boolean",
            "default": false,
            "description": "%r.configuration.restoreWorkspace.description%"
          },
          "positron.r.quietMode": {
            "scope": "window",
            "type": "boolean",
            "default": false,
            "description": "%r.configuration.quietMode.description%"
          },
          "positron.r.pipe": {
            "type": "string",
            "default": "%r.configuration.pipe.native.token%",
            "enum": [
              "%r.configuration.pipe.native.token%",
              "%r.configuration.pipe.magrittr.token%"
            ],
            "enumDescriptions": [
              "%r.configuration.pipe.native.description%",
              "%r.configuration.pipe.magrittr.description%"
            ],
            "description": "%r.configuration.pipe%"
          },
          "positron.r.diagnostics.enable": {
            "type": "boolean",
            "default": true,
            "description": "%r.configuration.diagnostics.enable.description%"
          }
        }
      },
      {
        "type": "object",
        "title": "%r.configuration.title-dev%",
        "properties": {
          "positron.r.customRootFolders": {
            "scope": "window",
            "type": "array",
            "items": {
              "type": "string"
            },
            "default": [],
            "markdownDescription": "%r.configuration.customRootFolders.markdownDescription%"
          },
          "positron.r.customBinaries": {
            "scope": "window",
            "type": "array",
            "items": {
              "type": "string"
            },
            "default": [],
            "markdownDescription": "%r.configuration.customBinaries.markdownDescription%"
          },
          "positron.r.interpreters.exclude": {
            "scope": "window",
            "type": "array",
            "items": {
              "type": "string"
            },
            "default": [],
            "markdownDescription": "%r.configuration.interpreters.exclude.markdownDescription%"
          },
          "positron.r.kernel.path": {
            "scope": "window",
            "type": "string",
            "default": "",
            "description": "%r.configuration.kernelPath.description%"
          },
          "positron.r.kernel.logLevel": {
            "scope": "window",
            "type": "string",
            "enum": [
              "error",
              "warn",
              "info",
              "debug",
              "trace"
            ],
            "enumDescriptions": [
              "%r.configuration.logLevel.error.description%",
              "%r.configuration.logLevel.warn.description%",
              "%r.configuration.logLevel.info.description%",
              "%r.configuration.logLevel.debug.description%",
              "%r.configuration.logLevel.trace.description%"
            ],
            "default": "warn",
            "description": "%r.configuration.logLevel.description%"
          },
          "positron.r.kernel.logLevelExternal": {
            "scope": "window",
            "type": "string",
            "default": "warn",
            "title": "%r.configuration.logLevelExternal.title%",
            "description": "%r.configuration.logLevelExternal.description%"
          },
          "positron.r.kernel.profile": {
            "scope": "window",
            "type": "string",
            "default": null,
            "description": "%r.configuration.profile.description%"
          },
          "positron.r.kernel.env": {
            "scope": "window",
            "type": "object",
            "default": {},
            "description": "%r.configuration.env.description%"
          },
          "positron.r.trace.server": {
            "scope": "window",
            "type": "string",
            "enum": [
              "off",
              "messages",
              "verbose"
            ],
            "enumDescriptions": [
              "%r.configuration.tracing.off.description%",
              "%r.configuration.tracing.messages.description%",
              "%r.configuration.tracing.verbose.description%"
            ],
            "default": "off",
            "description": "%r.configuration.tracing.description%"
          },
          "positron.r.extraArguments": {
            "scope": "window",
            "type": "array",
            "items": {
              "type": "string"
            },
            "default": [],
            "description": "%r.configuration.extraArguments.description%"
          },
          "positron.r.defaultRepositories": {
            "scope": "window",
            "type": "string",
            "enum": [
              "auto",
              "rstudio",
              "posit-ppm",
              "none"
            ],
            "enumDescriptions": [
              "%r.configuration.defaultRepositories.auto.description%",
              "%r.configuration.defaultRepositories.rstudio.description%",
              "%r.configuration.defaultRepositories.posit-ppm.description%",
              "%r.configuration.defaultRepositories.none.description%"
            ],
            "default": "auto",
            "markdownDescription": "%r.configuration.defaultRepositories.description%"
          }
        }
      }
    ],
    "configurationDefaults": {
      "[r]": {
        "editor.formatOnType": true,
        "editor.tabSize": 2,
        "editor.wordSeparators": "`~!@#$%^&*()-=+[{]}\\|;:'\",<>/?",
        "editor.smartSelect.selectLeadingAndTrailingWhitespace": false
      }
    },
    "languages": [
      {
        "id": "r",
        "extensions": [
          ".R",
          ".r",
          ".Rprofile",
          ".rprofile"
        ],
        "aliases": [
          "R",
          "r"
        ],
        "filenames": [
          "NAMESPACE"
        ],
        "configuration": "./language-configuration/r-language-configuration.json"
      },
      {
        "id": "debian-control-file",
        "extensions": [
          ".Rproj",
          ".dcf"
        ],
        "aliases": [
          "R DCF"
        ],
        "filenames": [
          "DESCRIPTION",
          ".lintr"
        ],
        "configuration": "./language-configuration/dcf-language-configuration.json"
      },
      {
        "id": "r-pkg-docs",
        "aliases": [
          "R documentation",
          "r documentation"
        ],
        "extensions": [
          ".rd",
          ".Rd"
        ],
        "configuration": "./language-configuration/r-docs-language-configuration.json"
      },
      {
        "id": "json",
        "aliases": [
          "renv lockfile"
        ],
        "filenames": [
          "renv.lock"
        ]
      }
    ],
    "grammars": [
      {
        "language": "r",
        "scopeName": "source.r",
        "path": "./syntaxes/r.tmGrammar.gen.json"
      },
      {
        "language": "debian-control-file",
        "scopeName": "source.dcf",
        "path": "./syntaxes/dcf.tmLanguage.json",
        "embeddedLanguages": {
          "meta.embedded.block.r": "r"
        }
      },
      {
        "language": "r-pkg-docs",
        "scopeName": "source.rdocs",
        "path": "./syntaxes/rd.tmLanguage.json"
      }
    ],
    "keybindings": [
      {
        "command": "r.insertPipe",
        "key": "ctrl+shift+m",
        "mac": "cmd+shift+m",
        "when": "editorLangId == r || quarto.document.languageId == r"
      },
      {
        "command": "r.insertPipeConsole",
        "key": "ctrl+shift+m",
        "mac": "cmd+shift+m",
        "when": "editorLangId == r"
      },
      {
        "command": "r.insertLeftAssignment",
        "key": "alt+-",
        "mac": "alt+-",
        "when": "editorLangId == r || quarto.document.languageId == r"
      },
      {
        "command": "r.insertLeftAssignmentConsole",
        "key": "alt+-",
        "mac": "alt+-",
        "when": "editorLangId == r"
      },
      {
        "command": "r.packageLoad",
        "key": "ctrl+shift+l",
        "mac": "cmd+shift+l",
        "when": "isRPackage"
      },
      {
        "command": "r.packageInstall",
        "key": "ctrl+shift+b",
        "mac": "cmd+shift+b",
        "when": "isRPackage"
      },
      {
        "command": "r.packageTestExplorer",
        "key": "ctrl+shift+t",
        "mac": "cmd+shift+t",
        "when": "isRPackage"
      },
      {
        "command": "r.packageCheck",
        "key": "ctrl+shift+e",
        "mac": "cmd+shift+e",
        "when": "isRPackage"
      },
      {
        "command": "r.packageDocument",
        "key": "ctrl+shift+d",
        "mac": "cmd+shift+d",
        "when": "isRPackage"
      },
      {
        "command": "r.sourceCurrentFile",
        "key": "ctrl+shift+enter",
        "mac": "cmd+shift+enter",
        "when": "editorLangId == r && !isRPackage"
      },
      {
        "command": "r.insertSection",
        "key": "ctrl+k h",
        "mac": "cmd+k h",
        "when": "editorLangId == r"
      }
    ],
    "menus": {
      "commandPalette": [
        {
          "category": "R",
          "command": "r.sourceCurrentFile",
          "icon": "$(play)",
          "title": "%r.command.sourceCurrentFile.title%",
          "when": "editorLangId == r"
        },
        {
          "category": "R",
          "command": "r.sourceCurrentFileWithEcho",
          "icon": "$(play)",
          "title": "%r.command.sourceCurrentFileWithEcho.title%",
          "when": "editorLangId == r"
        },
        {
          "category": "R",
          "command": "workbench.action.positronConsole.executeCode",
          "icon": "$(play)",
          "title": "%r.command.executeSelectionInConsole.title%",
          "when": "editorLangId == r"
        },
        {
          "category": "R",
          "command": "r.rmarkdownRender",
          "icon": "$(play)",
          "title": "%r.command.rmarkdownRender.title%",
          "when": "resourceExtname == '.rmd' || resourceExtname == '.Rmd'"
        },
        {
          "category": "R",
          "command": "r.insertPipe",
          "when": "editorLangId == r || quarto.document.languageId == r"
        },
        {
          "category": "R",
          "command": "r.insertPipeConsole",
          "when": "editorLangId == r"
        },
        {
          "category": "R",
          "command": "r.insertLeftAssignment",
          "when": "editorLangId == r || quarto.document.languageId == r"
        },
        {
          "category": "R",
          "command": "r.insertLeftAssignmentConsole",
          "when": "editorLangId == r"
        },
        {
          "category": "R",
          "command": "r.insertSection",
          "when": "editorLangId == r"
        },
        {
          "category": "R",
          "command": "r.packageLoad",
          "when": "isRPackage"
        },
        {
          "category": "R",
          "command": "r.packageBuild",
          "when": "isRPackage"
        },
        {
          "category": "R",
          "command": "r.packageInstall",
          "when": "isRPackage"
        },
        {
          "category": "R",
          "command": "r.packageTest",
          "when": "isRPackage"
        },
        {
          "category": "R",
          "command": "r.packageTestExplorer",
          "when": "isRPackage"
        },
        {
          "category": "R",
          "command": "r.packageCheck",
          "when": "isRPackage"
        }
      ],
      "file/newFile": [
        {
          "command": "r.createNewFile",
          "group": "file",
          "when": "!virtualWorkspace"
        }
      ],
      "editor/context": [
        {
          "command": "r.sourceCurrentFile",
          "group": "R",
          "title": "%r.command.sourceCurrentFile.title%",
          "when": "editorLangId == r && !isRPackage"
        },
        {
          "command": "workbench.action.positronConsole.executeCode",
          "group": "R",
          "title": "%r.command.executeSelectionInConsole.title%",
          "when": "editorLangId == r"
        },
        {
          "command": "r.rmarkdownRender",
          "group": "R",
          "title": "%r.command.rmarkdownRender.title%",
          "when": "resourceExtname == '.rmd' || resourceExtname == '.Rmd'"
        }
      ],
      "editor/title/run": [
        {
          "command": "r.sourceCurrentFile",
          "group": "navigation@0",
          "icon": "$(play)",
          "title": "%r.command.sourceCurrentFile.title%",
          "when": "resourceLangId == r && !isInDiffEditor && !isRPackage"
        },
        {
          "command": "r.sourceCurrentFileWithEcho",
          "group": "navigation@0",
          "icon": "$(play)",
          "title": "%r.command.sourceCurrentFileWithEcho.title%",
          "when": "resourceLangId == r && !isInDiffEditor && !isRPackage"
        },
        {
          "command": "workbench.action.positronConsole.executeCode",
          "icon": "$(play)",
          "title": "%r.command.executeSelectionInConsole.title%",
          "when": "resourceLangId == r && !isInDiffEditor"
        },
        {
          "command": "r.rmarkdownRender",
          "icon": "$(play)",
          "title": "%r.command.rmarkdownRender.title%",
          "when": "(resourceExtname == '.rmd' || resourceExtname == '.Rmd') && !isInDiffEditor"
        }
      ]
    },
    "viewsWelcome": [
      {
        "view": "testing",
        "contents": "Workspace does not appear to be an R package.",
        "when": "!isRPackage"
      },
      {
        "view": "testing",
        "contents": "R tests can appear here if the package uses testthat and the setting Positron > R: Testing is set to 'true'.\n[Adjust this setting](command:workbench.action.openSettings?\"positron.r.testing\")",
        "when": "isRPackage && !config.positron.r.testing"
      },
      {
        "view": "testing",
        "contents": "Package does not appear to use testthat.\n[Configure testhat for R](command:r.useTestthat)",
        "when": "isRPackage && config.positron.r.testing && !testthatIsConfigured"
      },
      {
        "view": "testing",
        "contents": "No testthat tests found.\n[Add a test](command:r.useTest)",
        "when": "isRPackage && config.positron.r.testing && testthatIsConfigured && !testthatHasTests"
      }
    ],
    "taskDefinitions": [
      {
        "type": "rPackageTask",
        "when": "isRPackage"
      }
    ],
    "debuggers": [
      {
        "type": "ark",
        "label": "R Debugger"
      }
    ],
    "notebookRenderer": [
      {
        "id": "positron.r.htmlwidget",
        "displayName": "R HTML Widget",
        "mimeTypes": [
          "application/vnd.r.htmlwidget"
        ],
        "entrypoint": "resources/js/htmlwidget.js"
      }
    ],
    "languageRuntimes": [
      {
        "languageId": "r"
      }
    ]
  },
  "scripts": {
    "vscode:prepublish": "npm run compile",
    "install-kernel": "ts-node scripts/install-kernel.ts",
    "compile-syntax": "ts-node scripts/compile-syntax.ts",
    "compile": "tsc -p ./",
    "watch": "tsc -watch -p ./",
    "pretest": "npm run compile && npm run lint",
    "postinstall": "ts-node scripts/post-install.ts",
    "lint": "eslint src --ext ts",
    "test": "node ./out/test/runTest.js"
  },
  "devDependencies": {
    "@types/decompress": "^4.2.7",
    "@types/fs-extra": "^9.0.13",
    "@types/glob": "^7.2.0",
    "@types/mocha": "^9.1.0",
    "@types/node": "14.x",
    "@types/split2": "^4.2.2",
    "@types/which": "^3.0.0",
    "@typescript-eslint/eslint-plugin": "^5.12.1",
    "@typescript-eslint/parser": "^5.12.1",
    "@vscode/test-electron": "^2.1.2",
    "decompress": "^4.2.1",
    "eslint": "^8.9.0",
    "glob": "^7.2.0",
    "mocha": "^9.2.1",
    "ts-node": "^10.9.1",
    "typescript": "^4.5.5",
    "vsce": "^2.11.0"
  },
  "dependencies": {
    "fs-extra": "^10.0.1",
    "p-queue": "^6.6.2",
    "split2": "^4.2.0",
    "vscode-languageclient": "^9.0.1",
    "web-tree-sitter": "^0.20.8",
    "which": "^3.0.0",
    "xdg-portable": "^10.6.0"
  },
  "extensionDependencies": [
    "positron.positron-supervisor"
  ],
  "peerDependencies": {
    "@vscode/windows-registry": "^1.0.0"
  },
  "repository": {
    "type": "git",
    "url": "https://github.com/posit-dev/positron"
  },
  "positron": {
    "binaryDependencies": {
<<<<<<< HEAD
      "ark": "0.1.169"
=======
      "ark": "0.1.170"
>>>>>>> d111c2f6
    },
    "minimumRVersion": "4.2.0",
    "minimumRenvVersion": "1.0.9"
  }
}<|MERGE_RESOLUTION|>--- conflicted
+++ resolved
@@ -702,11 +702,7 @@
   },
   "positron": {
     "binaryDependencies": {
-<<<<<<< HEAD
-      "ark": "0.1.169"
-=======
       "ark": "0.1.170"
->>>>>>> d111c2f6
     },
     "minimumRVersion": "4.2.0",
     "minimumRenvVersion": "1.0.9"
