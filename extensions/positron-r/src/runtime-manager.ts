/*---------------------------------------------------------------------------------------------
 *  Copyright (C) 2024-2025 Posit Software, PBC. All rights reserved.
 *  Licensed under the Elastic License 2.0. See LICENSE.txt for license information.
 *--------------------------------------------------------------------------------------------*/

import * as positron from 'positron';
import * as vscode from 'vscode';
import { currentRBinary, makeMetadata, rRuntimeDiscoverer } from './provider';
import { RInstallation, RMetadataExtra, ReasonDiscovered, friendlyReason } from './r-installation';
import { RSession, createJupyterKernelExtra } from './session';
import { createJupyterKernelSpec } from './kernel-spec';

export class RRuntimeManager implements positron.LanguageRuntimeManager {

	constructor(private readonly _context: vscode.ExtensionContext) { }

	discoverRuntimes(): AsyncGenerator<positron.LanguageRuntimeMetadata> {
		return rRuntimeDiscoverer();
	}

	createSession(
		runtimeMetadata: positron.LanguageRuntimeMetadata,
		sessionMetadata: positron.RuntimeSessionMetadata): Thenable<positron.LanguageRuntimeSession> {

		// When creating a session, we need to create a kernel spec and extra
		// data
		const metadataExtra = runtimeMetadata.extraRuntimeData as RMetadataExtra;
		const kernelExtra = createJupyterKernelExtra();
		const kernelSpec = createJupyterKernelSpec(
			metadataExtra.homepath,
			runtimeMetadata.runtimeName,
			sessionMetadata.sessionMode);
		const session = new RSession(runtimeMetadata,
			sessionMetadata,
			this._context,
			kernelSpec,
			kernelExtra);

		return Promise.resolve(session);
	}

	async validateMetadata(metadata: positron.LanguageRuntimeMetadata): Promise<positron.LanguageRuntimeMetadata> {
		const metadataExtra = metadata.extraRuntimeData as RMetadataExtra;

		// Validate that the metadata has all of the extra data we need
		if (!metadataExtra) {
			throw new Error('R metadata is missing extra fields needed for validation');
		}
		if (!metadataExtra.homepath) {
			throw new Error('R metadata is missing home path');
		}
		if (!metadataExtra.binpath) {
			throw new Error('R metadata is missing bin path');
		}

		// Look for the current R binary. Note that this can return undefined,
		// if there are no current/default R installations on the system. This
		// is okay.
		const curBin = await currentRBinary();

		let inst: RInstallation;
		if (curBin && metadataExtra.current) {
			// If the metadata says that it represents the "current" version of R, interpret that to
			// mean the current "current" version of R, at this very moment, not whatever it was
			// when this metadata was stored.
			// The motivation for this mindset is immediate launch of an affiliated runtime.
			// More thoughts in this issue:
			// https://github.com/posit-dev/positron/issues/2659
			curBin.reasons.unshift(ReasonDiscovered.affiliated);
			inst = new RInstallation(curBin.path, true, curBin.reasons);
		} else {
			inst = new RInstallation(metadataExtra.binpath, curBin?.path === metadataExtra.binpath, [ReasonDiscovered.affiliated]);
		}

		// Check the installation for validity
		if (!inst.usable) {

			// Possible future improvement:
			//
			// It'd be helpful to select and return a valid installation if it's
			// available and reasonably compatible with the installation we were
			// asked for. This is probably going to be common for cases wherein
			// R is upgraded in place.
			throw new Error(`R installation at ${metadataExtra.binpath} is not usable. Reason: ${friendlyReason(inst.reasonRejected)}`);
		}

		// Looks like a valid R installation.
		return Promise.resolve(makeMetadata(inst, positron.LanguageRuntimeStartupBehavior.Immediate));
	}

	/**
	 * Validate an existing session for a Jupyter-compatible kernel.
	 *
	 * @param sessionId The session ID to validate
	 * @returns True if the session is valid, false otherwise
	 */
	async validateSession(sessionId: string): Promise<boolean> {
		const config = vscode.workspace.getConfiguration('kernelSupervisor');
		if (config.get<boolean>('enable', true)) {
			const ext = vscode.extensions.getExtension('positron.positron-supervisor');
			if (!ext) {
				throw new Error('Positron Supervisor extension not found');
			}
			if (!ext.isActive) {
				await ext.activate();
			}
			return ext.exports.validateSession(sessionId);
		}

		// When not using the kernel supervisor, sessions are not
		// persisted.
<<<<<<< HEAD
		return Promise.resolve(false);
=======
		return false;
>>>>>>> 607fc9b5
	}

	restoreSession(
		runtimeMetadata: positron.LanguageRuntimeMetadata,
		sessionMetadata: positron.RuntimeSessionMetadata): Thenable<positron.LanguageRuntimeSession> {

		// When restoring an existing session, the kernelspec is stored.
		const session = new RSession(runtimeMetadata,
			sessionMetadata,
			this._context);

		return Promise.resolve(session);
	}
}<|MERGE_RESOLUTION|>--- conflicted
+++ resolved
@@ -109,11 +109,7 @@
 
 		// When not using the kernel supervisor, sessions are not
 		// persisted.
-<<<<<<< HEAD
-		return Promise.resolve(false);
-=======
 		return false;
->>>>>>> 607fc9b5
 	}
 
 	restoreSession(
