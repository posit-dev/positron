/*---------------------------------------------------------------------------------------------
 *  Copyright (C) 2023 Posit Software, PBC. All rights reserved.
 *--------------------------------------------------------------------------------------------*/

import * as positron from 'positron';
import * as vscode from 'vscode';
import * as path from 'path';
import PQueue from 'p-queue';

import { JupyterAdapterApi, JupyterKernelSpec, JupyterLanguageRuntime, JupyterKernelExtra } from './jupyter-adapter';
import { ArkLsp, LspState } from './lsp';
import { delay, timeout } from './util';
import { ArkAttachOnStartup, ArkDelayStartup } from './startup';
import { RHtmlWidget, getResourceRoots } from './htmlwidgets';
import { getArkKernelPath } from './kernel';
import { randomUUID } from 'crypto';

class RRuntimeManager {
	private runtimes: Map<string, RRuntime> = new Map();
	private lastBinpath = '';

	constructor() { }

	getRuntimesMap(): Map<string, RRuntime> {
		return this.runtimes;
	}

	setLastBinpath(path: string) {
		this.lastBinpath = path;
	}

	hasLastBinpath(): boolean {
		return this.lastBinpath !== '';
	}

	getLastBinpath(): string {
		return this.lastBinpath;
	}
}

export const runtimeManager: RRuntimeManager = new RRuntimeManager();

interface RPackageInstallation {
	packageName: string;
	packageVersion?: string;
}

/**
 * A Positron language runtime that wraps a Jupyter kernel and a Language Server
 * Protocol client.
 */
export class RRuntime implements positron.LanguageRuntime, vscode.Disposable {

	/** The Language Server Protocol client wrapper */
	private _lsp: ArkLsp;

	/** Queue for message handlers */
	private _queue: PQueue;

	/** The Jupyter kernel-based implementation of the Language Runtime API */
	private _kernel?: JupyterLanguageRuntime;

	/** The emitter for language runtime messages */
	private _messageEmitter =
		new vscode.EventEmitter<positron.LanguageRuntimeMessage>();

	/** The emitter for language runtime state changes */
	private _stateEmitter =
		new vscode.EventEmitter<positron.RuntimeState>();

	/** The emitter for runtime exits */
	private _exitEmitter =
		new vscode.EventEmitter<positron.LanguageRuntimeExit>();

	/** The Jupyter Adapter extension API */
	private adapterApi?: JupyterAdapterApi;

	/** The registration for console width changes */
	private _consoleWidthDisposable?: vscode.Disposable;

	/** The current state of the runtime */
	private _state: positron.RuntimeState = positron.RuntimeState.Uninitialized;

	/** Cache for which packages we know are installed in this runtime **/
	private _packageCache = new Array<RPackageInstallation>();

	constructor(
		readonly context: vscode.ExtensionContext,
		readonly kernelSpec: JupyterKernelSpec,
		readonly metadata: positron.LanguageRuntimeMetadata,
		public dynState: positron.LanguageRuntimeDynState,
		readonly extra?: JupyterKernelExtra,
		readonly notebook?: vscode.NotebookDocument,
	) {
		this._lsp = new ArkLsp(metadata.languageVersion, notebook);
		this._queue = new PQueue({ concurrency: 1 });
		this.onDidReceiveRuntimeMessage = this._messageEmitter.event;
		this.onDidChangeRuntimeState = this._stateEmitter.event;
		this.onDidEndSession = this._exitEmitter.event;

		this.onDidChangeRuntimeState((state) => {
			this.onStateChange(state);
		});
	}

	onDidEndSession: vscode.Event<positron.LanguageRuntimeExit>;
	onDidReceiveRuntimeMessage: vscode.Event<positron.LanguageRuntimeMessage>;
	onDidChangeRuntimeState: vscode.Event<positron.RuntimeState>;

	/**
	 * Opens a resource in the runtime.
	 * @param resource The resource to open.
	 * @returns true if the resource was opened; otherwise, false.
	 */
	openResource(resource: vscode.Uri | string): Thenable<boolean> {
		// If the resource is a string, parse it as a URI.
		if (typeof resource === 'string') {
			resource = vscode.Uri.parse(resource);
		}

		// Dispatch the open.
		switch (resource.scheme) {
			// Open help resource.
			case 'x-r-help':
				this.showHelpTopic(resource.path);
				return Promise.resolve(true);

			// Open vignette resource.
			case 'x-r-vignette':
				this.showVignetteTopic(resource.path);
				return Promise.resolve(true);

			// Run code.
			case 'x-r-run':
				console.log('********************************************************************');
				console.log(`R runtime should run resource "${resource.path}"`);
				console.log('********************************************************************');
				return Promise.resolve(true);

			// Unhandled.
			default:
				return Promise.resolve(false);
		}
	}

	execute(code: string, id: string, mode: positron.RuntimeCodeExecutionMode, errorBehavior: positron.RuntimeErrorBehavior): void {
		if (this._kernel) {
			this._kernel.execute(code, id, mode, errorBehavior);
		} else {
			throw new Error(`Cannot execute '${code}'; kernel not started`);
		}
	}

	callMethod(method: string, ...args: any[]): Thenable<any> {
		if (this._kernel) {
			return this._kernel.callMethod(method, ...args);
		} else {
			throw new Error(`Cannot call method '${method}'; kernel not started`);
		}
	}

	isCodeFragmentComplete(code: string): Thenable<positron.RuntimeCodeFragmentStatus> {
		if (this._kernel) {
			return this._kernel.isCodeFragmentComplete(code);
		} else {
			throw new Error(`Cannot check code fragment '${code}'; kernel not started`);
		}
	}

	createClient(id: string, type: positron.RuntimeClientType, params: any): Thenable<void> {
		if (this._kernel) {
			return this._kernel.createClient(id, type, params);
		} else {
			throw new Error(`Cannot create client of type '${type}'; kernel not started`);
		}
	}

	listClients(type?: positron.RuntimeClientType | undefined): Thenable<Record<string, string>> {
		if (this._kernel) {
			return this._kernel.listClients(type);
		} else {
			throw new Error(`Cannot list clients; kernel not started`);
		}
	}

	removeClient(id: string): void {
		if (this._kernel) {
			this._kernel.removeClient(id);
		} else {
			throw new Error(`Cannot remove client ${id}; kernel not started`);
		}
	}

	sendClientMessage(clientId: string, messageId: string, message: any): void {
		if (this._kernel) {
			this._kernel.sendClientMessage(clientId, messageId, message);
		} else {
			throw new Error(`Cannot send message to client ${clientId}; kernel not started`);
		}
	}

	replyToPrompt(id: string, reply: string): void {
		if (this._kernel) {
			this._kernel.replyToPrompt(id, reply);
		} else {
			throw new Error(`Cannot reply to prompt ${id}; kernel not started`);
		}
	}

	async start(): Promise<positron.LanguageRuntimeInfo> {
		if (!this._kernel) {
			this._kernel = await this.createKernel();
		}
		runtimeManager.setLastBinpath(this._kernel.metadata.runtimePath);

		// Register for console width changes, if we haven't already
		if (!this._consoleWidthDisposable) {
			this._consoleWidthDisposable =
				positron.window.onDidChangeConsoleWidth((newWidth) => {
					this.onConsoleWidthChange(newWidth);
				});
		}
		return this._kernel.start();
	}

	private async onConsoleWidthChange(newWidth: number): Promise<void> {
		// Ignore if no kernel
		if (!this._kernel) {
			return;
		}

		// Ignore if kernel exited
		if (this._state === positron.RuntimeState.Exited) {
			return;
		}

		try {
			// Send the new width to R; this returns the old width for logging
			const oldWidth = await this.callMethod('setConsoleWidth', newWidth);
			this._kernel!.emitJupyterLog(`Set console width from ${oldWidth} to ${newWidth}`);
		} catch (err) {
			// Log the error if we can't set the console width; this is not
			// fatal, so we don't rethrow the error
			const runtimeError = err as positron.RuntimeMethodError;
			this._kernel!.emitJupyterLog(
				`Error setting console width: ${runtimeError.message} ` +
				`(${runtimeError.code})`);
		}
	}

	async interrupt(): Promise<void> {
		if (this._kernel) {
			return this._kernel.interrupt();
		} else {
			throw new Error('Cannot interrupt; kernel not started');
		}
	}

	async restart(): Promise<void> {
		if (this._kernel) {
			// Stop the LSP client before restarting the kernel
			await this._lsp.deactivate(true);
			return this._kernel.restart();
		} else {
			throw new Error('Cannot restart; kernel not started');
		}
	}

	async shutdown(exitReason = positron.RuntimeExitReason.Shutdown): Promise<void> {
		if (this._kernel) {
			// Stop the LSP client before shutting down the kernel
			await this._lsp.deactivate(true);
			return this._kernel.shutdown(exitReason);
		} else {
			throw new Error('Cannot shutdown; kernel not started');
		}
	}

	async forceQuit(): Promise<void> {
		if (this._kernel) {
			// Stop the LSP client before shutting down the kernel. We only give
			// the LSP a quarter of a second to shut down before we force the
			// kernel to quit; we need to balance the need to respond to the
			// force-quit quickly with the fact that the LSP will show error
			// messages if we yank the kernel out from beneath it without
			// warning.
			await Promise.race([
				this._lsp.deactivate(true),
				delay(250)
			]);
			return this._kernel.forceQuit();
		} else {
			throw new Error('Cannot force quit; kernel not started');
		}
	}

	clone(metadata: positron.LanguageRuntimeMetadata, notebook: vscode.NotebookDocument): positron.LanguageRuntime {
		// eslint-disable-next-line @typescript-eslint/naming-convention
		const kernelSpec: JupyterKernelSpec = { ...this.kernelSpec, display_name: metadata.runtimeName };
		return new RRuntime(
			this.context,
			kernelSpec,
			metadata,
			{ ...this.dynState },
			createJupyterKernelExtra(),
			notebook);
	}

	async dispose() {
		// Clean up the console width listener
		this._consoleWidthDisposable?.dispose();
		this._consoleWidthDisposable = undefined;

		await this._lsp.dispose();
		if (this._kernel) {
			await this._kernel.dispose();
		}
	}

	/**
	 * Show runtime log in output panel.
	 */
	showOutput() {
		this._kernel?.showOutput();
	}

	/**
	 * Checks whether a package is installed in the runtime.
	 * @param pkgName The name of the package to check
	 * @param pkgVersion Optionally, the version of the package needed
	 * @returns true if the package is installed, false otherwise
	 */

	async checkInstalled(pkgName: string, pkgVersion?: string): Promise<boolean> {
		let isInstalled: boolean;
		// Check the cache first
		if (this._packageCache.includes({ packageName: pkgName, packageVersion: pkgVersion }) ||
			(pkgVersion === undefined && this._packageCache.some(p => p.packageName === pkgName))) {
			return true;
		}
		try {
			if (pkgVersion) {
				isInstalled = await this.callMethod('is_installed', pkgName, pkgVersion);
			} else {
				isInstalled = await this.callMethod('is_installed', pkgName);
			}
		} catch (err) {
			const runtimeError = err as positron.RuntimeMethodError;
			throw new Error(`Error checking for package ${pkgName}: ${runtimeError.message} ` +
				`(${runtimeError.code})`);
		}

		if (!isInstalled) {
			const install = await positron.window.showSimpleModalDialogPrompt(
				vscode.l10n.t('Missing R package'),
				vscode.l10n.t('Package {0} required but not installed.', pkgName),
				vscode.l10n.t('Install now')
			);
			if (install) {
				const id = randomUUID();

				// A promise that resolves when the runtime is idle:
				const promise = new Promise<void>(resolve => {
					const disp = this.onDidReceiveRuntimeMessage(runtimeMessage => {
						if (runtimeMessage.parent_id === id &&
							runtimeMessage.type === positron.LanguageRuntimeMessageType.State) {
							const runtimeMessageState = runtimeMessage as positron.LanguageRuntimeState;
							if (runtimeMessageState.state === positron.RuntimeOnlineState.Idle) {
								resolve();
								disp.dispose();
							}
						}
					});
				});

				this.execute(`install.packages("${pkgName}")`,
					id,
					positron.RuntimeCodeExecutionMode.Interactive,
					positron.RuntimeErrorBehavior.Continue);

				// Wait for the the runtime to be idle, or for the timeout:
				await Promise.race([promise, timeout(2e4, 'waiting for package installation')]);

				return true;
			} else {
				return false;
			}
		}
		this._packageCache.push({ packageName: pkgName, packageVersion: pkgVersion });
		return true;
	}

	private async createKernel(): Promise<JupyterLanguageRuntime> {
		const ext = vscode.extensions.getExtension('vscode.jupyter-adapter');
		if (!ext) {
			throw new Error('Jupyter Adapter extension not found');
		}
		if (!ext.isActive) {
			await ext.activate();
		}
		this.adapterApi = ext?.exports as JupyterAdapterApi;
		const kernel = this.adapterApi.adaptKernel(
			this.kernelSpec,
			this.metadata,
			this.dynState,
			this.extra);

		kernel.onDidChangeRuntimeState((state) => {
			this._stateEmitter.fire(state);
		});
		kernel.onDidReceiveRuntimeMessage((message) => {
			this.onMessage(message);
		});
		kernel.onDidEndSession((exit) => {
			this._exitEmitter.fire(exit);
		});

		return kernel;
	}

	/**
	 * Processes a message received from the kernel; amends it with any
	 * necessary metadata and then emits it to Positron.
	 *
	 * @param message The message to process
	 */
	private onMessage(message: positron.LanguageRuntimeMessage): void {
		// Have we delivered the message to Positron yet?
		let delivered = false;

		if (message.type === positron.LanguageRuntimeMessageType.Output) {

			// If this is an R HTML widget, upgrade the message to a web output
			const msg = message as positron.LanguageRuntimeOutput;
			if (Object.keys(msg.data).includes('application/vnd.r.htmlwidget')) {

				// Get the widget data from the message
				const widget = msg.data['application/vnd.r.htmlwidget'] as any as RHtmlWidget;
				const webMsg = msg as positron.LanguageRuntimeWebOutput;

				// Compute all the resource roots; these are the URIs the widget
				// will need to render.
				webMsg.resource_roots = getResourceRoots(widget);

				// Set the output location based on the sizing policy
				const sizing = widget.sizing_policy;
				webMsg.output_location = sizing?.knitr?.figure ?
					positron.PositronOutputLocation.Plot :
					positron.PositronOutputLocation.Viewer;

				// Deliver the message to Positron
				this._messageEmitter.fire(message);
				delivered = true;
			}
		}

		// The message hasn't been delivered yet, so deliver it
		if (!delivered) {
			this._messageEmitter.fire(message);
		}
	}

	private async startLsp(): Promise<void> {
		// The adapter API is guaranteed to exist at this point since the
		// runtime cannot become Ready without it
		const port = await this.adapterApi!.findAvailablePort([], 25);
		if (this._kernel) {
			this._kernel.emitJupyterLog(`Starting Positron LSP server on port ${port}`);
			await this._kernel.startPositronLsp(`127.0.0.1:${port}`);
		}
		this._lsp.activate(port, this.context);
	}

	private async startDap(): Promise<void> {
		if (this._kernel) {
			const port = await this.adapterApi!.findAvailablePort([], 25);
			await this._kernel.startPositronDap(port, 'ark', 'Ark Positron R');
		}
	}

	private onStateChange(state: positron.RuntimeState): void {
		this._state = state;
		if (state === positron.RuntimeState.Ready) {
			this._queue.add(async () => {
				const lsp = this.startLsp();
				const dap = this.startDap();
				await Promise.all([lsp, dap]);
			});
		} else if (state === positron.RuntimeState.Exited) {
			if (this._lsp.state === LspState.running) {
				this._queue.add(async () => {
					if (this._kernel) {
						this._kernel.emitJupyterLog(`Stopping Positron LSP server`);
					}
					await this._lsp.deactivate(false);
				});
			}
		}
	}

	/**
	 * Shows a help topic in the Positron help viewer.
	 *
	 * @param topic The help topic to show.
	 */
	private async showHelpTopic(topic: string): Promise<void> {
		try {
			// showHelpTopic returns a logical value indicating whether the
			// topic was found. If it wasn't, we'll show an error message.
			const result = await this.callMethod('showHelpTopic', topic);
			if (!result) {
				vscode.window.showWarningMessage(
					`The requested help topic '${topic}' was not found.`);
			}
		} catch (err) {
			const runtimeError = err as positron.RuntimeMethodError;
			vscode.window.showErrorMessage(
				`Error showing help topic '${topic}': ${runtimeError.message} ` +
				`(${runtimeError.code})`);
		}
	}

	/**
	 * Shows a vignette topic in the Positron help viewer.
	 *
	 * @param topic The vignette topic to show.
	 */
	private async showVignetteTopic(topic: string): Promise<void> {
		try {
			const result = await this.callMethod('showVignetteTopic', topic);
			if (!result) {
				vscode.window.showWarningMessage(
					`The requested vignette topic '${topic}' was not found.`);
			}
		} catch (err) {
			const runtimeError = err as positron.RuntimeMethodError;
			vscode.window.showErrorMessage(
				`Error showing vignette topic '${topic}': ${runtimeError.message} ` +
				`(${runtimeError.code})`);
		}
	}
}

export async function getRunningRRuntime(): Promise<RRuntime> {
	const runningRuntimes = await positron.runtime.getRunningRuntimes('r');
	if (!runningRuntimes || !runningRuntimes.length) {
		throw new Error('Cannot get running runtime as there is no R interpreter running.');
	}

	// For now, there will be only one running R runtime:
	const runtime = runtimeManager.getRuntimesMap().get(runningRuntimes[0].runtimeId);
	if (!runtime) {
		throw new Error(`R runtime '${runningRuntimes[0].runtimeId}' is not registered in the extension host`);
	}
	return runtime;
}

export function createJupyterKernelExtra(): JupyterKernelExtra {
	return {
		attachOnStartup: new ArkAttachOnStartup(),
		sleepOnStartup: new ArkDelayStartup(),
	};
}

<<<<<<< HEAD
export function createJupyterKernelSpec(context: vscode.ExtensionContext, rHomePath: string, runtimeName: string): JupyterKernelSpec {

	// Path to the kernel executable
	const kernelPath = getArkKernelPath(context);
	if (!kernelPath) {
		throw new Error('Unable to find R kernel');
	}

	// Check the R kernel log level setting
	const config = vscode.workspace.getConfiguration('positron.r');
	const logLevel = config.get<string>('kernel.logLevel') ?? 'warn';
	const userEnv = config.get<object>('kernel.env') ?? {};

	/* eslint-disable */
	const env = <Record<string, string>>{
		'RUST_BACKTRACE': '1',
		'RUST_LOG': logLevel,
		'R_HOME': rHomePath,
		...userEnv
	};
	/* eslint-enable */

	if (process.platform === 'darwin') {

		const dyldFallbackLibraryPaths: string[] = [];
		dyldFallbackLibraryPaths.push(`${rHomePath}/lib`);

		const defaultDyldFallbackLibraryPath = process.env['DYLD_FALLBACK_LIBRARY_PATH'];
		if (defaultDyldFallbackLibraryPath) {
			dyldFallbackLibraryPaths.push(defaultDyldFallbackLibraryPath);
		}

		// Set the DYLD_FALLBACK_LIBRARY_PATH to include the R installation.
		// This specific environment variable can be blocked from being
		// inherited by child processes on macOS with SIP enabled, so we
		// prefix it with 'POSITRON_' here. The script that starts the
		// kernel will check for this variable and set it as
		// DYLD_FALLBACK_LIBRARY_PATH if it's present.
		env['POSITRON_DYLD_FALLBACK_LIBRARY_PATH'] = dyldFallbackLibraryPaths.join(':');

	}

	if (process.platform === 'win32') {
		// On Windows, we must place the `bin/` path for the current R version on the PATH
		// so that the DLLs in that same folder can be resolved properly when ark starts up
		// (like `R.dll`, `Rblas.dll`, `Rgraphapp.dll`, `Riconv.dll`, and `Rlapack.dll`).
		// https://learn.microsoft.com/en-us/windows/win32/dlls/dynamic-link-library-search-order#standard-search-order-for-unpackaged-apps
		const binpath = path.join(rHomePath, 'bin', 'x64');

		const processPath = process.env['PATH'];

		const subprocessPath = processPath === undefined ?
			binpath :
			processPath + ';' + binpath;

		env['PATH'] = subprocessPath;
	}

	// R script to run on session startup
	const startupFile = path.join(context.extensionPath, 'resources', 'scripts', 'startup.R');

	// Create a kernel spec for this R installation
	const kernelSpec: JupyterKernelSpec = {
		'argv': [
			kernelPath,
			'--connection_file', '{connection_file}',
			'--log', '{log_file}',
			'--startup-file', `${startupFile}`,
			// The arguments after `--` are passed verbatim to R
			'--',
			'--interactive',
		],
		'display_name': runtimeName, // eslint-disable-line
		'language': 'R',
		'env': env,
	};

	// Unless the user has chosen to restore the workspace, pass the
	// `--no-restore-data` flag to R.
	if (!config.get<boolean>('restoreWorkspace')) {
		kernelSpec.argv.push('--no-restore-data');
	}

	// If the user has supplied extra arguments to R, pass them along.
	const extraArgs = config.get<Array<string>>('extraArguments');
	const quietMode = config.get<boolean>('quietMode');
	if (quietMode && extraArgs?.indexOf('--quiet') === -1) {
		extraArgs?.push('--quiet');
	}
	if (extraArgs) {
		kernelSpec.argv.push(...extraArgs);
	}

	return kernelSpec;
=======
export async function checkInstalled(pkgName: string, pkgVersion?: string, runtime?: RRuntime) {
	runtime = runtime || await getRunningRRuntime();
	return runtime.checkInstalled(pkgName, pkgVersion);
>>>>>>> 488ec638
}<|MERGE_RESOLUTION|>--- conflicted
+++ resolved
@@ -562,7 +562,6 @@
 	};
 }
 
-<<<<<<< HEAD
 export function createJupyterKernelSpec(context: vscode.ExtensionContext, rHomePath: string, runtimeName: string): JupyterKernelSpec {
 
 	// Path to the kernel executable
@@ -657,9 +656,9 @@
 	}
 
 	return kernelSpec;
-=======
+}
+
 export async function checkInstalled(pkgName: string, pkgVersion?: string, runtime?: RRuntime) {
 	runtime = runtime || await getRunningRRuntime();
 	return runtime.checkInstalled(pkgName, pkgVersion);
->>>>>>> 488ec638
 }