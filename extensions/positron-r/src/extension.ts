/*---------------------------------------------------------------------------------------------
 *  Copyright (C) 2023 Posit Software, PBC. All rights reserved.
 *--------------------------------------------------------------------------------------------*/

import * as vscode from 'vscode';
import * as positron from 'positron';

import { registerCommands } from './commands';
import { registerFormatter } from './formatting';
import { providePackageTasks } from './tasks';
import { setContexts } from './contexts';
import { discoverTests } from './testing';
import { rRuntimeProvider } from './provider';
import { RRuntime } from './runtime';
import { registerHtmlWidgets } from './htmlwidgets';

export const Logger = vscode.window.createOutputChannel('Positron R Extension', { log: true });

export function activate(context: vscode.ExtensionContext) {
	const onDidChangeLogLevel = (logLevel: vscode.LogLevel) => {
		Logger.appendLine(vscode.l10n.t('Log level: {0}', vscode.LogLevel[logLevel]));
	};
	context.subscriptions.push(Logger.onDidChangeLogLevel(onDidChangeLogLevel));
	onDidChangeLogLevel(Logger.logLevel);

	const runtimes = new Map<string, RRuntime>();
	positron.runtime.registerLanguageRuntimeProvider(
		'r', rRuntimeProvider(context, runtimes));

	// Set contexts.
	setContexts(context);

	// Register commands.
	registerCommands(context, runtimes);

<<<<<<< HEAD
	// Register HTML widget related resources.
	registerHtmlWidgets();
=======
	// Register formatter.
	registerFormatter(context, runtimes);
>>>>>>> c1e4e7c6

	// Provide tasks.
	providePackageTasks(context);

	// Discover R package tests.
	discoverTests(context);

}<|MERGE_RESOLUTION|>--- conflicted
+++ resolved
@@ -33,13 +33,11 @@
 	// Register commands.
 	registerCommands(context, runtimes);
 
-<<<<<<< HEAD
 	// Register HTML widget related resources.
 	registerHtmlWidgets();
-=======
+
 	// Register formatter.
 	registerFormatter(context, runtimes);
->>>>>>> c1e4e7c6
 
 	// Provide tasks.
 	providePackageTasks(context);
