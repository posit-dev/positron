//
// lib.rs
//
// Copyright (C) 2022 by Posit Software, PBC
//
//

pub mod eval;
pub mod error;
pub mod exec;
pub mod lock;
pub mod object;
pub mod protect;
pub mod routines;
pub mod test;
pub mod utils;
pub mod vector;

pub use harp_macros::register;

pub fn initialize() {
    lock::initialize();
}

#[macro_export]
macro_rules! r_lock {

    ($($expr:tt)*) => {{
        #[allow(unused_unsafe)]
        $crate::lock::with_r_lock(|| {
            unsafe { $($expr)* } }
        )
    }}

}

#[macro_export]
macro_rules! r_symbol {

    ($id:literal) => {{
        use std::os::raw::c_char;
        let value = concat!($id, "\0");
        libR_sys::Rf_install(value.as_ptr() as *const c_char)
    }};

    ($id:expr) => {{
        use std::os::raw::c_char;
        let cstr = [&*$id, "\0"].concat();
        libR_sys::Rf_install(cstr.as_ptr() as *const c_char)
    }};

}

#[macro_export]
macro_rules! r_string {

    ($id:expr) => {{
        use std::os::raw::c_char;
        use libR_sys::*;

        let mut protect = $crate::protect::RProtect::new();
        let value = &*$id;
        let string_sexp = protect.add(Rf_allocVector(STRSXP, 1));
        let char_sexp = Rf_mkCharLenCE(value.as_ptr() as *mut c_char, value.len() as i32, cetype_t_CE_UTF8);
        SET_STRING_ELT(string_sexp, 0, char_sexp);
        string_sexp
    }}

}

#[macro_export]
macro_rules! r_double {
    ($id:expr) => {
        libR_sys::Rf_ScalarReal($id)
    }
}

#[macro_export]
macro_rules! r_pairlist_impl {

    ($head:expr, $tail:expr) => {{

        let head = $crate::object::RObject::from($head);
        let tail = $crate::object::RObject::from($tail);
        libR_sys::Rf_cons(*head, *tail)

    }};

}

#[macro_export]
macro_rules! r_pairlist {

    // Dotted pairlist entry.
    ($name:pat = $value:expr $(, $($tts:tt)*)?) => {{
        let value = $crate::r_pairlist_impl!($value, $crate::r_pairlist!($($($tts)*)?));
        libR_sys::SET_TAG(value, r_symbol!(stringify!($name)));
        value
    }};

    // Regular pairlist entry: recursive case.
    ($value:expr $(, $($tts:tt)*)?) => {
        $crate::r_pairlist_impl!($value, $crate::r_pairlist!($($($tts)*)?))
    };

    // Empty pairlist.
    () => {
        R_NilValue
    };

}

#[macro_export]
macro_rules! r_lang {

    ($($tts:tt)*) => {{
        let value = $crate::r_pairlist!($($tts)*);
        libR_sys::SET_TYPEOF(value, LISTSXP as i32);
        value
    }}

}

<<<<<<< HEAD
/// Asserts that the given expression matches the given pattern
/// and optionally some further assertions
///
/// # Examples
///
/// ```
/// #[macro_use] extern crate harp;
/// # fn main() {
/// assert_match!(1 + 1, 2);
/// assert_match!(1 + 1, 2 => {
///    assert_eq!(40 + 2, 42)
/// });
/// # }
/// ```
#[macro_export]
macro_rules! assert_match {

    ($expression:expr, $pattern:pat_param => $code:block) => {
        assert!(match $expression {
            $pattern => {
                $code
                true
            },
            _ => false
        })
    };

    ($expression:expr, $pattern:pat_param) => {
        assert!(matches!($expression, $pattern))
    };
}
=======
#[cfg(test)]
mod tests {
    use libR_sys::*;
    use crate::object::RObject;
    use crate::utils::r_typeof;

    use super::*;

    #[test]
    fn test_pairlist() { r_test! {

        let value = RObject::new(r_pairlist! {
            A = r_symbol!("a"),
            B = r_symbol!("b"),
            C = r_symbol!("c"),
            D = r_symbol!("d"),
        });

        assert!(CAR(*value) == r_symbol!("a"));
        assert!(CADR(*value) == r_symbol!("b"));
        assert!(CADDR(*value) == r_symbol!("c"));
        assert!(CADDDR(*value) == r_symbol!("d"));

        assert!(TAG(*value) == r_symbol!("A"));
        assert!(TAG(CDR(*value)) == r_symbol!("B"));

        let value = RObject::new(r_pairlist! {
            r_symbol!("a"),
            r_string!("b"),
            r_double!(42.0),
        });

        assert!(Rf_length(*value) == 3);

        let e1 = CAR(*value);
        assert!(r_typeof(e1) == SYMSXP);

        let e2 = CADR(*value);
        assert!(r_typeof(e2) == STRSXP);
        assert!(RObject::view(e2).to::<String>().unwrap() == "b");

        let e3 = CADDR(*value);
        assert!(r_typeof(e3) == REALSXP);
        assert!(RObject::view(e3).to::<f64>().unwrap() == 42.0);

        let value = RObject::new(r_pairlist! {});
        assert!(Rf_length(*value) == 0);

        let value = RObject::new(r_pairlist! { "a", 12, 42.0 });

        let e1 = CAR(*value);
        assert!(r_typeof(e1) == STRSXP);

        let e2 = CADR(*value);
        assert!(r_typeof(e2) == INTSXP);

        let e3 = CADDR(*value);
        assert!(r_typeof(e3) == REALSXP);

        let value = RObject::new(r_lang!("hello", A = 1, B = 2));
        assert!(r_typeof(CAR(*value)) == STRSXP);
        assert!(TAG(*value) == R_NilValue);

    }

}}
>>>>>>> b492b1ff
<|MERGE_RESOLUTION|>--- conflicted
+++ resolved
@@ -121,7 +121,6 @@
 
 }
 
-<<<<<<< HEAD
 /// Asserts that the given expression matches the given pattern
 /// and optionally some further assertions
 ///
@@ -153,7 +152,7 @@
         assert!(matches!($expression, $pattern))
     };
 }
-=======
+
 #[cfg(test)]
 mod tests {
     use libR_sys::*;
@@ -220,4 +219,3 @@
     }
 
 }}
->>>>>>> b492b1ff
