--- conflicted
+++ resolved
@@ -70,13 +70,12 @@
         self.gp() & unsafe {S4_OBJECT_MASK} != 0
     }
 
-<<<<<<< HEAD
     pub fn is_altrep(&self) -> bool {
         self.alt() != 0
-=======
+    }
+    
     pub fn is_object(&self) -> bool {
         self.obj() != 0
->>>>>>> 630fe250
     }
 }
 
