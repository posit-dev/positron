--- conflicted
+++ resolved
@@ -45,15 +45,6 @@
 use crate::lsp::symbols;
 use crate::request::Request;
 
-<<<<<<< HEAD
-pub static CLIENT: OnceCell<Client> = OnceCell::new();
-
-pub fn get_client() -> Client {
-    CLIENT.get().unwrap().clone()
-}
-
-=======
->>>>>>> aa0c91a6
 macro_rules! backend_trace {
 
     ($self: expr, $($rest: expr),*) => {{
@@ -583,14 +574,10 @@
     let init = |client| {
 
         // initialize global client (needs to be visible for R routines)
-<<<<<<< HEAD
-        CLIENT.set(client).unwrap();
-=======
         INSTANCE.set(Mutex::new(ClientInstance {
             client: client.clone(),
             channel: channel.clone(),
         })).unwrap();
->>>>>>> aa0c91a6
 
         // create backend
         let backend = Backend {
