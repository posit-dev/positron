--- conflicted
+++ resolved
@@ -209,15 +209,9 @@
 	githubPat: string | undefined): Promise<void> {
 
 	try {
-<<<<<<< HEAD
-		const baseHeaders: Record<string, string> = {
-			'Accept': 'application/vnd.github.v3.raw', // eslint-disable-line
-			'User-Agent': 'positron-ark-downloader' // eslint-disable-line
-=======
 		const headers: Record<string, string> = {
 			'Accept': 'application/vnd.github.v3.raw',
 			'User-Agent': 'positron-ark-downloader'
->>>>>>> 209e82ec
 		};
 		if (githubPat) {
 			baseHeaders.Authorization = `token ${githubPat}`;
