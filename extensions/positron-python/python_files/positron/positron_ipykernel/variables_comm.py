--- conflicted
+++ resolved
@@ -153,7 +153,7 @@
         description="True if the 'value' field is a truncated representation of the variable's value",
     )
 
-    updated_time: int = Field(
+    updated_time: StrictInt = Field(
         description="The time the variable was created or updated, in milliseconds since the epoch, or 0 if unknown.",
     )
 
@@ -385,15 +385,11 @@
         description="An array of variables that have been newly assigned.",
     )
 
-<<<<<<< HEAD
     unevaluated: List[Variable] = Field(
         description="An array of variables that were not evaluated for value updates.",
     )
 
-    removed: List[str] = Field(
-=======
     removed: List[StrictStr] = Field(
->>>>>>> 4659bc04
         description="An array of variable names that have been removed.",
     )
 
