#
# Copyright (C) 2023-2024 Posit Software, PBC. All rights reserved.
# Licensed under the Elastic License 2.0. See LICENSE.txt for license information.
#

# flake8: ignore E203
# pyright: reportOptionalMemberAccess=false
from __future__ import annotations

import logging
import math
import operator
import warnings
from datetime import datetime
from decimal import Decimal
from types import MappingProxyType
from typing import (
    TYPE_CHECKING,
    Any,
    Callable,
    Tuple,
)

import comm

from .access_keys import decode_access_key
from .data_explorer_comm import (
    ArraySelection,
    BackendState,
    CodeSyntaxName,
    ColumnDisplayType,
    ColumnFilter,
    ColumnFilterType,
    ColumnFilterTypeSupportStatus,
    ColumnFrequencyTable,
    ColumnFrequencyTableParams,
    ColumnHistogram,
    ColumnHistogramParams,
    ColumnHistogramParamsMethod,
    ColumnProfileResult,
    ColumnProfileSpec,
    ColumnProfileType,
    ColumnProfileTypeSupportStatus,
    ColumnSchema,
    ColumnSelection,
    ColumnSortKey,
    ColumnSummaryStats,
    ColumnValue,
    ConvertedCode,
    ConvertToCodeFeatures,
    ConvertToCodeRequest,
    DataExplorerBackendMessageContent,
    DataExplorerFrontendEvent,
    DataSelectionCellRange,
    DataSelectionIndices,
    DataSelectionRange,
    DataSelectionSingleCell,
    ExportDataSelectionFeatures,
    ExportDataSelectionParams,
    ExportedData,
    ExportFormat,
    FilterBetween,
    FilterComparison,
    FilterComparisonOp,
    FilterMatchDataTypes,
    FilterResult,
    FilterSetMembership,
    FilterTextSearch,
    FormatOptions,
    GetColumnProfilesFeatures,
    GetColumnProfilesParams,
    GetDataValuesParams,
    GetRowLabelsParams,
    GetSchemaParams,
    RowFilter,
    RowFilterCondition,
    RowFilterType,
    RowFilterTypeSupportStatus,
    SearchSchemaFeatures,
    SearchSchemaParams,
    SearchSchemaResult,
    SetColumnFiltersFeatures,
    SetColumnFiltersParams,
    SetRowFiltersFeatures,
    SetRowFiltersParams,
    SetSortColumnsFeatures,
<<<<<<< HEAD
    SetSortColumnsRequest,
    SuggestCodeSyntaxRequest,
=======
    SetSortColumnsParams,
>>>>>>> b74dc341
    SummaryStatsBoolean,
    SummaryStatsDate,
    SummaryStatsDatetime,
    SummaryStatsNumber,
    SummaryStatsOther,
    SummaryStatsString,
    SupportedFeatures,
    SupportStatus,
    TableSchema,
    TableSelectionKind,
    TableShape,
    TextSearchType,
)
from .positron_comm import CommMessage, PositronComm
from .utils import BackgroundJobQueue, guid

if TYPE_CHECKING:
    import pandas as pd
    import polars as pl


logger = logging.getLogger(__name__)


class DataExplorerWarning(UserWarning):
    """
    Warning raised when there are issues in the Data Explorer relevant to the user.

    This type of warning is shown once in the Console per session.
    """


PathKey = Tuple[str, ...]
SummarizerType = Callable[[Any, FormatOptions], ColumnSummaryStats]


def _summarize_not_implemented(col, options: FormatOptions):
    raise NotImplementedError


# For tables with fewer than this number of columns, when
# instantiating the table view, we compute and cache the list of
# column schemas, which should take well under 10ms.
SCHEMA_CACHE_THRESHOLD = 100


class DataExplorerState:
    name: str
    column_filters: list[ColumnFilter]
    row_filters: list[RowFilter]
    sort_keys: list[ColumnSortKey]

    # Maintain a mapping of column index to inferred dtype for any
    # object columns, to avoid recomputing. If the underlying
    # object is changed, this needs to be reset
    inferred_dtypes: dict[int, str]
    schema_cache: list[ColumnSchema] | None = None

    def __init__(
        self,
        name: str,
        *,
        column_filters=None,
        row_filters=None,
        sort_keys=None,
        inferred_dtypes=None,
        schema_cache=None,
    ):
        self.name = name
        self.column_filters = column_filters or []
        self.row_filters = row_filters or []
        self.sort_keys = sort_keys or []
        self.inferred_dtypes = inferred_dtypes or {}
        self.schema_cache = schema_cache


# Return type for get_updated_state below
StateUpdate = Tuple[bool, DataExplorerState]


class DataExplorerTableView:
    """
    A table interface.

    Interface providing a consistent wrapper around different data
    frame / table types for the data explorer for serving requests from
    the front end. This includes pandas.DataFrame, polars.DataFrame,
    pyarrow.Table, and any others.
    """

    def __init__(
        self,
        table,
        comm: PositronComm,
        state: DataExplorerState,
        job_queue: BackgroundJobQueue,
    ):
        # Note: we must not ever modify the user's data
        self.table = table
        self.comm = comm
        self.state = state
        self.job_queue = job_queue

        self.schema_memo = {}

        self._set_sort_keys(state.sort_keys)

        self._need_recompute = len(state.row_filters) > 0 or len(state.sort_keys) > 0

        # Array of selected ("true") indices using filters. If
        # there are also sort keys, we first filter the unsorted data,
        # and then sort the filtered data only, for the optimistic
        # case that a low-selectivity filters yields less data to sort
        self.filtered_indices = None

        # Array of selected AND reordered row indices
        # (e.g. including any sorting). If there are no sort keys and
        # only filters, then this should be the same as
        # self.filtered_indices
        self.row_view_indices = None

        # Array of selected column indices
        self.column_view_indices = None

        # We store a tuple of (last_filters, matches) here so that we
        # can support scrolling through the schema search results
        # without having to recompute the search. If the search term
        # changes, we discard the last search result. We might add an
        # LRU cache here or something if it helps performance.
        self._search_schema_last_result: tuple[list[ColumnFilter], list[int]] | None = None

        self._update_schema_cache()

    def _update_schema_cache(self):
        # If the number of columns is below the fixed threshold, we
        # compute and store the ColumnSchema objects up front so that
        # we can more easily determine if there has been an in-place
        # schema update. If the schema is large, then we don't cache
        # and where relevant we assume that the schema could have
        # changed.
        if self._should_cache_schema(self.table) and self.state.schema_cache is None:
            self.state.schema_cache = [
                self._get_single_column_schema(i) for i in range(self.table.shape[1])
            ]

    @property
    def _has_row_labels(self):
        return False

    @classmethod
    def _should_cache_schema(cls, _table):
        return False

    def _set_sort_keys(self, sort_keys):
        self.state.sort_keys = sort_keys

        # We store the column schemas for each sort key to help with
        # eviction later during updates
        self._sort_key_schemas = [
            self._get_single_column_schema(key.column_index) for key in self.state.sort_keys
        ]

    def _recompute_if_needed(self) -> bool:
        if self._need_recompute:
            self._recompute()
            self._need_recompute = False
            return True
        else:
            return False

    def _update_row_view_indices(self):
        if len(self.state.sort_keys) == 0:
            self.row_view_indices = self.filtered_indices
        else:
            # If we have just applied a new filter, we now resort to
            # reflect the filtered_indices that have just been updated
            self._sort_data()

    # Gets the schema from a list of column indices.
    def get_schema(self, params: GetSchemaParams):
        # Loop over the sorted column indices to get the column schemas the user requested.
        column_schemas = []
        for column_index in sorted(params.column_indices):
            # Validate that the column index isn't negative.
            if column_index < 0:
                raise IndexError

            # Break when the column index is too large.
            if column_index >= len(self.table.columns):
                break

            # Add the column schema.
            column_schemas.append(self._get_single_column_schema(column_index))

        # Return the column schemas.
        return TableSchema(columns=column_schemas)

    def _get_single_column_schema(self, column_index: int) -> ColumnSchema:
        raise NotImplementedError

<<<<<<< HEAD
    def suggest_code_syntax(self, request: SuggestCodeSyntaxRequest):
        raise NotImplementedError

    def convert_to_code(self, request: ConvertToCodeRequest):
        raise NotImplementedError

    def search_schema(self, request: SearchSchemaRequest):
        filters = request.params.filters
        start_index = request.params.start_index
        max_results = request.params.max_results
=======
    def search_schema(self, params: SearchSchemaParams):
        filters = params.filters
        start_index = params.start_index
        max_results = params.max_results
>>>>>>> b74dc341
        if self._search_schema_last_result is not None:
            last_filters, matches = self._search_schema_last_result
            if last_filters != filters:
                matches = self._column_filter_get_matches(filters)
                self._search_schema_last_result = (filters, matches)
        else:
            matches = self._column_filter_get_matches(filters)
            self._search_schema_last_result = (filters, matches)

        matches_slice = matches[start_index : start_index + max_results]
        return SearchSchemaResult(
            matches=TableSchema(columns=[self._get_single_column_schema(i) for i in matches_slice]),
            total_num_matches=len(matches),
        )

    def _column_filter_get_matches(self, filters: list[ColumnFilter]):
        matchers = self._get_column_filter_functions(filters)

        return [
            column_index
            for column_index in range(self.table.shape[1])
            if all(matcher(column_index) for matcher in matchers)
        ]

    def _get_column_filter_functions(self, filters: list[ColumnFilter]):
        def _match_text_search(params: FilterTextSearch):
            term = params.term
            if not params.case_sensitive:
                term = term.lower()

                def matches(x):
                    return term in x.lower()

            else:

                def matches(x):
                    return term in x

            def matcher(index):
                return matches(self._get_column_name(index))

            return matcher

        def _match_display_types(params: FilterMatchDataTypes):
            def matcher(index):
                schema = self._get_single_column_schema(index)
                return schema.type_display in params.display_types

            return matcher

        matchers = []
        for filt in filters:
            if filt.filter_type == ColumnFilterType.TextSearch:
                params = filt.params
                assert isinstance(params, FilterTextSearch)
                matchers.append(_match_text_search(params))
            elif filt.filter_type == ColumnFilterType.MatchDataTypes:
                params = filt.params
                assert isinstance(params, FilterMatchDataTypes)
                matchers.append(_match_display_types(params))

        return matchers

    def _get_column_name(self, column_index: int) -> str:
        raise NotImplementedError

    def get_data_values(self, params: GetDataValuesParams):
        self._recompute_if_needed()
        return self._get_data_values(
            params.columns,
            params.format_options,
        )

    def get_row_labels(self, params: GetRowLabelsParams):
        self._recompute_if_needed()
        return self._get_row_labels(
            params.selection,
            params.format_options,
        )

    def _get_row_labels(self, _selection: ArraySelection, _format_options: FormatOptions):
        # By default, the table has no row labels, so this will only
        # be implemented for pandas
        return {"row_labels": []}

    def export_data_selection(self, params: ExportDataSelectionParams):
        self._recompute_if_needed()
        kind = params.selection.kind
        sel = params.selection.selection
        fmt = params.format
        if kind == TableSelectionKind.SingleCell:
            assert isinstance(sel, DataSelectionSingleCell)
            row_index = sel.row_index
            if self.row_view_indices is not None:
                row_index = self.row_view_indices[row_index]
            return self._export_cell(row_index, sel.column_index, fmt)
        elif kind == TableSelectionKind.CellRange:
            assert isinstance(sel, DataSelectionCellRange)
            return self._export_tabular(
                slice(sel.first_row_index, sel.last_row_index + 1),
                slice(sel.first_column_index, sel.last_column_index + 1),
                fmt,
            )
        elif kind == TableSelectionKind.RowRange:
            assert isinstance(sel, DataSelectionRange)
            return self._export_tabular(
                slice(sel.first_index, sel.last_index + 1),
                slice(None),
                fmt,
            )
        elif kind == TableSelectionKind.ColumnRange:
            assert isinstance(sel, DataSelectionRange)
            return self._export_tabular(
                slice(None),
                slice(sel.first_index, sel.last_index + 1),
                fmt,
            )
        elif kind == TableSelectionKind.RowIndices:
            assert isinstance(sel, DataSelectionIndices)
            return self._export_tabular(sel.indices, slice(None), fmt)
        elif kind == TableSelectionKind.ColumnIndices:
            assert isinstance(sel, DataSelectionIndices)
            return self._export_tabular(slice(None), sel.indices, fmt)
        else:
            raise NotImplementedError(f"Unknown data export: {kind}")

    def _export_cell(self, row_index: int, column_index: int, fmt: ExportFormat):
        raise NotImplementedError

    def _export_tabular(self, row_selector, column_selector, fmt: ExportFormat):
        raise NotImplementedError

    def set_column_filters(self, params: SetColumnFiltersParams):
        return self._set_column_filters(params.filters)

    def _set_column_filters(self, filters: list[ColumnFilter]):
        raise NotImplementedError

    def set_row_filters(self, params: SetRowFiltersParams):
        return self._set_row_filters(params.filters)

    def _set_row_filters(self, filters: list[RowFilter]):
        self.state.row_filters = filters
        for filt in filters:
            # If is_valid isn't set, set it based on what is currently
            # supported
            if filt.is_valid is None:
                filt.is_valid = self._is_supported_filter(filt)

        if len(self.state.row_filters) == 0:
            # Simply reset if empty filter set passed
            self.filtered_indices = None
            self._update_row_view_indices()
            return FilterResult(selected_num_rows=len(self.table), had_errors=False)

        # Evaluate all the filters and combine them using the
        # indicated conditions
        combined_mask = None
        had_errors = False
        for filt in filters:
            if filt.is_valid is False:
                # If filter is invalid, do not evaluate it
                continue

            try:
                single_mask = self._eval_filter(filt)
            except Exception as e:
                had_errors = True

                # Filter fails: we capture the error message and mark
                # the filter as invalid
                filt.is_valid = False
                filt.error_message = str(e)

                # Perhaps use a different log level, but to help with
                # debugging for now.
                logger.warning(e, exc_info=True)
                continue

            if combined_mask is None:
                combined_mask = single_mask
            elif filt.condition == RowFilterCondition.And:
                combined_mask &= single_mask
            elif filt.condition == RowFilterCondition.Or:
                combined_mask |= single_mask

        self.filtered_indices = self._mask_to_indices(combined_mask)
        selected_num_rows = (
            len(self.table) if self.filtered_indices is None else len(self.filtered_indices)
        )

        # Update the view indices, re-sorting if needed
        self._update_row_view_indices()
        return FilterResult(selected_num_rows=selected_num_rows, had_errors=had_errors)

    def _mask_to_indices(self, mask):
        raise NotImplementedError

    def _eval_filter(self, filt: RowFilter):
        raise NotImplementedError

    def set_sort_columns(self, params: SetSortColumnsParams):
        self._set_sort_keys(params.sort_keys)

        if not self._recompute_if_needed():
            # If a re-filter is pending, then it will automatically
            # trigger a sort
            self._sort_data()

    def _sort_data(self):
        raise NotImplementedError

    def get_column_profiles(self, params: GetColumnProfilesParams):
        # Launch task to compute column profiles and return them
        # asynchronously, and return an empty result right away
        self.job_queue.submit(self._get_column_profiles_task, params)
        return {}

    def _get_column_profiles_task(self, params: GetColumnProfilesParams):
        self._recompute_if_needed()
        results = []

        for req in params.profiles:
            try:
                result = self._compute_profiles(
                    req.column_index,
                    req.profiles,
                    params.format_options,
                )
                results.append(result.dict())
            except Exception as e:  # noqa: PERF203
                # Error computing a profile -- don't swallow it and timeout
                logger.error(e, exc_info=True)
                # Append an empty result so the other profiles get computed
                results.append({})

        self.comm.send_event(
            DataExplorerFrontendEvent.ReturnColumnProfiles.value,
            {"callback_id": params.callback_id, "profiles": results},
        )

    def _compute_profiles(
        self,
        column_index: int,
        profiles: list[ColumnProfileSpec],
        format_options: FormatOptions,
    ):
        results = {}
        for spec in profiles:
            profile_type = spec.profile_type
            if profile_type == ColumnProfileType.NullCount:
                results["null_count"] = self._prof_null_count(column_index)
            elif profile_type == ColumnProfileType.SummaryStats:
                results["summary_stats"] = self._prof_summary_stats(column_index, format_options)
            elif profile_type == ColumnProfileType.SmallFrequencyTable:
                assert isinstance(spec.params, ColumnFrequencyTableParams)
                results["small_frequency_table"] = self._prof_freq_table(
                    column_index, spec.params, format_options
                )
            elif profile_type == ColumnProfileType.LargeFrequencyTable:
                assert isinstance(spec.params, ColumnFrequencyTableParams)
                results["large_frequency_table"] = self._prof_freq_table(
                    column_index, spec.params, format_options
                )
            elif profile_type == ColumnProfileType.SmallHistogram:
                assert isinstance(spec.params, ColumnHistogramParams)
                results["small_histogram"] = self._prof_histogram(
                    column_index, spec.params, format_options
                )
            elif profile_type == ColumnProfileType.LargeHistogram:
                assert isinstance(spec.params, ColumnHistogramParams)
                results["large_histogram"] = self._prof_histogram(
                    column_index, spec.params, format_options
                )
            else:
                raise NotImplementedError(profile_type)
        return ColumnProfileResult(**results)

    def get_state(self, _unused):
        self._recompute_if_needed()

        num_rows, num_columns = self.table.shape

        # Account for filters
        if self.row_view_indices is not None:
            filtered_num_rows = len(self.row_view_indices)
        else:
            filtered_num_rows = self.table.shape[0]

        if self.column_view_indices is not None:
            filtered_num_columns = len(self.column_view_indices)
        else:
            filtered_num_columns = self.table.shape[1]

        return BackendState(
            display_name=self.state.name,
            table_shape=TableShape(
                num_rows=filtered_num_rows,
                num_columns=filtered_num_columns,
            ),
            table_unfiltered_shape=TableShape(num_rows=num_rows, num_columns=num_columns),
            has_row_labels=self._has_row_labels,
            column_filters=self.state.column_filters,
            row_filters=self.state.row_filters,
            sort_keys=self.state.sort_keys,
            supported_features=self.FEATURES,
        )

    def _recompute(self):
        # Re-setting the column filters will trigger filtering AND
        # sorting
        self._set_row_filters(self.state.row_filters)

    def get_updated_state(self, new_table) -> StateUpdate:
        raise NotImplementedError

    def _get_adjusted_filters(
        self,
        new_columns,
        schema_changes,
        shifted_columns,
        deleted_columns,
        schema_getter,
    ):
        # Shared by implementations of get_updated_state
        new_filters = []
        for filt in self.state.row_filters:
            column_index = filt.column_schema.column_index
            column_name = filt.column_schema.column_name

            filt = filt.copy(deep=True)

            is_deleted = False
            if column_index in schema_changes:
                # A schema change is only valid if the column name is
                # the same, otherwise it's a deletion
                change = schema_changes[column_index]
                if column_name == change.column_name:
                    filt.column_schema = change.copy()
                else:
                    # Column may be deleted. We need to distinguish
                    # between the case of a deleted column that was
                    # filtered and a filter that was invalid and is
                    # now valid again as a result of changes in the
                    # data (e.g. deleting a column and then re-adding
                    # it right away)
                    if str(new_columns[column_index]) == column_name:
                        # Probably a new column that allows the old
                        # filter to become valid again if the type is
                        # compatible
                        filt.column_schema = schema_getter(
                            column_name,
                            column_index,
                        )
                    else:
                        is_deleted = True
            elif column_index in shifted_columns:
                filt.column_schema.column_index = shifted_columns[column_index]
            elif column_index in deleted_columns:
                # Column deleted
                is_deleted = True

            # If the column was not deleted, we always reset the
            # validity state of the filter in case something we
            # did to the data made a previous filter error (which
            # set the is_valid flag to False) to go away.
            if is_deleted:
                filt.is_valid = False
                filt.error_message = "Column was deleted"
            else:
                filt.is_valid = self._is_supported_filter(filt)
                if filt.is_valid:
                    filt.error_message = None
                else:
                    filt.error_message = "Unsupported column type for filter"

            new_filters.append(filt)

        return new_filters

    def _get_adjusted_sort_keys(
        self, new_columns, schema_changes, shifted_columns, deleted_columns
    ):
        # Shared by implementations of get_updated_state
        new_sort_keys = []
        for i, key in enumerate(self.state.sort_keys):
            column_index = key.column_index
            prior_name = self._sort_key_schemas[i].column_name

            key = key.copy()

            # Evict any sort key that was deleted
            if column_index in schema_changes:
                # A schema change is only valid if the column name is
                # the same, otherwise it's a deletion
                change = schema_changes[column_index]
                if prior_name != change.column_name:
                    # Column deleted
                    continue
            elif column_index in shifted_columns:
                key.column_index = shifted_columns[column_index]
            elif column_index in deleted_columns or prior_name != str(new_columns[column_index]):
                # Column deleted
                continue

            new_sort_keys.append(key)

        return new_sort_keys

    def _get_data_values(
        self,
        selections: list[ColumnSelection],
        format_options: FormatOptions,
    ) -> dict:
        raise NotImplementedError

    SUPPORTED_FILTERS = frozenset()

    def _is_supported_filter(self, filt: RowFilter) -> bool:
        if filt.filter_type not in self.SUPPORTED_FILTERS:
            return False

        display_type = filt.column_schema.type_display

        if filt.filter_type in [
            RowFilterType.IsEmpty,
            RowFilterType.NotEmpty,
            RowFilterType.Search,
        ]:
            # String-only filter types
            return display_type == ColumnDisplayType.String
        elif filt.filter_type == RowFilterType.Compare:
            params = filt.params
            assert isinstance(params, FilterComparison), str(params)
            if params.op in [
                FilterComparisonOp.Eq,
                FilterComparisonOp.NotEq,
            ]:
                return True
            else:
                return display_type in _FILTER_RANGE_COMPARE_SUPPORTED
        elif filt.filter_type in [
            RowFilterType.Between,
            RowFilterType.NotBetween,
        ]:
            return display_type in _FILTER_RANGE_COMPARE_SUPPORTED
        elif filt.filter_type in [
            RowFilterType.IsTrue,
            RowFilterType.IsFalse,
        ]:
            return display_type == ColumnDisplayType.Boolean
        else:
            # Filters always supported
            assert filt.filter_type in [
                RowFilterType.IsNull,
                RowFilterType.NotNull,
                RowFilterType.SetMembership,
            ]
            return True

    def _prof_null_count(self, column_index: int) -> int:
        raise NotImplementedError

    _SUMMARIZERS: MappingProxyType[str, SummarizerType] = MappingProxyType({})

    def _prof_summary_stats(self, column_index: int, options: FormatOptions) -> ColumnSummaryStats:
        col_schema = self._get_single_column_schema(column_index)
        col = self._get_column(column_index)

        ui_type = col_schema.type_display
        handler = self._SUMMARIZERS.get(ui_type, _summarize_not_implemented)

        if handler is None:
            # Return nothing for types we don't yet know how to summarize
            return ColumnSummaryStats(type_display=ui_type)
        else:
            return handler(col, options)

    def _get_column(self, column_index: int):
        raise NotImplementedError

    def _prof_freq_table(
        self,
        column_index: int,
        params: ColumnFrequencyTableParams,
        format_options: FormatOptions,
    ) -> ColumnFrequencyTable:
        raise NotImplementedError

    def _prof_histogram(
        self,
        column_index: int,
        params: ColumnHistogramParams,
        format_options: FormatOptions,
    ) -> ColumnHistogram:
        raise NotImplementedError

    FEATURES = SupportedFeatures(
        search_schema=SearchSchemaFeatures(
            support_status=SupportStatus.Unsupported,
            supported_types=[],
        ),
        set_column_filters=SetColumnFiltersFeatures(
            support_status=SupportStatus.Unsupported, supported_types=[]
        ),
        set_row_filters=SetRowFiltersFeatures(
            support_status=SupportStatus.Unsupported,
            supports_conditions=SupportStatus.Unsupported,
            supported_types=[],
        ),
        get_column_profiles=GetColumnProfilesFeatures(
            support_status=SupportStatus.Unsupported,
            supported_types=[],
        ),
        set_sort_columns=SetSortColumnsFeatures(support_status=SupportStatus.Unsupported),
        export_data_selection=ExportDataSelectionFeatures(
            support_status=SupportStatus.Unsupported,
            supported_formats=[],
        ),
        convert_to_code=ConvertToCodeFeatures(
            support_status=SupportStatus.Supported,
            code_syntaxes=[
                CodeSyntaxName(code_syntax_name="pandas"),
                CodeSyntaxName(code_syntax_name="polars"),
            ],
        ),
    )


def _box_number_stats(min_val, max_val, mean_val, median_val, std_val):
    return ColumnSummaryStats(
        type_display=ColumnDisplayType.Number,
        number_stats=SummaryStatsNumber(
            min_value=min_val,
            max_value=max_val,
            mean=mean_val,
            median=median_val,
            stdev=std_val,
        ),
    )


def _box_other_stats(num_unique, type_display=ColumnDisplayType.Object):
    return ColumnSummaryStats(
        type_display=type_display,
        other_stats=SummaryStatsOther(num_unique=int(num_unique)),
    )


def _box_string_stats(num_empty, num_unique):
    return ColumnSummaryStats(
        type_display=ColumnDisplayType.String,
        string_stats=SummaryStatsString(num_empty=int(num_empty), num_unique=int(num_unique)),
    )


def _box_boolean_stats(true_count, false_count):
    return ColumnSummaryStats(
        type_display=ColumnDisplayType.Boolean,
        boolean_stats=SummaryStatsBoolean(true_count=int(true_count), false_count=int(false_count)),
    )


def _box_date_stats(num_unique, min_date, mean_date, median_date, max_date):
    def format_date(x):
        return x.strftime("%Y-%m-%d")

    return ColumnSummaryStats(
        type_display=ColumnDisplayType.Date,
        date_stats=SummaryStatsDate(
            num_unique=int(num_unique),
            min_date=format_date(min_date),
            mean_date=format_date(mean_date),
            median_date=format_date(median_date),
            max_date=format_date(max_date),
        ),
    )


def _format_utc_offset(x):
    if x.tzinfo is None:
        return ""

    offset_seconds = x.utcoffset().total_seconds()
    sign = "+" if offset_seconds >= 0 else "-"

    offset_seconds = abs(offset_seconds)
    offset_hours = int(offset_seconds // 3600)
    offset_minutes = int((offset_seconds % 3600) // 60)
    return f"{sign}{offset_hours:02d}:{offset_minutes:02d}"


def _box_datetime_stats(
    time_unit, num_unique, min_date, mean_date, median_date, max_date, timezone
):
    def format_no_micros(x, utc_offset):
        return x.strftime("%Y-%m-%d %H:%M:%S") + utc_offset

    def format_micros(x, utc_offset):
        return x.strftime("%Y-%m-%d %H:%M:%S.%f") + utc_offset

    def format_date(x):
        if x is None:
            return None

        utc_offset = _format_utc_offset(x)
        if time_unit == "s":
            return format_no_micros(x, utc_offset)
        elif time_unit == "ms":
            if x.microsecond == 0:
                return format_no_micros(x, utc_offset)
            else:
                # Strip final 3 digits from microseconds, taking into account whether
                # there is a UTC offset
                formatted = format_micros(x, utc_offset)
                return formatted[:-9] + formatted[-6:] if utc_offset else formatted[:-3]
        elif time_unit == "us":
            return (
                format_no_micros(x, utc_offset)
                if x.microsecond == 0
                else format_micros(x, utc_offset)
            )
        else:
            # This will format the UTC offset for us
            return str(x)

    return ColumnSummaryStats(
        type_display=ColumnDisplayType.Datetime,
        datetime_stats=SummaryStatsDatetime(
            num_unique=num_unique,
            min_date=format_date(min_date),
            mean_date=format_date(mean_date),
            median_date=format_date(median_date),
            max_date=format_date(max_date),
            timezone=timezone,
        ),
    )


class UnsupportedView(DataExplorerTableView):
    def __init__(self, table, comm, state, job_queue):
        super().__init__(table, comm, state, job_queue)


# Special value codes for the protocol
_VALUE_NULL = 0
_VALUE_NA = 1
_VALUE_NAN = 2
_VALUE_NAT = 3
_VALUE_NONE = 4
_VALUE_INF = 10
_VALUE_NEGINF = 11


class NumPyMathHelper:
    def __init__(self):
        import numpy

        self.np = numpy

    def is_float_scalar(self, value):
        return isinstance(value, (float, self.np.floating))

    def isnan(self, value):
        if isinstance(value, Decimal):
            return False
        return self.np.isnan(value)

    def isinf(self, value):
        if isinstance(value, Decimal):
            return False
        return self.np.isinf(value)


def _builtin_is_float_scalar(value):
    return isinstance(value, float)


def _builtin_isnan(value):
    return value != value


def _builtin_isinf(value):
    return math.isinf(value)


def _get_float_formatter(options: FormatOptions) -> Callable:
    sci_format = f".{options.large_num_digits}E"
    medium_format = f".{options.large_num_digits}f"
    small_format = f".{options.small_num_digits}f"

    # The limit for large numbers before switching to scientific
    # notation
    upper_threshold = float("1" + "0" * options.max_integral_digits)

    # The limit for small numbers before switching to scientific
    # notation
    lower_threshold = float("0." + "0" * (options.small_num_digits - 1) + "1")

    thousands_sep = options.thousands_sep

    if thousands_sep is not None:
        # We format with comma then replace later
        medium_format = "," + medium_format

    def base_float_format(x) -> str:
        abs_x = abs(x)

        if abs_x >= 1:
            if abs_x < upper_threshold:
                # Has non-zero integral part but below
                return format(x, medium_format)
            else:
                return format(x, sci_format)
        elif abs_x == 0:
            # Special case 0 to align with other "medium" numbers
            return format(x, medium_format)
        else:
            if abs_x >= lower_threshold:
                # Less than 1 but above lower threshold
                return format(x, small_format)
            else:
                return format(x, sci_format)

    if thousands_sep is not None:
        if thousands_sep != ",":

            def float_format(x) -> str:
                base = base_float_format(x)
                return base.replace(",", thousands_sep)

            return float_format
        else:
            return base_float_format
    else:
        return base_float_format


_FILTER_RANGE_COMPARE_SUPPORTED = {
    ColumnDisplayType.Number,
    ColumnDisplayType.Date,
    ColumnDisplayType.Datetime,
    ColumnDisplayType.Time,
}


def _pandas_temporal_mapper(type_name):
    if "datetime64" in type_name:
        return "datetime"
    elif "timedelta64" in type_name:
        return "interval"
    return None


def _pandas_summarize_number(col: pd.Series, options: FormatOptions):
    import numpy as np

    math_helper = NumPyMathHelper()

    float_format = _get_float_formatter(options)

    min_val = max_val = median_val = mean_val = std_val = None
    if "complex" in str(col.dtype):
        values = col.to_numpy()
        non_null_values = values[~np.isnan(values)]
        if len(non_null_values) > 0:
            median_val = float_format(np.median(non_null_values))
            mean_val = float_format(np.mean(non_null_values))
    else:
        non_null_values = col[col.notna()].to_numpy()  # type: ignore

        if len(non_null_values) > 0:
            min_val = non_null_values.min()
            max_val = non_null_values.max()

            if not math_helper.isinf(min_val) and not math_helper.isinf(max_val):
                # These stats are not defined when there is an
                # inf/-inf in the data
                mean_val = float_format(non_null_values.mean())
                median_val = float_format(np.median(non_null_values))
                std_val = float_format(non_null_values.std(ddof=1))

            min_val = float_format(min_val)
            max_val = float_format(max_val)

    return _box_number_stats(
        min_val,
        max_val,
        mean_val,
        median_val,
        std_val,
    )


def _pandas_summarize_string(col: pd.Series, _options: FormatOptions):
    num_empty = (col.str.len() == 0).sum()
    num_unique = col.nunique()
    return _box_string_stats(num_empty, num_unique)


def _pandas_summarize_object(
    col: pd.Series,
    _options: FormatOptions,
    type_display: ColumnDisplayType = ColumnDisplayType.Object,
):
    num_unique = col.nunique()
    return _box_other_stats(num_unique, type_display=type_display)


def _pandas_summarize_boolean(col: pd.Series, _options: FormatOptions):
    null_count = col.isna().sum()
    true_count = col.sum()
    false_count = len(col) - true_count - null_count
    return _box_boolean_stats(true_count, false_count)


def _pandas_summarize_date(col: pd.Series, _options: FormatOptions):
    import pandas as pd

    col_dttm = pd.to_datetime(col)
    min_date = col.min()
    mean_date = pd.to_datetime(col_dttm.mean()).date()
    median_date = _date_median(col_dttm)
    max_date = col.max()
    num_unique = col.nunique()
    return _box_date_stats(num_unique, min_date, mean_date, median_date, max_date)


def _pandas_summarize_datetime(col: pd.Series, _options: FormatOptions):
    # when there are mixed timezones in a single column, it's
    # possible that any of the operations below can
    # fail. specially if they mix timezone aware datetimes with
    # naive datetimes.

    # if an error happens we return `None` as the field value.
    min_date = _possibly(col.min)
    mean_date = _possibly(col.mean)
    median_date = _possibly(lambda: _date_median(col))
    max_date = _possibly(col.max)

    num_unique = _possibly(col.nunique)

    timezones = col.apply(lambda x: getattr(x, "tz", None)).unique()
    if len(timezones) == 1:
        timezone = str(timezones[0])
    else:
        timezone = [f"{x!s}" for x in timezones[:2]]
        timezone = ", ".join(timezone)
        if len(timezones) > 2:
            timezone = timezone + f", ... ({len(timezones) - 2} more)"

    # May have object dtype, so we only extract the time unit if
    # the .dt attribute is present. Also, older versions of pandas did not
    # support units other than nanos
    time_unit = getattr(col.dt, "unit", "ns") if hasattr(col, "dt") else None

    return _box_datetime_stats(
        time_unit, num_unique, min_date, mean_date, median_date, max_date, timezone
    )


def _safe_stringify(x, max_length: int):
    formatted = str(x)
    if len(formatted) > max_length:
        formatted = formatted[:max_length]
    return formatted


# If there are more than 10M data cells (num_rows x num_columns) then
# we do not do proactive schema caching, even if the number of columns
# is small
PANDAS_CACHE_CELLS_THRESHOLD = 10_000_000

# For long data frames, inferring an exact data type for dtype=object
# columns can significantly slow down get_schema requests. We make a
# trade-off between being exhaustive and returning an exactly correct
# result even in the most esoteric cases (e.g. consider a column of 10
# million null values except for a string in the last entry). In the
# event that we can't make a judgment after the limit here, we risk
# being wrong in these exceptional cases, but in the interest of much
# better performance in the > 99% of cases where the type can be
# inferred accurately by looking at this number of cells.
#
# This 1 million cell limit means that we are willing to spend in the
# ballpark of 10ms for each object column to determine an accurate
# data type. Depending on feedback we can further reduce this to
# improve performance if needed.
PANDAS_INFER_DTYPE_SIZE_LIMIT = 1_000_000


class PandasView(DataExplorerTableView):
    TYPE_NAME_MAPPING = MappingProxyType({"boolean": "bool"})

    def __init__(
        self,
        table: pd.DataFrame,
        comm: PositronComm,
        state: DataExplorerState,
        job_queue: BackgroundJobQueue,
    ):
        table = self._maybe_wrap(table)

        # For lazy importing NumPy
        self.math_helper = NumPyMathHelper()

        super().__init__(table, comm, state, job_queue)

    @property
    def _has_row_labels(self):
        # pandas always has row labels
        return True

    @classmethod
    def _should_cache_schema(cls, table):
        num_rows, num_columns = table.shape
        num_cells = num_rows * num_columns
        return num_columns < SCHEMA_CACHE_THRESHOLD and num_cells < PANDAS_CACHE_CELLS_THRESHOLD

    def _maybe_wrap(self, value):
        import pandas as pd

        if isinstance(value, pd.Series):
            if value.name is None:
                return pd.DataFrame({"unnamed": value})
            else:
                return pd.DataFrame(value)
        else:
            return value

    def get_updated_state(self, new_table) -> StateUpdate:
        filtered_columns = {
            filt.column_schema.column_index: filt.column_schema for filt in self.state.row_filters
        }

        new_state = DataExplorerState(self.state.name)

        schema_updated = False

        # We go through the columns in the new table and see whether
        # there is a type change or whether a column name moved.
        #
        # TODO: duplicate column names are a can of worms here, and we
        # will need to return to make this logic robust to that
        old_columns = self.table.columns
        shifted_columns: dict[int, int] = {}
        schema_changes: dict[int, ColumnSchema] = {}

        # First, we look for detectable deleted columns
        deleted_columns: set[int] = set()
        if not self.table.columns.equals(new_table.columns):
            for old_index, column in enumerate(self.table.columns):
                if column not in new_table.columns:
                    deleted_columns.add(old_index)
                    schema_updated = True

        # When computing the new display type of a column requires
        # calling infer_dtype, we are careful below to only do it for
        # columns that are involved in a filter

        if new_table is self.table:
            if (
                # Schema was cached before
                self.state.schema_cache is not None
                # Number of columns has not changed
                and len(self.state.schema_cache) == len(self.table.columns)
                # Table is not too big to analyze
                and self._should_cache_schema(new_table)
            ):
                # Schema was previously cached, so we can use that for
                # change detection
                for i, column_name in enumerate(self.table.columns):
                    column = self.table.iloc[:, i]

                    new_schema = self._construct_schema(column, column_name, i, new_state)
                    old_schema = self.state.schema_cache[i]

                    if (
                        new_schema.column_name != old_schema.column_name
                        or new_schema.type_display != old_schema.type_display
                        or new_schema.type_name != old_schema.type_name
                    ):
                        schema_updated = True
                        schema_changes[i] = new_schema
            else:
                # Schema is large enough to not be cached, so we have
                # to assume the worst case of an in-place schema
                # update
                schema_updated = True

                for i, column_name in enumerate(self.table.columns):
                    column = self.table.iloc[:, i]

                    if i in filtered_columns and column.dtype != object:
                        old_schema = filtered_columns[i]
                        if filtered_columns[i].type_name == str(
                            column.dtype
                        ) and old_schema.column_name == str(column_name):
                            # For filtered, non-object dtype columns,
                            # if the type is the same there is no need
                            # for further analysis
                            continue

                    schema_changes[i] = self._construct_schema(column, column_name, i, new_state)
        else:
            # When computing the new display type of a column requires
            # calling infer_dtype, we are careful to only do it for
            # columns that are involved in a filter
            for new_index, column_name in enumerate(new_table.columns):
                # New table has more columns than the old table
                out_of_bounds = new_index >= len(old_columns)

                if out_of_bounds or old_columns[new_index] != column_name:
                    if column_name not in old_columns:
                        # New column
                        schema_updated = True
                        continue
                    # Column was shifted
                    old_index = old_columns.get_loc(column_name)
                    shifted_columns[old_index] = new_index
                else:
                    old_index = new_index

                new_column = new_table.iloc[:, new_index]

                # For object dtype columns, we refuse to make any
                # assumptions about whether the data type has changed
                # and will let re-filtering fail later if there is a
                # problem
                if new_column.dtype == object:
                    # The inferred type could be different
                    schema_updated = True
                else:
                    old_dtype = self.table.iloc[:, old_index].dtype
                    if new_column.dtype == old_dtype:
                        # Type is the same and not object dtype
                        continue

                # The type maybe changed
                schema_updated = True

                if old_index not in filtered_columns:
                    # This column index did not have a row filter
                    # attached to it, so doing further analysis is
                    # unnecessary
                    continue

                schema_changes[old_index] = self._construct_schema(
                    new_column, column_name, new_index, new_state
                )

        def schema_getter(column_name, column_index):
            return self._construct_schema(
                new_table.iloc[:, column_index],
                column_name,
                column_index,
                new_state,
            )

        new_state.row_filters = self._get_adjusted_filters(
            new_table.columns,
            schema_changes,
            shifted_columns,
            deleted_columns,
            schema_getter,
        )

        new_state.sort_keys = self._get_adjusted_sort_keys(
            new_table.columns, schema_changes, shifted_columns, deleted_columns
        )

        return schema_updated, new_state

    def suggest_code_syntax(self, request: SuggestCodeSyntaxRequest):  # noqa: ARG002
        """Returns the supported code types for exporting data."""
        return CodeSyntaxName(code_syntax_name="pandas").dict()

    def convert_to_code(self, request: ConvertToCodeRequest):  # noqa: ARG002
        """Translates the current data view, including filters and sorts, into a code snippet."""
        return ConvertedCode(
            converted_code=["import pandas as pd", "# TODO: Implement export to code"]
        ).dict()

    @classmethod
    def _construct_schema(
        cls, column, column_name, column_index: int, state: DataExplorerState
    ) -> ColumnSchema:
        type_name, type_display = cls._get_type(column, column_index, state)

        return ColumnSchema(
            column_name=str(column_name),
            column_index=column_index,
            type_name=type_name,
            type_display=ColumnDisplayType(type_display),
        )

    @classmethod
    def _get_inferred_dtype(cls, column, column_index: int, state: DataExplorerState):
        from pandas.api.types import infer_dtype

        if len(column) > PANDAS_INFER_DTYPE_SIZE_LIMIT:
            column = column.iloc[:PANDAS_INFER_DTYPE_SIZE_LIMIT]

        if column_index not in state.inferred_dtypes:
            state.inferred_dtypes[column_index] = infer_dtype(column)
        return state.inferred_dtypes[column_index]

    @classmethod
    def _get_type(cls, column, column_index, state: DataExplorerState):
        import pandas as pd

        # A helper function for returning the backend type_name and
        # the display type when returning schema results or analyzing
        # schema changes
        dtype = column.dtype

        if dtype == object:  # noqa: E721
            type_name = cls._get_inferred_dtype(column, column_index, state)
            type_name = cls.TYPE_NAME_MAPPING.get(type_name, type_name)
            type_display = cls._get_type_display(type_name)
        elif isinstance(dtype, pd.CategoricalDtype):
            type_name = str(dtype)
            if dtype.categories.dtype == object:
                categories_type_name = cls._get_inferred_dtype(
                    dtype.categories, column_index, state
                )
                type_display = cls.TYPE_NAME_MAPPING.get(categories_type_name, categories_type_name)
            else:
                categories_type_name = str(dtype.categories.dtype)
                type_display = cls._get_type_display(categories_type_name)
        else:
            # TODO: more sophisticated type mapping
            type_name = str(dtype)
            type_display = cls._get_type_display(type_name)

        return type_name, type_display

    TYPE_DISPLAY_MAPPING = MappingProxyType(
        {
            "integer": "number",
            "int8": "number",
            "int16": "number",
            "int32": "number",
            "int64": "number",
            "uint8": "number",
            "uint16": "number",
            "uint32": "number",
            "uint64": "number",
            "floating": "number",
            "float16": "number",
            "float32": "number",
            "float64": "number",
            "complex64": "number",
            "complex128": "number",
            "complex256": "number",
            "mixed-integer": "object",
            "mixed-integer-float": "object",
            "mixed": "object",
            "decimal": "number",
            "complex": "number",
            "bool": "boolean",
            "datetime64": "datetime",
            "datetime64[ns]": "datetime",
            "datetime": "datetime",
            "timedelta64[ns]": "interval",
            "timedelta": "interval",
            "date": "date",
            "time": "time",
            "bytes": "string",
            "empty": "unknown",
            # NA-enabled numeric data types
            "Int8": "number",
            "Int16": "number",
            "Int32": "number",
            "Int64": "number",
            "UInt8": "number",
            "UInt16": "number",
            "UInt32": "number",
            "UInt64": "number",
            "Float32": "number",
            "Float64": "number",
            # NA-enabled bool
            "boolean": "boolean",
            # NA-enabled string
            "string": "string",
        }
    )

    TYPE_MAPPERS = (_pandas_temporal_mapper,)

    @classmethod
    def _get_type_display(cls, type_name):
        if type_name in cls.TYPE_DISPLAY_MAPPING:
            type_display = cls.TYPE_DISPLAY_MAPPING[type_name]
        else:
            type_display = None
            for mapper in cls.TYPE_MAPPERS:
                type_display = mapper(type_name)
                if type_display is not None:
                    break

            if type_display is None:
                type_display = "unknown"

        return ColumnDisplayType(type_display)

    def _get_single_column_schema(self, column_index: int):
        if self.state.schema_cache:
            return self.state.schema_cache[column_index]
        elif column_index in self.schema_memo:
            return self.schema_memo[column_index]
        else:
            col_schema = self._construct_schema(
                self.table.iloc[:, column_index],
                self.table.columns[column_index],
                column_index,
                self.state,
            )
            self.schema_memo[column_index] = col_schema
            return col_schema

    def _get_column_name(self, index: int):
        return str(self.table.columns[index])

    def _get_data_values(
        self,
        selections: list[ColumnSelection],
        format_options: FormatOptions,
    ) -> dict:
        formatted_columns = []
        for selection in selections:
            col = self.table.iloc[:, selection.column_index]
            spec = selection.spec
            if isinstance(spec, DataSelectionRange):
                if self.row_view_indices is not None:
                    view_slice = self.row_view_indices[spec.first_index : spec.last_index + 1]
                    values = col.take(view_slice)
                else:
                    # No filtering or sorting, just slice directly
                    values = col.iloc[spec.first_index : spec.last_index + 1]
            else:
                if self.row_view_indices is not None:
                    values = col.take(self.row_view_indices.take(spec.indices))
                else:
                    # No filtering or sorting, just slice directly
                    values = col.take(spec.indices)

            formatted_columns.append(self._format_values(values, format_options))

        # Bypass pydantic model for speed
        return {"columns": formatted_columns}

    def _get_row_labels(self, selection: ArraySelection, _: FormatOptions):
        import pandas as pd

        if isinstance(selection, DataSelectionRange):
            if self.row_view_indices is not None:
                view_slice = self.row_view_indices[selection.first_index : selection.last_index + 1]
                indices = self.table.index.take(view_slice)
            else:
                indices = self.table.index[selection.first_index : selection.last_index + 1]
        else:
            if self.row_view_indices is not None:
                indices = self.table.index.take(self.row_view_indices.take(selection.indices))
            else:
                indices = self.table.index.take(selection.indices)

        # Currently, we format MultiIndex in its flat tuple
        # representation. In the future we will return multiple lists
        # of row labels to be formatted more nicely in the UI
        if isinstance(self.table.index, pd.MultiIndex):
            indices = indices.to_flat_index()
        row_labels = [[str(x) for x in indices]]
        return {"row_labels": row_labels}

    def _format_values(self, values, options: FormatOptions) -> list[ColumnValue]:
        import pandas as pd

        float_format = _get_float_formatter(options)
        max_length = options.max_value_length

        def _format_value(x):
            if self.math_helper.is_float_scalar(x):
                if self.math_helper.isnan(x):
                    return _VALUE_NAN
                elif self.math_helper.isinf(x):
                    return _VALUE_INF if x > 0 else _VALUE_NEGINF
                else:
                    return float_format(x)
            elif x is None:
                return _VALUE_NONE
            elif x is pd.NaT:
                return _VALUE_NAT
            elif x is pd.NA:
                return _VALUE_NA
            else:
                return _safe_stringify(x, max_length)

        return [_format_value(x) for x in values]

    def _export_tabular(self, row_selector, column_selector, fmt: ExportFormat):
        from io import StringIO

        if self.row_view_indices is not None:
            row_selector = self.row_view_indices[row_selector]

        to_export = self.table.iloc[row_selector, column_selector]
        buf = StringIO()

        if fmt == ExportFormat.Csv:
            to_export.to_csv(buf, index=False)
        elif fmt == ExportFormat.Tsv:
            to_export.to_csv(buf, sep="\t", index=False)
        elif fmt == ExportFormat.Html:
            to_export.to_html(buf, index=False)
        else:
            raise NotImplementedError(f"Unsupported export format {fmt}")

        result = buf.getvalue()

        # pandas will put a line break at the end of CSV data. If
        # present, remove it
        if result[-1] == "\n":
            result = result[:-1]

        return ExportedData(data=result, format=fmt)

    def _export_cell(self, row_index: int, column_index: int, fmt: ExportFormat):
        return ExportedData(data=str(self.table.iloc[row_index, column_index]), format=fmt)

    def _mask_to_indices(self, mask):
        if mask is not None:
            return mask.nonzero()[0]
        return None

    def _eval_filter(self, filt: RowFilter):
        import pandas as pd

        column_index = filt.column_schema.column_index
        col = self.table.iloc[:, column_index]

        dtype = col.dtype
        inferred_type = self._get_inferred_dtype(col, column_index, self.state)

        mask = None
        if filt.filter_type in (
            RowFilterType.Between,
            RowFilterType.NotBetween,
        ):
            params = filt.params
            assert isinstance(params, FilterBetween)
            left_value = self._coerce_value(params.left_value, dtype, inferred_type)
            right_value = self._coerce_value(params.right_value, dtype, inferred_type)
            if filt.filter_type == RowFilterType.Between:
                mask = (col >= left_value) & (col <= right_value)
            else:
                # NotBetween
                mask = (col < left_value) | (col > right_value)
        elif filt.filter_type == RowFilterType.Compare:
            params = filt.params
            assert isinstance(params, FilterComparison)

            if params.op not in COMPARE_OPS:
                raise ValueError(f"Unsupported filter type: {params.op}")
            op = COMPARE_OPS[params.op]
            # pandas comparison filters return False for null values
            mask = op(col, self._coerce_value(params.value, dtype, inferred_type))
        elif filt.filter_type == RowFilterType.IsEmpty:
            mask = col.str.len() == 0
        elif filt.filter_type == RowFilterType.IsNull:
            mask = col.isna()
        elif filt.filter_type == RowFilterType.NotEmpty:
            mask = col.str.len() != 0
        elif filt.filter_type == RowFilterType.NotNull:
            mask = col.notna()
        elif filt.filter_type == RowFilterType.IsTrue:
            mask = col == True  # noqa: E712
        elif filt.filter_type == RowFilterType.IsFalse:
            mask = col == False  # noqa: E712
        elif filt.filter_type == RowFilterType.SetMembership:
            params = filt.params
            assert isinstance(params, FilterSetMembership)

            boxed_values = pd.Series(
                [self._coerce_value(val, dtype, inferred_type) for val in params.values]  # noqa: PD011
            )
            # IN
            mask = col.isin(boxed_values)
            if not params.inclusive:
                # NOT-IN
                mask = ~mask
        elif filt.filter_type == RowFilterType.Search:
            params = filt.params
            assert isinstance(params, FilterTextSearch)

            if inferred_type != "string":
                col = col.astype(str)

            term = params.term

            if params.search_type == TextSearchType.RegexMatch:
                mask = col.str.match(term, case=params.case_sensitive)
            else:
                if not params.case_sensitive:
                    col = col.str.lower()
                    term = term.lower()
                if params.search_type == TextSearchType.Contains:
                    mask = col.str.contains(term)
                elif params.search_type == TextSearchType.NotContains:
                    mask = ~col.str.contains(term, na=True)
                elif params.search_type == TextSearchType.StartsWith:
                    mask = col.str.startswith(term)
                elif params.search_type == TextSearchType.EndsWith:
                    mask = col.str.endswith(term)

        assert mask is not None

        # Nulls are possible in the mask, so we just fill them if any
        if mask.dtype != bool:
            mask[mask.isna()] = False
            mask = mask.astype(bool)

        return mask.to_numpy()

    @staticmethod
    def _coerce_value(value, dtype, inferred_type):
        import pandas as pd
        import pandas.api.types as pat

        if pat.is_integer_dtype(dtype):
            # For integer types, try to coerce to integer, but if this
            # fails, allow a looser conversion to float
            try:
                return int(value)
            except ValueError as e1:
                try:
                    return pd.Series([value], dtype="float64").iloc[0]
                except ValueError:
                    raise e1 from None
        elif pat.is_bool_dtype(dtype):
            lvalue = value.lower()
            if lvalue == "true":
                return True
            elif lvalue == "false":
                return False
            else:
                raise ValueError(f"Unable to convert {value} to boolean")
        elif "datetime" in inferred_type:
            return _parse_iso8601_like(value, tz=getattr(dtype, "tz", None))
        else:
            # As a fallback, let Series.astype do the coercion
            dummy = pd.Series([value])
            if dummy.dtype != dtype:
                dummy = dummy.astype(dtype)
            return dummy.iloc[0]

    def _sort_data(self) -> None:
        from pandas.core.sorting import lexsort_indexer, nargsort

        if len(self.state.sort_keys) == 1:
            key = self.state.sort_keys[0]
            column = self.table.iloc[:, key.column_index]
            if self.filtered_indices is not None:
                # pandas's univariate null-friendly argsort (computes
                # the sorting indices). Mergesort is needed to make it
                # stable
                sort_indexer = nargsort(
                    column.take(self.filtered_indices),
                    kind="mergesort",
                    ascending=key.ascending,
                )
                # Reorder the filtered_indices to provide the
                # filtered, sorted virtual view for future data
                # requests
                self.row_view_indices = self.filtered_indices.take(sort_indexer)
            else:
                # Data is not filtered
                self.row_view_indices = nargsort(column, kind="mergesort", ascending=key.ascending)
        elif len(self.state.sort_keys) > 1:
            # Multiple sorting keys
            cols_to_sort = []
            directions = []
            for key in self.state.sort_keys:
                col = self._get_column(key.column_index)
                cols_to_sort.append(col)
                directions.append(key.ascending)

            # lexsort_indexer uses np.lexsort and so is always stable
            sort_indexer = lexsort_indexer(cols_to_sort, directions)
            if self.filtered_indices is not None:
                # Create the filtered, sorted virtual view indices
                self.row_view_indices = self.filtered_indices.take(sort_indexer)
            else:
                self.row_view_indices = sort_indexer
        else:
            # This will be None if the data is unfiltered
            self.row_view_indices = self.filtered_indices

    def _get_column(self, column_index: int) -> pd.Series:
        column = self.table.iloc[:, column_index]
        if self.filtered_indices is not None:
            column = column.take(self.filtered_indices)
        return column

    def _prof_null_count(self, column_index: int) -> int:
        return int(self._get_column(column_index).isna().sum())

    _SUMMARIZERS = MappingProxyType(
        {
            ColumnDisplayType.Boolean: _pandas_summarize_boolean,
            ColumnDisplayType.Number: _pandas_summarize_number,
            ColumnDisplayType.String: _pandas_summarize_string,
            ColumnDisplayType.Date: _pandas_summarize_date,
            ColumnDisplayType.Datetime: _pandas_summarize_datetime,
            ColumnDisplayType.Object: _pandas_summarize_object,
        }
    )

    def _prof_freq_table(
        self,
        column_index: int,
        params: ColumnFrequencyTableParams,
        format_options: FormatOptions,
    ) -> ColumnFrequencyTable:
        col = self._get_column(column_index)
        counts = col.value_counts()

        top_counts = counts.iloc[: params.limit]
        other_group = counts.iloc[params.limit :]

        formatted_groups = self._format_values(top_counts.index, format_options)

        return ColumnFrequencyTable(
            values=formatted_groups,
            counts=[int(x) for x in top_counts],
            other_count=int(other_group.sum()),
        )

    def _prof_histogram(
        self,
        column_index: int,
        params: ColumnHistogramParams,
        format_options: FormatOptions,
    ) -> ColumnHistogram:
        import numpy as np
        import pandas as pd

        col = self._get_column(column_index)

        # TODO: why does this type error?
        data = col[col.notna()].to_numpy()  # type: ignore

        dtype = data.dtype
        is_datetime64 = np.issubdtype(dtype, np.datetime64)

        if is_datetime64:
            data = data.view(np.int64)

        method = _get_histogram_method(params.method)

        bin_counts, bin_edges = _get_histogram_numpy(data, params.num_bins, method=method)

        if is_datetime64:
            # A bit hacky for now, but will replace this with
            # something better soon
            bin_edges = np.floor(bin_edges).astype(np.int64).view(dtype)
            bin_edges = pd.Series(bin_edges)

        formatted_edges = self._format_values(bin_edges, format_options)

        # TODO: formatted_edges should not contain any special values, but we should
        # probably check more carefully.

        return ColumnHistogram(
            bin_edges=[str(x) for x in formatted_edges],
            bin_counts=[int(x) for x in bin_counts],
            quantiles=[],
        )

    SUPPORTED_FILTERS = frozenset(
        {
            RowFilterType.Between,
            RowFilterType.Compare,
            RowFilterType.IsEmpty,
            RowFilterType.IsFalse,
            RowFilterType.IsNull,
            RowFilterType.IsTrue,
            RowFilterType.NotBetween,
            RowFilterType.NotEmpty,
            RowFilterType.NotNull,
            RowFilterType.Search,
            RowFilterType.SetMembership,
        }
    )

    FEATURES = SupportedFeatures(
        search_schema=SearchSchemaFeatures(
            support_status=SupportStatus.Supported,
            supported_types=[
                ColumnFilterTypeSupportStatus(
                    column_filter_type=ColumnFilterType.TextSearch,
                    support_status=SupportStatus.Supported,
                ),
                ColumnFilterTypeSupportStatus(
                    column_filter_type=ColumnFilterType.MatchDataTypes,
                    support_status=SupportStatus.Supported,
                ),
            ],
        ),
        set_column_filters=SetColumnFiltersFeatures(
            support_status=SupportStatus.Unsupported, supported_types=[]
        ),
        set_row_filters=SetRowFiltersFeatures(
            support_status=SupportStatus.Supported,
            # Temporarily disabled for https://github.com/posit-dev/positron/issues/3489 on
            # 6/11/2024. This will be enabled again when the UI has been reworked to support
            # grouping.
            supports_conditions=SupportStatus.Unsupported,
            supported_types=[
                RowFilterTypeSupportStatus(
                    row_filter_type=x, support_status=SupportStatus.Supported
                )
                for x in SUPPORTED_FILTERS
            ],
        ),
        get_column_profiles=GetColumnProfilesFeatures(
            support_status=SupportStatus.Supported,
            supported_types=[
                ColumnProfileTypeSupportStatus(
                    profile_type=profile_type,
                    support_status=SupportStatus.Supported,
                )
                for profile_type in ColumnProfileType
            ],
        ),
        set_sort_columns=SetSortColumnsFeatures(support_status=SupportStatus.Supported),
        export_data_selection=ExportDataSelectionFeatures(
            support_status=SupportStatus.Supported,
            supported_formats=[
                ExportFormat.Csv,
                ExportFormat.Tsv,
                ExportFormat.Html,
            ],
        ),
        convert_to_code=ConvertToCodeFeatures(
            support_status=SupportStatus.Supported,
            code_syntaxes=[CodeSyntaxName(code_syntax_name="pandas")],
        ),
    )


COMPARE_OPS = {
    FilterComparisonOp.Gt: operator.gt,
    FilterComparisonOp.GtEq: operator.ge,
    FilterComparisonOp.Lt: operator.lt,
    FilterComparisonOp.LtEq: operator.le,
    FilterComparisonOp.Eq: operator.eq,
    FilterComparisonOp.NotEq: operator.ne,
}


def _get_histogram_method(method: ColumnHistogramParamsMethod):
    return {
        ColumnHistogramParamsMethod.Fixed: "fixed",
        ColumnHistogramParamsMethod.Sturges: "sturges",
        ColumnHistogramParamsMethod.FreedmanDiaconis: "fd",
        ColumnHistogramParamsMethod.Scott: "scott",
    }[method]


def _get_histogram_numpy(data, num_bins, method="fd", *, to_numpy=False):
    try:
        import numpy as np
    except ModuleNotFoundError as e:
        # If NumPy is not installed, we cannot compute histograms
        # intentionally printing since errors will not show up in the console
        warnings.warn(
            "Numpy not installed, histogram computation will not work. "
            "Please install NumPy to enable this feature.",
            category=DataExplorerWarning,
            stacklevel=1,
        )
        raise e

    if to_numpy:
        data = data.to_numpy()

    assert num_bins is not None
    hist_params = {"bins": num_bins} if method == "fixed" else {"bins": method}

    if data.dtype == object:
        # For decimals, we convert to float which is lossy but works for now
        return _get_histogram_numpy(data.astype(float), num_bins, method=method)

    # We optimistically compute the histogram once, and then do extra
    # work in the special cases where the binning method produces a
    # finer-grained histogram than the maximum number of bins that we
    # want to render, as indicated by the num_bins argument
    try:
        bin_counts, bin_edges = np.histogram(data, **hist_params)
    except ValueError:
        if issubclass(data.dtype.type, np.integer):
            # Issue #5176. There is a class of error for integers where np.histogram
            # will fail on Windows (platform int issue), e.g. this array fails with Numpy 2.1.1
            # array([ -428566661,  1901704889,   957355142,  -401364305, -1978594834,
            #         519144975,  1384373326,  1974689646,   194821408, -1564699930],
            #         dtype=int32)
            # So we try again with the data converted to floating point as a fallback
            return _get_histogram_numpy(data.astype(np.float64), num_bins, method=method)

        # If there are inf/-inf values in the dataset, ValueError is
        # raised. We catch it and try again to avoid paying the
        # filtering cost every time
        data = data[np.isfinite(data)]
        bin_counts, bin_edges = np.histogram(data, **hist_params)

    need_recompute = False

    # If the method returns more bins than what the front-end requested,
    # we re-define the bin edges.
    if len(bin_edges) > num_bins:
        hist_params = {"bins": num_bins}
        need_recompute = True

    # For integers, we want to make sure the number of bins is smaller
    # then than `data.max() - data.min()`, so we don't endup with more bins
    # then there's data to display.
    # hist_params = {"bins": bin_edges.tolist()}
    if issubclass(data.dtype.type, np.integer):
        # Avoid overflows with smaller integers
        width = (data.max().astype(np.int64) - data.min().astype(np.int64)).item()
        if len(bin_edges) > width and width > 0:
            hist_params = {"bins": width + 1}
            need_recompute = True

    if need_recompute:
        bin_counts, bin_edges = np.histogram(data, **hist_params)
    return bin_counts, bin_edges


def _date_median(x):
    """
    Computes the median of a date or datetime series.

    It converts to the integer representation of the datetime,
    then computes the median, and then converts back to a datetime
    """
    import numpy as np
    import pandas as pd

    # the np.array calls are required to please pyright
    median_value = np.int64(np.median(pd.to_numeric(x).to_numpy()))  # type: ignore

    if isinstance(x.dtype, pd.DatetimeTZDtype):
        # pandas has been buggy with datetimetz dtype other than nanosecond,
        # so we convert to nanoseconds and then back to the original dtype
        if x.dtype.unit == "s":
            median_value = median_value * 1_000_000_000
        elif x.dtype.unit == "ms":
            median_value = median_value * 1_000_000
        elif x.dtype.unit == "us":
            median_value = median_value * 1_000

        median_value = pd.Series([median_value], dtype=pd.DatetimeTZDtype(unit="ns", tz=x.dtype.tz))
    else:
        median_value = pd.Series(np.array([median_value], dtype=x.dtype))

    return median_value[0]


def _possibly(f, otherwise=None):
    """Executes a function an if an error occurs, returns `otherwise`."""
    try:
        return f()
    except Exception:
        return otherwise


_ISO_8601_FORMATS = [
    "%Y-%m-%d %H:%M:%S",
    "%Y-%m-%d %H:%M",
    "%Y-%m-%d",
]


def _parse_iso8601_like(x, tz=None):
    import pytz

    for fmt in _ISO_8601_FORMATS:
        try:
            result = datetime.strptime(x, fmt)  # noqa: DTZ007

            # Localize tz-naive datetime if needed to avoid TypeError
            if tz is not None:
                if isinstance(tz, str):
                    tz = pytz.timezone(tz)
                result = result.replace(tzinfo=tz)

            return result
        except ValueError:  # noqa: PERF203
            continue

    raise ValueError(f'"{x}" not ISO8601 YYYY-MM-DD HH:MM:SS format')


# ----------------------------------------------------------------------
# polars Data Explorer RPC implementations


def _polars_summarize_number(col: pl.Series, options: FormatOptions):
    float_format = _get_float_formatter(options)
    min_val = max_val = median_val = mean_val = std_val = None

    is_empty = col.null_count() == len(col)

    if not is_empty:
        min_val = col.min()
        max_val = col.max()

        if not _builtin_isinf(min_val) and not _builtin_isinf(max_val):
            # These stats are not defined when there is an
            # inf/-inf in the data
            mean_val = float_format(col.mean())
            median_val = float_format(col.median())
            std_val = float_format(col.std())

        min_val = float_format(min_val)
        max_val = float_format(max_val)

    return _box_number_stats(
        min_val,
        max_val,
        mean_val,
        median_val,
        std_val,
    )


def _polars_summarize_string(col: pl.Series, _):
    num_empty = (col.str.len_chars() == 0).sum()
    num_unique = col.n_unique()
    return _box_string_stats(num_empty, num_unique)


def _polars_summarize_object(
    col: pl.Series,
    _format_options: FormatOptions,
    type_display: ColumnDisplayType = ColumnDisplayType.Object,
):
    num_unique = col.n_unique()
    return _box_other_stats(num_unique, type_display=type_display)


def _polars_summarize_boolean(col: pl.Series, _):
    null_count = col.is_null().sum()
    true_count = col.sum()
    false_count = len(col) - true_count - null_count
    return _box_boolean_stats(true_count, false_count)


def _polars_summarize_date(col: pl.Series, _):
    import polars as pl

    min_date = col.min()
    max_date = col.max()
    num_unique = col.n_unique()

    as_int32 = col.cast(pl.Int32)
    mean_date = _polars_box_value(
        int(as_int32.mean()),  # type: ignore
        col.dtype,
    )
    median_date = _polars_box_value(
        int(as_int32.median()),  # type: ignore
        col.dtype,
    )
    return _box_date_stats(num_unique, min_date, mean_date, median_date, max_date)


def _polars_box_value(val, dtype):
    from polars import Series

    return Series([val], dtype=dtype)[0]


def _polars_summarize_datetime(col: pl.Series, _):
    import polars as pl

    as_int64 = col.cast(pl.Int64)
    mean_date = _polars_box_value(
        int(as_int64.mean()),  # type: ignore
        col.dtype,
    )
    median_date = _polars_box_value(
        int(as_int64.median()),  # type: ignore
        col.dtype,
    )

    # polars Datetime dtypes can either have a static time zone or no time zone
    timezone = str(getattr(col.dtype, "time_zone", None))

    return _box_datetime_stats(
        getattr(col.dtype, "time_unit", None),
        col.n_unique(),
        col.min(),
        mean_date,
        median_date,
        col.max(),
        timezone,
    )


class PolarsView(DataExplorerTableView):
    def __init__(
        self,
        table: pl.DataFrame,
        comm: PositronComm,
        state: DataExplorerState,
        job_queue: BackgroundJobQueue,
    ):
        super().__init__(table, comm, state, job_queue)

    @classmethod
    def _should_cache_schema(cls, table):
        return table.shape[1] < SCHEMA_CACHE_THRESHOLD

    def get_updated_state(self, new_table) -> StateUpdate:
        new_state = DataExplorerState(
            self.state.name,
            row_filters=self.state.row_filters,
            sort_keys=self.state.sort_keys,
        )

        # As of June 2024, polars seems to be really slow for
        # inspecting the metadata of data frames with a large amount
        # of columns. DataFrame.columns, DataFrame.schema, etc. are
        # fairly expensive. Until this changes (or we add some methods
        # in polars to do the metadata comparisons that we need in
        # Rust), we have to be pretty conservative about how much
        # metadata we touch.
        #
        # Note also the syntax "column_name in df" is fairly slow

        if new_table.shape[1] > SCHEMA_CACHE_THRESHOLD:
            # We always say the schema was updated. We'll let filter
            # and sort keys get invalidated by downstream checking
            # rather than proactive invalidation
            return True, new_state

        assert self.state.schema_cache is not None

        schema_updated = False

        # We go through the columns in the new table and see whether
        # there is a type change or whether a column name moved.
        shifted_columns: dict[int, int] = {}
        deleted_columns: set[int] = set()
        schema_changes: dict[int, ColumnSchema] = {}

        new_columns = new_table.columns
        new_columns_set = {c: i for i, c in enumerate(new_columns)}

        old_columns = [c.column_name for c in self.state.schema_cache]
        old_columns_set = {c: i for i, c in enumerate(old_columns)}

        for old_index, column in enumerate(old_columns):
            if column not in new_columns_set:
                deleted_columns.add(old_index)
                schema_updated = True

        for new_index, column_name in enumerate(new_columns):
            # New table has more columns than the old table
            out_of_bounds = new_index >= len(old_columns)

            if out_of_bounds or old_columns[new_index] != column_name:
                if column_name not in old_columns_set:
                    # New column
                    schema_updated = True
                    continue
                # Column was shifted
                old_index = old_columns_set[column_name]
                shifted_columns[old_index] = new_index
            else:
                old_index = new_index

            new_column = new_table[:, new_index]
            old_schema = self.state.schema_cache[old_index]

            if str(new_column.dtype) == old_schema.type_name:
                # dtype is unchanged
                continue

            # The type changed
            schema_updated = True
            schema_changes[old_index] = self._construct_schema(new_column, column_name, new_index)

        def schema_getter(column_name, column_index):
            return self._construct_schema(
                new_table[:, column_index],
                column_name,
                column_index,
            )

        new_state.row_filters = self._get_adjusted_filters(
            new_columns,
            schema_changes,
            shifted_columns,
            deleted_columns,
            schema_getter,
        )

        new_state.sort_keys = self._get_adjusted_sort_keys(
            new_columns, schema_changes, shifted_columns, deleted_columns
        )

        return schema_updated, new_state

    def suggest_code_syntax(self, request: SuggestCodeSyntaxRequest):  # noqa: ARG002
        """Returns the supported code types for exporting data."""
        return CodeSyntaxName(code_syntax_name="polars").dict()

    def convert_to_code(self, request: ConvertToCodeRequest):  # noqa: ARG002
        """Translates the current data view, including filters and sorts, into a code snippet."""
        return ConvertedCode(
            converted_code=["import polars as pl", "# TODO: Implement export to code"]
        ).dict()

    def _get_single_column_schema(self, column_index: int):
        if self.state.schema_cache:
            return self.state.schema_cache[column_index]
        elif column_index in self.schema_memo:
            return self.schema_memo[column_index]
        else:
            column = self.table[:, column_index]
            col_schema = self._construct_schema(column, column.name, column_index)
            self.schema_memo[column_index] = col_schema
            return col_schema

    def _get_column_name(self, column_index: int) -> str:
        return self.table[:, column_index].name

    @classmethod
    def _construct_schema(
        cls,
        column: pl.Series,
        column_name: str,
        column_index: int,
    ):
        import polars as pl

        if isinstance(column.dtype, pl.Categorical):
            # Categorical is always string in polars
            type_display = "string"
            # For Categorical types, we just use "Categorical" for the type name
            # for simplicity
            type_name = "Categorical"
        else:
            type_display = cls._get_type_display(column.dtype)
            type_name = str(column.dtype)

        return ColumnSchema(
            column_name=column_name,
            column_index=column_index,
            type_name=type_name,
            type_display=ColumnDisplayType(type_display),
        )

    TYPE_DISPLAY_MAPPING = MappingProxyType(
        {
            "Boolean": "boolean",
            "Int8": "number",
            "Int16": "number",
            "Int32": "number",
            "Int64": "number",
            "UInt8": "number",
            "UInt16": "number",
            "UInt32": "number",
            "UInt64": "number",
            "Float32": "number",
            "Float64": "number",
            "Binary": "string",
            "String": "string",
            "Date": "date",
            "Datetime": "datetime",
            "Time": "time",
            "Duration": "interval",
            "Decimal": "number",
            "Object": "object",
            "List": "array",
            "Struct": "struct",
            "Categorical": "categorical",
            "Enum": "unknown",
            "Null": "unknown",  # Not yet implemented
            "Unknown": "unknown",
        }
    )

    @classmethod
    def _get_type_display(cls, dtype: pl.DataType):
        key = str(dtype.base_type())
        return cls.TYPE_DISPLAY_MAPPING.get(key, "unknown")

    def _search_schema(
        self, filters: list[ColumnFilter], start_index: int, max_results: int
    ) -> SearchSchemaResult:
        raise NotImplementedError

    def _get_data_values(
        self,
        selections: list[ColumnSelection],
        format_options: FormatOptions,
    ) -> dict:
        formatted_columns = []
        for selection in selections:
            col = self.table[:, selection.column_index]
            spec = selection.spec
            if isinstance(spec, DataSelectionRange):
                if self.row_view_indices is not None:
                    view_slice = self.row_view_indices[spec.first_index : spec.last_index + 1]
                    values = col.gather(view_slice)
                else:
                    # No filtering or sorting, just slice
                    values = col[spec.first_index : spec.last_index + 1]
            else:
                if self.row_view_indices is not None:
                    values = col.gather(self.row_view_indices.gather(spec.indices))
                else:
                    values = col.gather(spec.indices)
            formatted_columns.append(self._format_values(values, format_options))

        # Bypass pydantic model for speed
        return {"columns": formatted_columns}

    @classmethod
    def _format_values(cls, values, options: FormatOptions) -> list[ColumnValue]:
        import polars as pl

        float_format = _get_float_formatter(options)
        max_length = options.max_value_length

        def _format_scalar(x):
            if _builtin_is_float_scalar(x):
                if _builtin_isnan(x):
                    return _VALUE_NAN
                else:
                    return float_format(x)
            else:
                return _safe_stringify(x, max_length)

        def _format_series(s):
            result = []
            is_valid_mask = s.is_not_null()
            if s.dtype.base_type() is pl.List:
                # Special recursive formatting for List types
                for i, v in enumerate(s):
                    if is_valid_mask[i]:
                        inner_values = _format_series(v)
                        result.append(
                            "[" + ", ".join("null" if v == 0 else v for v in inner_values) + "]"
                        )
                    else:
                        result.append(_VALUE_NULL)
            else:
                for i, v in enumerate(s):
                    if is_valid_mask[i]:
                        result.append(_format_scalar(v))
                    else:
                        result.append(_VALUE_NULL)
            return result

        return _format_series(values)

    def _export_tabular(self, row_selector, column_selector, fmt: ExportFormat):
        if self.row_view_indices is not None:
            row_selector = self.row_view_indices[row_selector]

        to_export = self.table[row_selector, column_selector]

        if fmt == ExportFormat.Csv:
            result = to_export.write_csv()
        elif fmt == ExportFormat.Tsv:
            result = to_export.write_csv(separator="\t")
        elif fmt == ExportFormat.Html:
            raise NotImplementedError(f"Unsupported export format {fmt}")

        return ExportedData(data=result, format=fmt)

    def _export_cell(self, row_index: int, column_index: int, fmt: ExportFormat):
        return ExportedData(data=str(self.table[row_index, column_index]), format=fmt)

    SUPPORTED_FILTERS = frozenset(
        {
            RowFilterType.Between,
            RowFilterType.Compare,
            RowFilterType.NotBetween,
            RowFilterType.IsNull,
            RowFilterType.NotNull,
            RowFilterType.IsEmpty,
            RowFilterType.NotEmpty,
            RowFilterType.IsTrue,
            RowFilterType.IsFalse,
            RowFilterType.Search,
            RowFilterType.SetMembership,
        }
    )

    def _mask_to_indices(self, mask):
        # Boolean array -> int32 array of true indices
        if mask is not None:
            return mask.arg_true()
        return None

    def _eval_filter(self, filt: RowFilter):
        import polars as pl

        column_index = filt.column_schema.column_index
        col = self.table[:, column_index]

        dtype = col.dtype
        display_type = self._get_type_display(dtype)

        mask = None
        if filt.filter_type in (
            RowFilterType.Between,
            RowFilterType.NotBetween,
        ):
            params = filt.params
            assert isinstance(params, FilterBetween)
            left_value = self._coerce_value(params.left_value, dtype, display_type)
            right_value = self._coerce_value(params.right_value, dtype, display_type)
            mask = col.is_between(left_value, right_value)
            if filt.filter_type == RowFilterType.NotBetween:
                mask = ~mask
        elif filt.filter_type == RowFilterType.Compare:
            params = filt.params
            assert isinstance(params, FilterComparison)

            if params.op not in COMPARE_OPS:
                raise ValueError(f"Unsupported filter type: {params.op}")
            op = COMPARE_OPS[params.op]
            # pandas comparison filters return False for null values
            mask = op(col, self._coerce_value(params.value, dtype, display_type))
        elif filt.filter_type == RowFilterType.IsEmpty:
            if col.dtype.is_(pl.String):
                mask = col.str.len_chars() == 0
            elif col.dtype.is_(pl.Binary):
                # col == b"" segfaults in polars
                mask = col.bin.encode("hex").str.len_chars() == 0
            else:
                raise TypeError(col.dtype)
        elif filt.filter_type == RowFilterType.NotEmpty:
            if col.dtype.is_(pl.String):
                mask = col.str.len_chars() != 0
            elif col.dtype.is_(pl.Binary):
                # col == b"" segfaults in polars
                mask = col.bin.encode("hex").str.len_chars() != 0
            else:
                raise TypeError(col.dtype)
        elif filt.filter_type == RowFilterType.IsNull:
            mask = col.is_null()
        elif filt.filter_type == RowFilterType.NotNull:
            mask = ~col.is_null()
        elif filt.filter_type == RowFilterType.IsTrue:
            mask = col == True  # noqa: E712
        elif filt.filter_type == RowFilterType.IsFalse:
            mask = col == False  # noqa: E712
        elif filt.filter_type == RowFilterType.SetMembership:
            params = filt.params
            assert isinstance(params, FilterSetMembership)

            # Per https://github.com/pola-rs/polars/issues/17771, we
            # have to be really careful here because this can fail on
            # polars 1.x or 0.x
            coerced_values = [self._coerce_value(val, dtype, display_type) for val in params.values]  # noqa: PD011
            try:
                boxed_values = pl.Series(coerced_values, dtype=col.dtype)
            except TypeError:
                boxed_values = pl.Series(
                    coerced_values,
                    dtype=_polars_dtype_from_display(display_type),
                )
            mask = col.is_in(boxed_values)
            if not params.inclusive:
                # NOT-IN
                mask = ~mask
        elif filt.filter_type == RowFilterType.Search:
            params = filt.params
            assert isinstance(params, FilterTextSearch)

            if not col.dtype.is_(pl.String):
                col = col.cast(str)

            term = params.term

            if params.search_type == TextSearchType.RegexMatch:
                if not params.case_sensitive:
                    term = "(?i)" + term
                mask = col.str.contains(term)
            else:
                if not params.case_sensitive:
                    col = col.str.to_lowercase()
                    term = term.lower()
                if params.search_type == TextSearchType.Contains:
                    mask = col.str.contains(term)
                elif params.search_type == TextSearchType.StartsWith:
                    mask = col.str.starts_with(term)
                elif params.search_type == TextSearchType.EndsWith:
                    mask = col.str.ends_with(term)

        assert mask is not None

        # Nulls are possible in the mask, so we just fill them if any
        if mask.null_count() > 0:
            mask[mask.is_null()] = False

        return mask

    @staticmethod
    def _coerce_value(value, dtype, display_type):
        import polars as pl

        if dtype.is_integer():
            # For integer types, try to coerce to integer, but if this
            # fails, allow a looser conversion to float
            try:
                return int(value)
            except ValueError as e:
                try:
                    return pl.Series([value]).cast(pl.Float64)[0]
                except ValueError:
                    raise e from None
        elif dtype.is_(pl.Boolean):
            lvalue = value.lower()
            if lvalue == "true":
                return True
            elif lvalue == "false":
                return False
            else:
                raise ValueError(f"Unable to convert {value} to boolean")
        elif display_type == "datetime":
            return _parse_iso8601_like(value, tz=dtype.time_zone)
        else:
            # As a fallback, let polars.Series.cast do the coercion
            dummy = pl.Series([value])
            if dummy.dtype != dtype:
                dummy = dummy.cast(dtype)
            return dummy[0]

    def _sort_data(self) -> None:
        import polars as pl

        if len(self.state.sort_keys) > 0:
            cols_to_sort = []
            directions = []
            for key in self.state.sort_keys:
                col = self._get_column(key.column_index)
                cols_to_sort.append(col)
                directions.append(not key.ascending)

            indexer_name = guid()

            if self.filtered_indices is not None:
                num_rows = len(self.filtered_indices)
            else:
                num_rows = len(self.table)

            # Do a stable sort of the indices using the columns as sort keys
            to_sort = pl.DataFrame([pl.arange(num_rows, eager=True).alias(indexer_name)])

            try:
                to_sort = to_sort.select(
                    pl.all().sort_by(
                        cols_to_sort,
                        descending=directions,
                        maintain_order=True,
                    )
                )
            except TypeError:
                # Older versions of polars do not have maintain_order
                to_sort = to_sort.select(pl.all().sort_by(cols_to_sort, descending=directions))

            sort_indexer = to_sort[indexer_name]
            if self.filtered_indices is not None:
                # Create the filtered, sorted virtual view indices
                self.row_view_indices = self.filtered_indices.gather(sort_indexer)
            else:
                self.row_view_indices = sort_indexer
        else:
            # No sort keys. This will be None if the data is
            # unfiltered
            self.row_view_indices = self.filtered_indices

    def _prof_null_count(self, column_index: int) -> int:
        return self._get_column(column_index).null_count()

    def _get_column(self, column_index: int) -> pl.Series:
        column = self.table[:, column_index]
        if self.filtered_indices is not None:
            column = column.gather(self.filtered_indices)
        return column

    _SUMMARIZERS = MappingProxyType(
        {
            ColumnDisplayType.Boolean: _polars_summarize_boolean,
            ColumnDisplayType.Number: _polars_summarize_number,
            ColumnDisplayType.String: _polars_summarize_string,
            ColumnDisplayType.Object: _polars_summarize_object,
            ColumnDisplayType.Date: _polars_summarize_date,
            ColumnDisplayType.Datetime: _polars_summarize_datetime,
        }
    )

    def _prof_freq_table(
        self,
        column_index: int,
        params: ColumnFrequencyTableParams,
        format_options: FormatOptions,
    ) -> ColumnFrequencyTable:
        col = self._get_column(column_index).alias("values")

        col = col.filter(col.is_not_null())
        counts = col.value_counts().sort(by=["count", "values"], descending=[True, False])

        top_counts = counts[: params.limit]
        other_count = int(counts[params.limit :, 1].sum())

        formatted_groups = self._format_values(top_counts[:, 0], format_options)

        return ColumnFrequencyTable(
            values=formatted_groups,
            counts=[int(x) for x in top_counts[:, 1]],
            other_count=other_count,
        )

    def _prof_histogram(
        self,
        column_index: int,
        params: ColumnHistogramParams,
        format_options: FormatOptions,
    ) -> ColumnHistogram:
        import polars as pl

        col = self._get_column(column_index)

        # remove nulls
        data = col.filter(col.is_not_null())
        dtype = data.dtype

        if isinstance(dtype, (pl.Datetime, pl.Time)):
            data = data.cast(pl.Int64)
            cast_bin_edges = True
        elif isinstance(dtype, pl.Date):
            data = data.cast(pl.Int32)
            cast_bin_edges = True
        else:
            cast_bin_edges = False

        method = _get_histogram_method(params.method)

        bin_counts, bin_edges = _get_histogram_numpy(
            data, params.num_bins, method=method, to_numpy=True
        )
        bin_edges = pl.Series(bin_edges)

        if cast_bin_edges:
            bin_edges = bin_edges.cast(dtype)

        formatted_edges = self._format_values(bin_edges, format_options)

        # TODO: make sure that formatted_edges has no special values

        return ColumnHistogram(
            bin_edges=[str(x) for x in formatted_edges],
            bin_counts=[int(x) for x in bin_counts],
            quantiles=[],
        )

    FEATURES = SupportedFeatures(
        search_schema=SearchSchemaFeatures(
            support_status=SupportStatus.Unsupported, supported_types=[]
        ),
        set_column_filters=SetColumnFiltersFeatures(
            support_status=SupportStatus.Unsupported, supported_types=[]
        ),
        set_row_filters=SetRowFiltersFeatures(
            support_status=SupportStatus.Supported,
            supports_conditions=SupportStatus.Unsupported,
            supported_types=[
                RowFilterTypeSupportStatus(
                    row_filter_type=x, support_status=SupportStatus.Supported
                )
                for x in SUPPORTED_FILTERS
            ],
        ),
        get_column_profiles=GetColumnProfilesFeatures(
            support_status=SupportStatus.Supported,
            supported_types=[
                ColumnProfileTypeSupportStatus(
                    profile_type=profile_type,
                    support_status=SupportStatus.Supported,
                )
                for profile_type in ColumnProfileType
            ],
        ),
        export_data_selection=ExportDataSelectionFeatures(
            support_status=SupportStatus.Supported,
            supported_formats=[ExportFormat.Csv, ExportFormat.Tsv],
        ),
        set_sort_columns=SetSortColumnsFeatures(support_status=SupportStatus.Supported),
        convert_to_code=ConvertToCodeFeatures(
            support_status=SupportStatus.Supported,
            code_syntaxes=[CodeSyntaxName(code_syntax_name="polars")],
        ),
    )


def _polars_dtype_from_display(display_type):
    import polars as pl

    return {ColumnDisplayType.Number: pl.Float64}.get(display_type)


class PyArrowView(DataExplorerTableView):
    pass


def _is_pandas(table):
    try:
        import pandas as pd
    except ImportError:
        return False

    return bool(isinstance(table, (pd.DataFrame, pd.Series)))


def _is_polars(table):
    try:
        import polars as pl
    except ImportError:
        return False

    return bool(isinstance(table, (pl.DataFrame, pl.Series)))


def _get_table_view(
    table,
    comm: PositronComm,
    state: DataExplorerState,
    job_queue: BackgroundJobQueue,
):
    state.name = state.name or guid()

    if _is_pandas(table):
        return PandasView(table, comm, state, job_queue)
    elif _is_polars(table):
        return PolarsView(table, comm, state, job_queue)
    else:
        return UnsupportedView(table, comm, state, job_queue)


def _value_type_is_supported(value):
    if _is_pandas(value):
        return True
    return bool(_is_polars(value))


class DataExplorerService:
    def __init__(self, comm_target: str, job_queue: BackgroundJobQueue) -> None:
        self.comm_target = comm_target
        self.job_queue = job_queue

        # Maps comm_id for each dataset being viewed to PositronComm
        self.comms: dict[str, PositronComm] = {}
        self.table_views: dict[str, DataExplorerTableView] = {}

        # Maps from variable path to set of comm_ids serving DE
        # requests. The user could have multiple DE windows open
        # referencing the same dataset.
        self.path_to_comm_ids: dict[PathKey, set[str]] = {}

        # Mapping from comm_id to the corresponding variable path, if any
        self.comm_id_to_path: dict[str, PathKey] = {}

        # Called when comm closure is initiated from the backend
        self._close_callback = None

    def shutdown(self) -> None:
        for comm_id in list(self.comms.keys()):
            self._close_explorer(comm_id)
        self.path_to_comm_ids.clear()
        self.comm_id_to_path.clear()

    def is_supported(self, value) -> bool:
        return value is not None and _value_type_is_supported(value)

    def register_table(
        self,
        table,
        title,
        variable_path: list[str] | None = None,
        comm_id=None,
    ):
        """
        Set up a new comm and data explorer table query wrapper to handle requests and manage state.

        Parameters
        ----------
        table : table-like object
        title : str
            Display name in UI
        variable_path : List[str], default None
            If the data explorer references an assigned variable in
            the user namespace, we track it so that namespace changes
            (variable deletions or assignments) can reflect the
            appropriate change on active data explorer tabs and make
            sure e.g. that we do not hold onto memory inappropriately.
        comm_id : str, default None
            A specific comm identifier to use, otherwise generate a
            random uuid.

        Returns
        -------
        comm_id : str
            The associated (generated or passed in) comm_id
        """
        if not _value_type_is_supported(table):
            raise TypeError(type(table))

        if comm_id is None:
            comm_id = guid()

        base_comm = comm.create_comm(
            target_name=self.comm_target,
            comm_id=comm_id,
            data={"title": title},
        )

        def close_callback(_):
            # Notify via callback that the comm_id has closed
            if self._close_callback:
                self._close_callback(comm_id)

            self._close_explorer(comm_id)

        base_comm.on_close(close_callback)
        wrapped_comm = PositronComm(base_comm)
        wrapped_comm.on_msg(self.handle_msg, DataExplorerBackendMessageContent)

        self.table_views[comm_id] = _get_table_view(
            table, wrapped_comm, DataExplorerState(title), self.job_queue
        )

        if variable_path is not None:
            if not isinstance(variable_path, list):
                raise ValueError(variable_path)

            key = tuple(variable_path)
            self.comm_id_to_path[comm_id] = key

            if key in self.path_to_comm_ids:
                self.path_to_comm_ids[key].add(comm_id)
            else:
                self.path_to_comm_ids[key] = {comm_id}

        self.comms[comm_id] = wrapped_comm
        return comm_id

    def _close_explorer(self, comm_id: str):
        try:
            # This is idempotent, so if the comm is already closed, we
            # can call this again. This will also notify the UI with
            # the comm_close event
            self.comms[comm_id].close()
        except Exception as err:
            logger.warning(err, exc_info=True)

        del self.comms[comm_id]
        del self.table_views[comm_id]

        if comm_id in self.comm_id_to_path:
            path = self.comm_id_to_path[comm_id]
            self.path_to_comm_ids[path].remove(comm_id)
            del self.comm_id_to_path[comm_id]

    def on_comm_closed(self, callback: Callable[[str], None]):
        """Register a callback to invoke when a comm was closed in the backend."""
        self._close_callback = callback

    def variable_has_active_explorers(self, variable_name):
        # Check if any data explorer has been opened with the indicated
        # variable as a path prefix
        return len(self.get_paths_for_variable(variable_name)) > 0

    def get_paths_for_variable(self, variable_name):
        result = []
        for path, comm_ids in self.path_to_comm_ids.items():
            key = decode_access_key(path[0])
            if key == variable_name and len(comm_ids) > 0:
                # An active data explorer shares a path prefix
                result.append(path)
                continue
        return result

    def handle_variable_deleted(self, variable_name):
        """
        Clean up.

        If a variable with active data explorers is deleted, we must
        shut down and delete unneeded state and object references
        stored here.
        """
        affected_paths = self.get_paths_for_variable(variable_name)
        for path in affected_paths:
            for comm_id in list(self.path_to_comm_ids[path]):
                self._close_explorer(comm_id)

    def handle_variable_updated(self, variable_name, new_variable):
        affected_paths = self.get_paths_for_variable(variable_name)
        for path in affected_paths:
            for comm_id in list(self.path_to_comm_ids[path]):
                self._update_explorer_for_comm(comm_id, path, new_variable)

    def _update_explorer_for_comm(self, comm_id: str, path: PathKey, new_variable):
        """
        If a variable is updated, we have to handle the different scenarios.

        * The variable type is the same and the schema is the same,
          but the data is possibly different (e.g. if the object is
          mutable and large, this will happen every time the user
          performs an action). Depending on whether the object
          reference has changed, we can reason about what state needs
          to be invalidated on a case by case basis (for example:
          sort/filter indices will need to be recomputed generally).
        * The variable type is the same and the schema is
          different. Depending on whether the schema or column names
          are different, we may signal the UI to do a "soft" update
          (leaving the cursor position and UI state as is) or a hard
          update (resetting everything to its initial state). We will
          have to do some work to decide whether to preserve filters
          and sorts (if the sorts and filters are still valid after
          the schema change).
        * The variable type is different but still supported in the
          data explorer.
        * The variable type is different and NOT supported in the data
          explorer.
        """
        from .variables import _resolve_value_from_path

        comm = self.comms[comm_id]
        table_view = self.table_views[comm_id]

        full_title = ", ".join([str(decode_access_key(k)) for k in path])

        # When detecting namespace assignments or changes, the first
        # level of the path has already been resolved. If there is a
        # data explorer open for a nested value, then we need to use
        # the same variables inspection logic to resolve it here.
        if len(path) > 1:
            is_found, new_table = _resolve_value_from_path(new_variable, path[1:])
            if not is_found:
                raise KeyError(f"Path {full_title} not found in value")
        else:
            new_table = new_variable

        if not _value_type_is_supported(new_table):
            # If a variable has been assigned a type that is not
            # supported in the existing data explorer tab, we should
            # tear down everything here and let the comm_closed event
            # signal the UI to make the explorer that the user may be
            # looking at invalid.
            return self._close_explorer(comm_id)

        if not isinstance(new_table, type(table_view.table)):
            # Data structure type has changed. For now, we drop the
            # entire state: sorting keys, filters, etc. and start
            # over. At some point we can return here and selectively
            # preserve state if we can confidently do so.
            schema_updated = True
            new_state = DataExplorerState(table_view.state.name)
        else:
            schema_updated, new_state = table_view.get_updated_state(new_table)

        self.table_views[comm_id] = _get_table_view(
            new_table, table_view.comm, new_state, self.job_queue
        )

        if schema_updated:
            comm.send_event(DataExplorerFrontendEvent.SchemaUpdate.value, {})
            return None
        else:
            comm.send_event(DataExplorerFrontendEvent.DataUpdate.value, {})
            return None

    def handle_msg(self, msg: CommMessage[DataExplorerBackendMessageContent], _raw_msg):
        """Handle messages received from the client via the positron.data_explorer comm."""
        comm_id = msg.content.comm_id
        request = msg.content.data

        comm = self.comms[comm_id]
        table = self.table_views[comm_id]

        # GetState is the only method that doesn't have params
        result = getattr(table, request.method.value)(getattr(request, "params", None))

        # To help remember to convert pydantic types to dicts
        if result is not None:
            # Convert pydantic types to dict
            if not isinstance(result, dict):
                result = result.dict()
            if isinstance(result, list):
                for x in result:
                    assert isinstance(x, dict)
            else:
                assert isinstance(result, dict)

        comm.send_result(result)


def _get_column_profiles(table_view, schema, query_types, format_options):
    """Generate column profiles for a table view."""
    profiles = []
    skipped_columns = []

    for i, column in enumerate(schema.columns):
        summary_stats = None
        if "summary_stats" in query_types:
            try:
                summary_stats = table_view._prof_summary_stats(i, format_options)  # noqa: SLF001
            except Exception as e:
                # Collect failed columns for later logging
                skipped_columns.append((i, column.column_name, e))
                continue

        profiles.append(
            {
                "column_name": column.column_name,
                "type_display": column.type_display,
                "summary_stats": summary_stats.dict() if summary_stats else None,
            }
        )

    return profiles, skipped_columns<|MERGE_RESOLUTION|>--- conflicted
+++ resolved
@@ -84,12 +84,9 @@
     SetRowFiltersFeatures,
     SetRowFiltersParams,
     SetSortColumnsFeatures,
-<<<<<<< HEAD
     SetSortColumnsRequest,
+    SetSortColumnsParams,
     SuggestCodeSyntaxRequest,
-=======
-    SetSortColumnsParams,
->>>>>>> b74dc341
     SummaryStatsBoolean,
     SummaryStatsDate,
     SummaryStatsDatetime,
@@ -290,23 +287,16 @@
     def _get_single_column_schema(self, column_index: int) -> ColumnSchema:
         raise NotImplementedError
 
-<<<<<<< HEAD
     def suggest_code_syntax(self, request: SuggestCodeSyntaxRequest):
         raise NotImplementedError
 
     def convert_to_code(self, request: ConvertToCodeRequest):
         raise NotImplementedError
 
-    def search_schema(self, request: SearchSchemaRequest):
-        filters = request.params.filters
-        start_index = request.params.start_index
-        max_results = request.params.max_results
-=======
     def search_schema(self, params: SearchSchemaParams):
         filters = params.filters
         start_index = params.start_index
         max_results = params.max_results
->>>>>>> b74dc341
         if self._search_schema_last_result is not None:
             last_filters, matches = self._search_schema_last_result
             if last_filters != filters:
