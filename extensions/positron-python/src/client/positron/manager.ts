/*---------------------------------------------------------------------------------------------
 *  Copyright (C) 2023-2025 Posit Software, PBC. All rights reserved.
 *  Licensed under the Elastic License 2.0. See LICENSE.txt for license information.
 *--------------------------------------------------------------------------------------------*/
/* eslint-disable global-require */
/* eslint-disable class-methods-use-this */
import * as portfinder from 'portfinder';
// eslint-disable-next-line import/no-unresolved
import * as positron from 'positron';
import * as vscode from 'vscode';
import * as path from 'path';
import * as os from 'os';

import { Event, EventEmitter } from 'vscode';
import { inject, injectable } from 'inversify';
import * as fs from '../common/platform/fs-paths';
import { IServiceContainer } from '../ioc/types';
import { pythonRuntimeDiscoverer } from './discoverer';
import { IInterpreterService } from '../interpreter/contracts';
import { traceError, traceInfo } from '../logging';
import { IConfigurationService, IDisposable } from '../common/types';
import { PythonRuntimeSession } from './session';
import { createPythonRuntimeMetadata, PythonRuntimeExtraData } from './runtime';
import { EXTENSION_ROOT_DIR } from '../common/constants';
import { JupyterKernelSpec } from '../jupyter-adapter.d';
import { IEnvironmentVariablesProvider } from '../common/variables/types';
import { checkAndInstallPython } from './extension';

export const IPythonRuntimeManager = Symbol('IPythonRuntimeManager');

export interface IPythonRuntimeManager extends positron.LanguageRuntimeManager {
    registerLanguageRuntimeFromPath(pythonPath: string): Promise<positron.LanguageRuntimeMetadata | undefined>;
    selectLanguageRuntimeFromPath(pythonPath: string): Promise<void>;
}

/**
 * Provides Python language runtime metadata and sessions to Positron;
 * implements positron.LanguageRuntimeManager.
 */
@injectable()
export class PythonRuntimeManager implements IPythonRuntimeManager {
    /**
     * A map of Python interpreter paths to their language runtime metadata.
     */
    readonly registeredPythonRuntimes: Map<string, positron.LanguageRuntimeMetadata> = new Map();

    private disposables: IDisposable[] = [];

    private readonly onDidDiscoverRuntimeEmitter = new EventEmitter<positron.LanguageRuntimeMetadata>();

    constructor(
        @inject(IServiceContainer) private readonly serviceContainer: IServiceContainer,
        @inject(IInterpreterService) private readonly interpreterService: IInterpreterService,
    ) {
        this.onDidDiscoverRuntime = this.onDidDiscoverRuntimeEmitter.event;

        positron.runtime.registerLanguageRuntimeManager(this);

        this.disposables.push(
            // When an interpreter is added, register a corresponding language runtime.
            interpreterService.onDidChangeInterpreters(async (event) => {
                if (!event.old && event.new) {
                    // An interpreter was added.
                    const interpreterPath = event.new.path;
                    await checkAndInstallPython(interpreterPath, serviceContainer);
                    await this.registerLanguageRuntimeFromPath(interpreterPath);
                }
            }),

            interpreterService.onDidChangeInterpreter(async (workspaceUri) => {
                const interpreter = await interpreterService.getActiveInterpreter(workspaceUri);
                if (!interpreter) {
                    traceError(
                        `Interpreter not found; could not select language runtime. Workspace: ${workspaceUri?.fsPath}`,
                    );
                    return;
                }
                await this.selectLanguageRuntimeFromPath(interpreter.path);
            }),
        );
    }

    dispose(): void {
        this.disposables.forEach((d) => d.dispose());
    }

    /**
     * Discovers all Python language runtimes/environments available to the
     * extension.
     *
     * @returns An async generator that yields Python language runtime metadata.
     */
    discoverRuntimes(): AsyncGenerator<positron.LanguageRuntimeMetadata> {
        return this.discoverPythonRuntimes();
    }

    /**
     * An event that fires when a new Python language runtime is discovered.
     */
    onDidDiscoverRuntime: Event<positron.LanguageRuntimeMetadata>;

    /**
     * Registers a new language runtime with Positron.
     *
     * @param runtimeMetadata The metadata for the runtime to register.
     */
    public registerLanguageRuntime(runtime: positron.LanguageRuntimeMetadata): void {
        // Save the runtime for later use
        const extraData = runtime.extraRuntimeData as PythonRuntimeExtraData;
        this.registeredPythonRuntimes.set(extraData.pythonPath, runtime);
        this.onDidDiscoverRuntimeEmitter.fire(runtime);
    }

    /**
     * Creates a new Python language runtime session.
     *
     * @param runtimeMetadata The metadata for the runtime to create.
     * @param sessionMetadata The metadata for the session to create.
     *
     * @returns A promise that resolves to the new language runtime session.
     */
    async createSession(
        runtimeMetadata: positron.LanguageRuntimeMetadata,
        sessionMetadata: positron.RuntimeSessionMetadata,
    ): Promise<positron.LanguageRuntimeSession> {
        traceInfo('createPythonSession: getting service instances');

        const configService = this.serviceContainer.get<IConfigurationService>(IConfigurationService);
        const environmentVariablesProvider = this.serviceContainer.get<IEnvironmentVariablesProvider>(
            IEnvironmentVariablesProvider,
        );

        // Extract the extra data from the runtime metadata; it contains the
        // environment ID that was saved when the metadata was created.
        const extraData: PythonRuntimeExtraData = runtimeMetadata.extraRuntimeData as PythonRuntimeExtraData;
        if (!extraData || !extraData.pythonPath) {
            throw new Error(`Runtime metadata missing Python path: ${JSON.stringify(extraData)}`);
        }

        // Check Python kernel debug and log level settings
        // NOTE: We may need to pass a resource to getSettings to support multi-root workspaces
        traceInfo('createPythonSession: getting extension runtime settings');

        const settings = configService.getSettings();
        const debug = settings.languageServerDebug;
        const logLevel = settings.languageServerLogLevel;
        const { quietMode } = settings;

        // If required, also locate an available port for the debugger
        traceInfo('createPythonSession: locating available debug port');
        let debugPort;
        if (debug) {
            if (debugPort === undefined) {
                debugPort = 5678; // Default port for debugpy
            }
            debugPort = await portfinder.getPortPromise({ port: debugPort });
        }

        const command = extraData.pythonPath;
        const lsScriptPath = path.join(EXTENSION_ROOT_DIR, 'python_files', 'positron', 'positron_language_server.py');
        const args = [
            command,
            lsScriptPath,
            '-f',
            '{connection_file}',
            '--logfile',
            '{log_file}',
            `--loglevel=${logLevel}`,
            `--session-mode=${sessionMetadata.sessionMode}`,
        ];
        if (debugPort) {
            args.push(`--debugport=${debugPort}`);
        }
        if (quietMode) {
            args.push('--quiet');
        }

        // Create a kernel spec for this Python installation. The kernel spec is
        // only provided for new sessions; existing (restored) sessions already
        // have one.
        const env = await environmentVariablesProvider.getEnvironmentVariables();
        if (sessionMetadata.sessionMode === positron.LanguageRuntimeSessionMode.Console) {
            // Workaround to use Plotly's browser renderer. Ensures the plot is
            // displayed to fill the webview.
            env.PLOTLY_RENDERER = 'browser';
        }
        const kernelSpec: JupyterKernelSpec = {
            argv: args,
            display_name: `${runtimeMetadata.runtimeName}`,
            language: 'Python',
            // On Windows, we need to use the 'signal' interrupt mode since 'message' is
            // not supported.
            interrupt_mode: os.platform() === 'win32' ? 'signal' : 'message',
            env,
        };

        traceInfo(`createPythonSession: kernelSpec argv: ${args}`);

        // Create an adapter for the kernel to fulfill the LanguageRuntime interface.
        traceInfo(`createPythonSession: creating PythonRuntime`);
        return new PythonRuntimeSession(runtimeMetadata, sessionMetadata, this.serviceContainer, kernelSpec);
    }

    /**
     * Restores (reconnects to) an existing Python session.
     *
     * @param runtimeMetadata The metadata for the runtime to restore
     * @param sessionMetadata The metadata for the session to restore
     *
     * @returns The restored session.
     */
    async restoreSession(
        runtimeMetadata: positron.LanguageRuntimeMetadata,
        sessionMetadata: positron.RuntimeSessionMetadata,
    ): Promise<positron.LanguageRuntimeSession> {
        return new PythonRuntimeSession(runtimeMetadata, sessionMetadata, this.serviceContainer);
    }

    /**
     * Validates the metadata for a Python language runtime.
     *
     * @param metadata The metadata to validate.
     * @returns The validated metadata.
     */
    async validateMetadata(metadata: positron.LanguageRuntimeMetadata): Promise<positron.LanguageRuntimeMetadata> {
        // Extract the extra data from the runtime metadata
        const extraData: PythonRuntimeExtraData = metadata.extraRuntimeData as PythonRuntimeExtraData;
        if (!extraData || !extraData.pythonPath) {
            throw new Error(`Runtime metadata missing Python path: ${JSON.stringify(extraData)}`);
        }

        // Ensure that the Python interpreter exists
        const exists = await fs.pathExists(extraData.pythonPath);
        if (!exists) {
            // Consider: Could we return metadata for an interpreter compatible
            // with the one requested rather than throwing?
            throw new Error(`Python interpreter path is missing: ${extraData.pythonPath}`);
        }

        // Replace the metadata if we can find the runtime in the registered runtimes
        let registeredMetadata = this.registeredPythonRuntimes.get(extraData.pythonPath);

        if (!registeredMetadata) {
            // It's possible that the interpreter is located at pythonPath/bin/python.
            // Conda environments may have the .conda directory set as the pythonPath, however the
            // registered runtimes are stored with the pythonPath set to the python executable.
            const binPythonPath = path.join(extraData.pythonPath, 'bin', 'python');
            const binPythonExists = await fs.pathExists(binPythonPath);
            if (binPythonExists) {
                registeredMetadata = this.registeredPythonRuntimes.get(binPythonPath);
            }
        }

        // Metadata is valid
        return registeredMetadata ?? metadata;
    }

    /**
     * Validate an existing session for a Jupyter-compatible kernel.
     *
     * @param sessionId The session ID to validate
     * @returns True if the session is valid, false otherwise
     */
    async validateSession(sessionId: string): Promise<boolean> {
        const config = vscode.workspace.getConfiguration('kernelSupervisor');
        if (config.get<boolean>('enable', true)) {
            const ext = vscode.extensions.getExtension('positron.positron-supervisor');
            if (!ext) {
                throw new Error('Positron Supervisor extension not found');
            }
            if (!ext.isActive) {
                await ext.activate();
            }
            return ext.exports.validateSession(sessionId);
        }

        // When not using the kernel supervisor, sessions are not
        // persisted.
<<<<<<< HEAD
        return Promise.resolve(false);
=======
        return false;
>>>>>>> 607fc9b5
    }

    /**
     * Wrapper for Python runtime discovery method that caches the metadata
     * before it's returned to Positron.
     */
    private async *discoverPythonRuntimes(): AsyncGenerator<positron.LanguageRuntimeMetadata> {
        // Get the async generator for Python runtimes
        const discoverer = pythonRuntimeDiscoverer(this.serviceContainer);

        // As each runtime metadata element is returned, cache and return it
        for await (const runtime of discoverer) {
            // Save a copy of the metadata for later use
            const extraData = runtime.extraRuntimeData as PythonRuntimeExtraData;
            this.registeredPythonRuntimes.set(extraData.pythonPath, runtime);

            // Return the runtime to Positron
            yield runtime;
        }
    }

    /**
     * Register a Python language runtime given its interpreter path.
     *
     * @param pythonPath The path to the Python interpreter.
     * @returns Promise that resolves when the runtime is registered.
     */
    async registerLanguageRuntimeFromPath(pythonPath: string): Promise<positron.LanguageRuntimeMetadata | undefined> {
        const alreadyRegisteredRuntime = this.registeredPythonRuntimes.get(pythonPath);
        if (alreadyRegisteredRuntime) {
            return alreadyRegisteredRuntime;
        }

        // Get the interpreter corresponding to the new runtime.
        const interpreter = await this.interpreterService.getInterpreterDetails(pythonPath);
        // Create the runtime and register it with Positron.
        if (interpreter) {
            // Set recommendedForWorkspace to false, since we change the active runtime
            // in the onDidChangeActiveEnvironmentPath listener.
            const newRuntime = await createPythonRuntimeMetadata(interpreter, this.serviceContainer, false);
            // Register the runtime with Positron.
            this.registerLanguageRuntime(newRuntime);
            return newRuntime;
        }

        traceError(`Could not register runtime due to an invalid interpreter path: ${pythonPath}`);
        return undefined;
    }

    /**
     * Select a Python language runtime in the console by its interpreter path.
     *
     * @param pythonPath The path to the Python interpreter.
     * @returns Promise that resolves when the runtime is selected.
     */
    async selectLanguageRuntimeFromPath(pythonPath: string): Promise<void> {
        await this.registerLanguageRuntimeFromPath(pythonPath);
        const runtimeMetadata = this.registeredPythonRuntimes.get(pythonPath);
        if (runtimeMetadata) {
            await positron.runtime.selectLanguageRuntime(runtimeMetadata.runtimeId);
        } else {
            traceError(`Tried to switch to a language runtime that has not been registered: ${pythonPath}`);
        }
    }
}<|MERGE_RESOLUTION|>--- conflicted
+++ resolved
@@ -276,11 +276,7 @@
 
         // When not using the kernel supervisor, sessions are not
         // persisted.
-<<<<<<< HEAD
-        return Promise.resolve(false);
-=======
         return false;
->>>>>>> 607fc9b5
     }
 
     /**
