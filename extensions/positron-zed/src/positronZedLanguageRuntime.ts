--- conflicted
+++ resolved
@@ -1991,11 +1991,7 @@
 	 *
 	 * @param client The environment or plot to connect
 	 */
-<<<<<<< HEAD
-	private connectClientEmitter(client: ZedEnvironment | ZedPlot | ZedData | ZedFrontend | ZedConnection) {
-=======
-	private connectClientEmitter(client: ZedVariables | ZedPlot | ZedData | ZedFrontend) {
->>>>>>> eb978759
+	private connectClientEmitter(client: ZedVariables | ZedPlot | ZedData | ZedFrontend | ZedConnection) {
 
 		// Listen for data emitted from the environment instance
 		client.onDidEmitData(data => {
