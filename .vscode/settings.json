--- conflicted
+++ resolved
@@ -173,12 +173,8 @@
 	},
 	"css.format.spaceAroundSelectorSeparator": true,
 	"inlineChat.mode": "live",
-<<<<<<< HEAD
-	"testing.defaultGutterClickAction": "contextMenu",
 	"editor.rulers": [
 		100
 	],
-=======
->>>>>>> 5c3e652f
 	"typescript.enablePromptUseWorkspaceTsdk": true,
 }