--- conflicted
+++ resolved
@@ -19,16 +19,11 @@
 		"xterm-addon-image": "0.4.0",
 		"xterm-addon-search": "0.12.0-beta.5",
 		"xterm-addon-unicode11": "0.5.0",
-<<<<<<< HEAD
-		"xterm-addon-webgl": "0.15.0-beta.8"
+		"xterm-addon-webgl": "0.15.0-beta.15"
 	},
   "customEntryPoints": {
     "react": "umd/react.production.min.js",
     "react-dom": "umd/react-dom.production.min.js",
     "react-window": "dist/index-prod.umd.js"
    }
-=======
-		"xterm-addon-webgl": "0.15.0-beta.15"
-	}
->>>>>>> b380da4e
 }