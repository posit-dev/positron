{
<<<<<<< HEAD
	"name": "Positron",
=======
	"name": "Code - OSS",
>>>>>>> d037ac07
	"build": {
		"dockerfile": "Dockerfile"
	},
	"features": {
		"ghcr.io/devcontainers/features/desktop-lite:1": {}
	},
	"containerEnv": {
		"DISPLAY": "" // Allow the Dev Containers extension to set DISPLAY, post-create.sh will add it back in ~/.bashrc and ~/.zshrc if not set.
	},
	"overrideCommand": false,
	"privileged": true,
	"mounts": [
		{
			"source": "vscode-dev",
			"target": "/vscode-dev",
			"type": "volume"
		}
	],
	"postCreateCommand": "./.devcontainer/post-create.sh",
	"customizations": {
		"vscode": {
			"settings": {
				"resmon.show.battery": false,
				"resmon.show.cpufreq": false
			},
			"extensions": [
<<<<<<< HEAD
				"mutantdino.resourcemonitor",
				"ms-toolsai.jupyter",
				"ms-toolsai.jupyter-renderers",
				"ms-python.vscode-pylance",
				"ms-python.python"
=======
				"dbaeumer.vscode-eslint",
				"EditorConfig.EditorConfig",
				"GitHub.vscode-pull-request-github",
				"ms-vscode.vscode-github-issue-notebooks",
				"ms-vscode.vscode-selfhost-test-provider",
				"mutantdino.resourcemonitor"
>>>>>>> d037ac07
			]
		}
	},
	"forwardPorts": [6080, 5901],
	"portsAttributes": {
		"6080": {
			"label": "VNC web client (noVNC)",
			"onAutoForward": "silent"
		},
		"5901": {
			"label": "VNC TCP port",
			"onAutoForward": "silent"
		}
	},
	"hostRequirements": {
		"memory": "9gb"
	}
}<|MERGE_RESOLUTION|>--- conflicted
+++ resolved
@@ -1,9 +1,5 @@
 {
-<<<<<<< HEAD
 	"name": "Positron",
-=======
-	"name": "Code - OSS",
->>>>>>> d037ac07
 	"build": {
 		"dockerfile": "Dockerfile"
 	},
@@ -30,20 +26,16 @@
 				"resmon.show.cpufreq": false
 			},
 			"extensions": [
-<<<<<<< HEAD
-				"mutantdino.resourcemonitor",
+				"EditorConfig.EditorConfig",
+				"GitHub.vscode-pull-request-github",
+				"dbaeumer.vscode-eslint",
+				"ms-python.python",
+				"ms-python.vscode-pylance",
 				"ms-toolsai.jupyter",
 				"ms-toolsai.jupyter-renderers",
-				"ms-python.vscode-pylance",
-				"ms-python.python"
-=======
-				"dbaeumer.vscode-eslint",
-				"EditorConfig.EditorConfig",
-				"GitHub.vscode-pull-request-github",
 				"ms-vscode.vscode-github-issue-notebooks",
 				"ms-vscode.vscode-selfhost-test-provider",
 				"mutantdino.resourcemonitor"
->>>>>>> d037ac07
 			]
 		}
 	},
