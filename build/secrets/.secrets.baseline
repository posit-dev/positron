{
  "version": "1.5.0",
  "plugins_used": [
    {
      "name": "ArtifactoryDetector"
    },
    {
      "name": "AWSKeyDetector"
    },
    {
      "name": "AzureStorageKeyDetector"
    },
    {
      "name": "Base64HighEntropyString",
      "limit": 4.5
    },
    {
      "name": "BasicAuthDetector"
    },
    {
      "name": "CloudantDetector"
    },
    {
      "name": "DiscordBotTokenDetector"
    },
    {
      "name": "GitHubTokenDetector"
    },
    {
      "name": "GitLabTokenDetector"
    },
    {
      "name": "HexHighEntropyString",
      "limit": 3.0
    },
    {
      "name": "IbmCloudIamDetector"
    },
    {
      "name": "IbmCosHmacDetector"
    },
    {
      "name": "IPPublicDetector"
    },
    {
      "name": "JwtTokenDetector"
    },
    {
      "name": "KeywordDetector",
      "keyword_exclude": ""
    },
    {
      "name": "MailchimpDetector"
    },
    {
      "name": "NpmDetector"
    },
    {
      "name": "OpenAIDetector"
    },
    {
      "name": "PrivateKeyDetector"
    },
    {
      "name": "PypiTokenDetector"
    },
    {
      "name": "SendGridDetector"
    },
    {
      "name": "SlackDetector"
    },
    {
      "name": "SoftlayerDetector"
    },
    {
      "name": "SquareOAuthDetector"
    },
    {
      "name": "StripeDetector"
    },
    {
      "name": "TelegramBotTokenDetector"
    },
    {
      "name": "TwilioKeyDetector"
    }
  ],
  "filters_used": [
    {
      "path": "detect_secrets.filters.allowlist.is_line_allowlisted"
    },
    {
      "path": "detect_secrets.filters.heuristic.is_indirect_reference"
    },
    {
      "path": "detect_secrets.filters.heuristic.is_likely_id_string"
    },
    {
      "path": "detect_secrets.filters.heuristic.is_lock_file"
    },
    {
      "path": "detect_secrets.filters.heuristic.is_not_alphanumeric_string"
    },
    {
      "path": "detect_secrets.filters.heuristic.is_potential_uuid"
    },
    {
      "path": "detect_secrets.filters.heuristic.is_prefixed_with_dollar_sign"
    },
    {
      "path": "detect_secrets.filters.heuristic.is_sequential_string"
    },
    {
      "path": "detect_secrets.filters.heuristic.is_swagger_file"
    },
    {
      "path": "detect_secrets.filters.heuristic.is_templated_secret"
    },
    {
      "path": "detect_secrets.filters.regex.should_exclude_file",
      "pattern": [
        ".*.secrets.baseline",
        ".*cgmanifest.json",
        ".*/html-manager/dist/embed-amd.js",
        "src/vs/base/test/common/filters.perf.data.js",
        ".*/test/browser/recordings/windows11.*"
      ]
    }
  ],
  "results": {
    ".config/guardian/.gdnbaselines": [
      {
        "type": "Hex High Entropy String",
        "filename": ".config/guardian/.gdnbaselines",
        "hashed_secret": "89328aa8c40e77e1a1460d736167a9e02a19d21f",
        "is_verified": false,
        "line_number": 14,
        "is_secret": false
      },
      {
        "type": "Hex High Entropy String",
        "filename": ".config/guardian/.gdnbaselines",
        "hashed_secret": "cd1128c4b9ab3eed57913a034f67eab24d0d1a30",
        "is_verified": false,
        "line_number": 17,
        "is_secret": false
      },
      {
        "type": "Hex High Entropy String",
        "filename": ".config/guardian/.gdnbaselines",
        "hashed_secret": "d2b212e86e158901b95ca26df0235d9e685753c4",
        "is_verified": false,
        "line_number": 29,
        "is_secret": false
      },
      {
        "type": "Hex High Entropy String",
        "filename": ".config/guardian/.gdnbaselines",
        "hashed_secret": "1520988dd79350fe57e1f857ace18f5121d44001",
        "is_verified": false,
        "line_number": 32,
        "is_secret": false
      },
      {
        "type": "Hex High Entropy String",
        "filename": ".config/guardian/.gdnbaselines",
        "hashed_secret": "533a0853098ca13af055fd7e176a6df0d0e15163",
        "is_verified": false,
        "line_number": 44,
        "is_secret": false
      },
      {
        "type": "Hex High Entropy String",
        "filename": ".config/guardian/.gdnbaselines",
        "hashed_secret": "291176827a0de3f853b3a02f9d4bdd4edb1930af",
        "is_verified": false,
        "line_number": 47,
        "is_secret": false
      },
      {
        "type": "Hex High Entropy String",
        "filename": ".config/guardian/.gdnbaselines",
        "hashed_secret": "f82be79abed1b0923a54a296b74746ef6a561e7d",
        "is_verified": false,
        "line_number": 59,
        "is_secret": false
      },
      {
        "type": "Hex High Entropy String",
        "filename": ".config/guardian/.gdnbaselines",
        "hashed_secret": "cf0c74d69dbf9337c43281d1c6e16d368bd34a79",
        "is_verified": false,
        "line_number": 62,
        "is_secret": false
      },
      {
        "type": "Hex High Entropy String",
        "filename": ".config/guardian/.gdnbaselines",
        "hashed_secret": "2d992a6d04dd3dfbc9c6bb72c5f9ee2692be2737",
        "is_verified": false,
        "line_number": 74,
        "is_secret": false
      },
      {
        "type": "Hex High Entropy String",
        "filename": ".config/guardian/.gdnbaselines",
        "hashed_secret": "26b1f29f90d18ebe9cfda84027b8430c6a63b569",
        "is_verified": false,
        "line_number": 77,
        "is_secret": false
      },
      {
        "type": "Hex High Entropy String",
        "filename": ".config/guardian/.gdnbaselines",
        "hashed_secret": "ae4db014a3008e6803b56f693f836afa0b0263c3",
        "is_verified": false,
        "line_number": 89,
        "is_secret": false
      },
      {
        "type": "Hex High Entropy String",
        "filename": ".config/guardian/.gdnbaselines",
        "hashed_secret": "0b50850154bec0e2f8bc05158871e9b61cb7ee8d",
        "is_verified": false,
        "line_number": 92,
        "is_secret": false
      },
      {
        "type": "Hex High Entropy String",
        "filename": ".config/guardian/.gdnbaselines",
        "hashed_secret": "8e88939606fcad572843228ba53186e7ac718682",
        "is_verified": false,
        "line_number": 104,
        "is_secret": false
      },
      {
        "type": "Hex High Entropy String",
        "filename": ".config/guardian/.gdnbaselines",
        "hashed_secret": "42cb3d449b55b26e66351693481f31a0de608e81",
        "is_verified": false,
        "line_number": 107,
        "is_secret": false
      },
      {
        "type": "Hex High Entropy String",
        "filename": ".config/guardian/.gdnbaselines",
        "hashed_secret": "b1893a6af61ebe23cda57a08ef0c6ba7e4ee3855",
        "is_verified": false,
        "line_number": 119,
        "is_secret": false
      },
      {
        "type": "Hex High Entropy String",
        "filename": ".config/guardian/.gdnbaselines",
        "hashed_secret": "ab231e27003b42e490daa66e42146f599f0f9a37",
        "is_verified": false,
        "line_number": 122,
        "is_secret": false
      },
      {
        "type": "Hex High Entropy String",
        "filename": ".config/guardian/.gdnbaselines",
        "hashed_secret": "3e772269b8087bcaf0a767c0cf94016c8ca713e7",
        "is_verified": false,
        "line_number": 134,
        "is_secret": false
      },
      {
        "type": "Hex High Entropy String",
        "filename": ".config/guardian/.gdnbaselines",
        "hashed_secret": "393067221309b5554ef4c374b1a86490fdece1fa",
        "is_verified": false,
        "line_number": 137,
        "is_secret": false
      },
      {
        "type": "Hex High Entropy String",
        "filename": ".config/guardian/.gdnbaselines",
        "hashed_secret": "7a082d5bc5023528a26da351ed1a822bdc17d7b2",
        "is_verified": false,
        "line_number": 149,
        "is_secret": false
      },
      {
        "type": "Hex High Entropy String",
        "filename": ".config/guardian/.gdnbaselines",
        "hashed_secret": "dc8bbf47327616b0a79c9dbc1f53fb50f5958853",
        "is_verified": false,
        "line_number": 152,
        "is_secret": false
      },
      {
        "type": "Hex High Entropy String",
        "filename": ".config/guardian/.gdnbaselines",
        "hashed_secret": "c938b941c614370759080c22b27d773c82bea425",
        "is_verified": false,
        "line_number": 164,
        "is_secret": false
      },
      {
        "type": "Hex High Entropy String",
        "filename": ".config/guardian/.gdnbaselines",
        "hashed_secret": "e3883901469805522e8f356288f83a4d11cae70c",
        "is_verified": false,
        "line_number": 167,
        "is_secret": false
      },
      {
        "type": "Hex High Entropy String",
        "filename": ".config/guardian/.gdnbaselines",
        "hashed_secret": "3707ff66d735b588f41aedc37d9f8f80357b6aad",
        "is_verified": false,
        "line_number": 179,
        "is_secret": false
      },
      {
        "type": "Hex High Entropy String",
        "filename": ".config/guardian/.gdnbaselines",
        "hashed_secret": "949a5438cec913b960bbc6a199e2a083446d89bd",
        "is_verified": false,
        "line_number": 182,
        "is_secret": false
      },
      {
        "type": "Hex High Entropy String",
        "filename": ".config/guardian/.gdnbaselines",
        "hashed_secret": "8e566c92eaf367ee0fdd0e58f9e603b725ddad0d",
        "is_verified": false,
        "line_number": 194,
        "is_secret": false
      },
      {
        "type": "Hex High Entropy String",
        "filename": ".config/guardian/.gdnbaselines",
        "hashed_secret": "3a2a672ee5a84518e99e2bce5f00efe23024ff41",
        "is_verified": false,
        "line_number": 197,
        "is_secret": false
      },
      {
        "type": "Hex High Entropy String",
        "filename": ".config/guardian/.gdnbaselines",
        "hashed_secret": "7f393e8d3569d4d45f30a57f66c86b678fae369f",
        "is_verified": false,
        "line_number": 209,
        "is_secret": false
      },
      {
        "type": "Hex High Entropy String",
        "filename": ".config/guardian/.gdnbaselines",
        "hashed_secret": "c641e3ae22f168d4082c8baeaa07e7b351d7d1ab",
        "is_verified": false,
        "line_number": 212,
        "is_secret": false
      },
      {
        "type": "Hex High Entropy String",
        "filename": ".config/guardian/.gdnbaselines",
        "hashed_secret": "f9572f2918aa936477d33c735fe6565793f36f28",
        "is_verified": false,
        "line_number": 224,
        "is_secret": false
      },
      {
        "type": "Hex High Entropy String",
        "filename": ".config/guardian/.gdnbaselines",
        "hashed_secret": "f5f4e297ad753c0a1a1891bdd09642f7006d800c",
        "is_verified": false,
        "line_number": 227,
        "is_secret": false
      },
      {
        "type": "Hex High Entropy String",
        "filename": ".config/guardian/.gdnbaselines",
        "hashed_secret": "1bb8705dfb6693df0ba63cd684361a183daa13a1",
        "is_verified": false,
        "line_number": 239,
        "is_secret": false
      },
      {
        "type": "Hex High Entropy String",
        "filename": ".config/guardian/.gdnbaselines",
        "hashed_secret": "8e3f842499464ef76f67b6afbd3ca1e6dfe9498e",
        "is_verified": false,
        "line_number": 242,
        "is_secret": false
      },
      {
        "type": "Hex High Entropy String",
        "filename": ".config/guardian/.gdnbaselines",
        "hashed_secret": "f82bd092f17cd3246d5962da9306722c0a03ec71",
        "is_verified": false,
        "line_number": 254,
        "is_secret": false
      },
      {
        "type": "Hex High Entropy String",
        "filename": ".config/guardian/.gdnbaselines",
        "hashed_secret": "c38b9fea1e6aa73ea99de5aa6b3034640f612a0d",
        "is_verified": false,
        "line_number": 257,
        "is_secret": false
      },
      {
        "type": "Hex High Entropy String",
        "filename": ".config/guardian/.gdnbaselines",
        "hashed_secret": "e8fcd721f02ca2982b3a7db1de8f5a9500295343",
        "is_verified": false,
        "line_number": 269,
        "is_secret": false
      },
      {
        "type": "Hex High Entropy String",
        "filename": ".config/guardian/.gdnbaselines",
        "hashed_secret": "8fc8a34eed94b4f6cc64297072b8ad9f8ae89b7c",
        "is_verified": false,
        "line_number": 272,
        "is_secret": false
      },
      {
        "type": "Hex High Entropy String",
        "filename": ".config/guardian/.gdnbaselines",
        "hashed_secret": "351949abcaee18988562d311e5d33fba6b8e2b20",
        "is_verified": false,
        "line_number": 284,
        "is_secret": false
      },
      {
        "type": "Hex High Entropy String",
        "filename": ".config/guardian/.gdnbaselines",
        "hashed_secret": "b2322a77aeaf61c17a7fc45f937b50f302f8c27a",
        "is_verified": false,
        "line_number": 287,
        "is_secret": false
      },
      {
        "type": "Hex High Entropy String",
        "filename": ".config/guardian/.gdnbaselines",
        "hashed_secret": "85d819d560eee2c39d132c6b64d423ac0b51cb64",
        "is_verified": false,
        "line_number": 299,
        "is_secret": false
      },
      {
        "type": "Hex High Entropy String",
        "filename": ".config/guardian/.gdnbaselines",
        "hashed_secret": "a51813568421e33416e9677f5abf9cbdbb78d5d2",
        "is_verified": false,
        "line_number": 302,
        "is_secret": false
      },
      {
        "type": "Hex High Entropy String",
        "filename": ".config/guardian/.gdnbaselines",
        "hashed_secret": "e6e47a9c05a151f42e2c2bfbffd9298cefd7fad2",
        "is_verified": false,
        "line_number": 314,
        "is_secret": false
      },
      {
        "type": "Hex High Entropy String",
        "filename": ".config/guardian/.gdnbaselines",
        "hashed_secret": "266c2ad0417594303627a716fb7bbc6db8b8fbc1",
        "is_verified": false,
        "line_number": 317,
        "is_secret": false
      },
      {
        "type": "Hex High Entropy String",
        "filename": ".config/guardian/.gdnbaselines",
        "hashed_secret": "a40a44b0fc85fdd60e348a0e81c566c21e897168",
        "is_verified": false,
        "line_number": 329,
        "is_secret": false
      },
      {
        "type": "Hex High Entropy String",
        "filename": ".config/guardian/.gdnbaselines",
        "hashed_secret": "3b65278ea81525d3cb95e83ac4f2b287c3b77e80",
        "is_verified": false,
        "line_number": 332,
        "is_secret": false
      },
      {
        "type": "Hex High Entropy String",
        "filename": ".config/guardian/.gdnbaselines",
        "hashed_secret": "0d6c0b5ec58398f5c394e4674e6f98ede80258a9",
        "is_verified": false,
        "line_number": 344,
        "is_secret": false
      },
      {
        "type": "Hex High Entropy String",
        "filename": ".config/guardian/.gdnbaselines",
        "hashed_secret": "af0628ce21af74bcd9d5e8795a2e10698be9df9d",
        "is_verified": false,
        "line_number": 347,
        "is_secret": false
      },
      {
        "type": "Hex High Entropy String",
        "filename": ".config/guardian/.gdnbaselines",
        "hashed_secret": "a671787da5ca6c74ecda3bff7426c76672b6602a",
        "is_verified": false,
        "line_number": 359,
        "is_secret": false
      },
      {
        "type": "Hex High Entropy String",
        "filename": ".config/guardian/.gdnbaselines",
        "hashed_secret": "7bc24f168e3560e9912a61206d3b71b6fb1ccec9",
        "is_verified": false,
        "line_number": 362,
        "is_secret": false
      },
      {
        "type": "Hex High Entropy String",
        "filename": ".config/guardian/.gdnbaselines",
        "hashed_secret": "ed4262bab555a20e2340b28db79847e39093d2a9",
        "is_verified": false,
        "line_number": 374,
        "is_secret": false
      },
      {
        "type": "Hex High Entropy String",
        "filename": ".config/guardian/.gdnbaselines",
        "hashed_secret": "c9fbebc8026ae4649f76af96baefc7bc009b7856",
        "is_verified": false,
        "line_number": 377,
        "is_secret": false
      },
      {
        "type": "Hex High Entropy String",
        "filename": ".config/guardian/.gdnbaselines",
        "hashed_secret": "46669cdda3fc07caa6fc278b6134721ed3135172",
        "is_verified": false,
        "line_number": 389,
        "is_secret": false
      },
      {
        "type": "Hex High Entropy String",
        "filename": ".config/guardian/.gdnbaselines",
        "hashed_secret": "253cdb1ae5aafe81025e63554f9459099ab4e57b",
        "is_verified": false,
        "line_number": 392,
        "is_secret": false
      },
      {
        "type": "Hex High Entropy String",
        "filename": ".config/guardian/.gdnbaselines",
        "hashed_secret": "58264f2a80240f48860983dfd0b95eadcd9391ab",
        "is_verified": false,
        "line_number": 404,
        "is_secret": false
      },
      {
        "type": "Hex High Entropy String",
        "filename": ".config/guardian/.gdnbaselines",
        "hashed_secret": "501d2ef1ebb59956b10e9cd798d34cad5b8126ff",
        "is_verified": false,
        "line_number": 407,
        "is_secret": false
      },
      {
        "type": "Hex High Entropy String",
        "filename": ".config/guardian/.gdnbaselines",
        "hashed_secret": "f77aab176d7fe08dc87889cff00d1ee06cb1e247",
        "is_verified": false,
        "line_number": 419,
        "is_secret": false
      },
      {
        "type": "Hex High Entropy String",
        "filename": ".config/guardian/.gdnbaselines",
        "hashed_secret": "98524b4d37c96618662a795c3e516471bd2908a2",
        "is_verified": false,
        "line_number": 422,
        "is_secret": false
      },
      {
        "type": "Hex High Entropy String",
        "filename": ".config/guardian/.gdnbaselines",
        "hashed_secret": "5eea77dccd7066d02f85abbc0d6cc58ba6024bc6",
        "is_verified": false,
        "line_number": 434,
        "is_secret": false
      },
      {
        "type": "Hex High Entropy String",
        "filename": ".config/guardian/.gdnbaselines",
        "hashed_secret": "c99a62948a73df0140aec1e1773a9dbfeefe28ff",
        "is_verified": false,
        "line_number": 437,
        "is_secret": false
      },
      {
        "type": "Hex High Entropy String",
        "filename": ".config/guardian/.gdnbaselines",
        "hashed_secret": "b50bc9c3f2c0bf038f8dad4c33d60c2d3318feda",
        "is_verified": false,
        "line_number": 449,
        "is_secret": false
      },
      {
        "type": "Hex High Entropy String",
        "filename": ".config/guardian/.gdnbaselines",
        "hashed_secret": "98674db45f209e08a08bc8fdc69b08e4fb2ee710",
        "is_verified": false,
        "line_number": 452,
        "is_secret": false
      }
    ],
    ".config/guardian/.gdnsuppress": [
      {
        "type": "Hex High Entropy String",
        "filename": ".config/guardian/.gdnsuppress",
        "hashed_secret": "85d819d560eee2c39d132c6b64d423ac0b51cb64",
        "is_verified": false,
        "line_number": 15,
        "is_secret": false
      },
      {
        "type": "Hex High Entropy String",
        "filename": ".config/guardian/.gdnsuppress",
        "hashed_secret": "a51813568421e33416e9677f5abf9cbdbb78d5d2",
        "is_verified": false,
        "line_number": 18,
        "is_secret": false
      },
      {
        "type": "Hex High Entropy String",
        "filename": ".config/guardian/.gdnsuppress",
        "hashed_secret": "a40a44b0fc85fdd60e348a0e81c566c21e897168",
        "is_verified": false,
        "line_number": 25,
        "is_secret": false
      },
      {
        "type": "Hex High Entropy String",
        "filename": ".config/guardian/.gdnsuppress",
        "hashed_secret": "3b65278ea81525d3cb95e83ac4f2b287c3b77e80",
        "is_verified": false,
        "line_number": 28,
        "is_secret": false
      },
      {
        "type": "Hex High Entropy String",
        "filename": ".config/guardian/.gdnsuppress",
        "hashed_secret": "f77aab176d7fe08dc87889cff00d1ee06cb1e247",
        "is_verified": false,
        "line_number": 35,
        "is_secret": false
      },
      {
        "type": "Hex High Entropy String",
        "filename": ".config/guardian/.gdnsuppress",
        "hashed_secret": "98524b4d37c96618662a795c3e516471bd2908a2",
        "is_verified": false,
        "line_number": 38,
        "is_secret": false
      }
    ],
    ".github/workflows/test-e2e-ubuntu.yml": [
      {
        "type": "Secret Keyword",
        "filename": ".github/workflows/test-e2e-ubuntu.yml",
        "hashed_secret": "74d50d4e7dbf232033bcb82f4c4ad6223a354c8e",
        "is_verified": false,
        "line_number": 137,
        "is_secret": false
      }
    ],
    ".github/workflows/test-full-suite.yml": [
      {
        "type": "Secret Keyword",
        "filename": ".github/workflows/test-full-suite.yml",
        "hashed_secret": "3e26d6750975d678acb8fa35a0f69237881576b0",
        "is_verified": false,
        "line_number": 51,
        "is_secret": false
      }
    ],
    ".github/workflows/test-merge.yml": [
      {
        "type": "Secret Keyword",
        "filename": ".github/workflows/test-merge.yml",
        "hashed_secret": "3e26d6750975d678acb8fa35a0f69237881576b0",
        "is_verified": false,
        "line_number": 23,
        "is_secret": false
      }
    ],
    ".github/workflows/test-pull-request.yml": [
      {
        "type": "Secret Keyword",
        "filename": ".github/workflows/test-pull-request.yml",
        "hashed_secret": "3e26d6750975d678acb8fa35a0f69237881576b0",
        "is_verified": false,
        "line_number": 46,
        "is_secret": false
      }
    ],
    "build/azure-pipelines/alpine/product-build-alpine.yml": [
      {
        "type": "Secret Keyword",
        "filename": "build/azure-pipelines/alpine/product-build-alpine.yml",
        "hashed_secret": "6bca595fb7e6690f8bacc9e0c1e056cd60e4b7cb",
        "is_verified": false,
        "line_number": 23,
        "is_secret": false
      }
    ],
    "build/azure-pipelines/darwin/product-build-darwin-cli-sign.yml": [
      {
        "type": "Secret Keyword",
        "filename": "build/azure-pipelines/darwin/product-build-darwin-cli-sign.yml",
        "hashed_secret": "6bca595fb7e6690f8bacc9e0c1e056cd60e4b7cb",
        "is_verified": false,
        "line_number": 22,
        "is_secret": false
      }
    ],
    "build/azure-pipelines/darwin/product-build-darwin-universal.yml": [
      {
        "type": "Secret Keyword",
        "filename": "build/azure-pipelines/darwin/product-build-darwin-universal.yml",
        "hashed_secret": "d8368fc8fec27a14a70083cc2cd6d959085086a9",
        "is_verified": false,
        "line_number": 15,
        "is_secret": false
      }
    ],
    "build/azure-pipelines/darwin/product-build-darwin.yml": [
      {
        "type": "Secret Keyword",
        "filename": "build/azure-pipelines/darwin/product-build-darwin.yml",
        "hashed_secret": "d8368fc8fec27a14a70083cc2cd6d959085086a9",
        "is_verified": false,
        "line_number": 41,
        "is_secret": false
      }
    ],
    "build/azure-pipelines/distro/download-distro.yml": [
      {
        "type": "Secret Keyword",
        "filename": "build/azure-pipelines/distro/download-distro.yml",
        "hashed_secret": "6bca595fb7e6690f8bacc9e0c1e056cd60e4b7cb",
        "is_verified": false,
        "line_number": 7,
        "is_secret": false
      }
    ],
    "build/azure-pipelines/linux/product-build-linux-legacy-server.yml": [
      {
        "type": "Secret Keyword",
        "filename": "build/azure-pipelines/linux/product-build-linux-legacy-server.yml",
        "hashed_secret": "6bca595fb7e6690f8bacc9e0c1e056cd60e4b7cb",
        "is_verified": false,
        "line_number": 23,
        "is_secret": false
      }
    ],
    "build/azure-pipelines/linux/product-build-linux.yml": [
      {
        "type": "Secret Keyword",
        "filename": "build/azure-pipelines/linux/product-build-linux.yml",
        "hashed_secret": "6bca595fb7e6690f8bacc9e0c1e056cd60e4b7cb",
        "is_verified": false,
        "line_number": 41,
        "is_secret": false
      }
    ],
    "build/azure-pipelines/product-compile.yml": [
      {
        "type": "Secret Keyword",
        "filename": "build/azure-pipelines/product-compile.yml",
        "hashed_secret": "6bca595fb7e6690f8bacc9e0c1e056cd60e4b7cb",
        "is_verified": false,
        "line_number": 20,
        "is_secret": false
      }
    ],
    "build/azure-pipelines/product-publish.yml": [
      {
        "type": "Secret Keyword",
        "filename": "build/azure-pipelines/product-publish.yml",
        "hashed_secret": "6bca595fb7e6690f8bacc9e0c1e056cd60e4b7cb",
        "is_verified": false,
        "line_number": 13,
        "is_secret": false
      },
      {
        "type": "Secret Keyword",
        "filename": "build/azure-pipelines/product-publish.yml",
        "hashed_secret": "f38b5618311373a766cdff2e405d6cbb08cdeeb6",
        "is_verified": false,
        "line_number": 20,
        "is_secret": false
      },
      {
        "type": "Secret Keyword",
        "filename": "build/azure-pipelines/product-publish.yml",
        "hashed_secret": "1bf2ebe6cfdadfebbe51dd18d36f3d42a9bf2d62",
        "is_verified": false,
        "line_number": 66,
        "is_secret": false
      }
    ],
    "build/azure-pipelines/web/product-build-web.yml": [
      {
        "type": "Secret Keyword",
        "filename": "build/azure-pipelines/web/product-build-web.yml",
        "hashed_secret": "6bca595fb7e6690f8bacc9e0c1e056cd60e4b7cb",
        "is_verified": false,
        "line_number": 15,
        "is_secret": false
      }
    ],
    "build/azure-pipelines/win32/product-build-win32-cli-sign.yml": [
      {
        "type": "Secret Keyword",
        "filename": "build/azure-pipelines/win32/product-build-win32-cli-sign.yml",
        "hashed_secret": "6bca595fb7e6690f8bacc9e0c1e056cd60e4b7cb",
        "is_verified": false,
        "line_number": 23,
        "is_secret": false
      }
    ],
    "build/azure-pipelines/win32/product-build-win32.yml": [
      {
        "type": "Secret Keyword",
        "filename": "build/azure-pipelines/win32/product-build-win32.yml",
        "hashed_secret": "6bca595fb7e6690f8bacc9e0c1e056cd60e4b7cb",
        "is_verified": false,
        "line_number": 46,
        "is_secret": false
      }
    ],
    "build/azure-pipelines/win32/sdl-scan-win32.yml": [
      {
        "type": "Secret Keyword",
        "filename": "build/azure-pipelines/win32/sdl-scan-win32.yml",
        "hashed_secret": "6bca595fb7e6690f8bacc9e0c1e056cd60e4b7cb",
        "is_verified": false,
        "line_number": 26,
        "is_secret": false
      }
    ],
    "build/lib/stylelint/vscode-known-variables.json": [
      {
        "type": "Base64 High Entropy String",
        "filename": "build/lib/stylelint/vscode-known-variables.json",
        "hashed_secret": "bebac042cf8ae1cf5954a7f233759a1373a1bd5b",
        "is_verified": false,
        "line_number": 766,
        "is_secret": false
      }
    ],
    "build/secrets/README.md": [
      {
        "type": "Secret Keyword",
        "filename": "build/secrets/README.md",
        "hashed_secret": "7585d1f7ceb90fd0b1ab42d0a6ca39fcf55065c7",
        "is_verified": false,
        "line_number": 26,
        "is_secret": false
      }
    ],
    "cli/Cargo.toml": [
      {
        "type": "Hex High Entropy String",
        "filename": "cli/Cargo.toml",
        "hashed_secret": "c9f4c5531397166586187c7c9fac98fc1f5624e6",
        "is_verified": false,
        "line_number": 37,
        "is_secret": false
      }
    ],
    "cli/src/auth.rs": [
      {
        "type": "Hex High Entropy String",
        "filename": "cli/src/auth.rs",
        "hashed_secret": "b1ca527b736010b3f3125ce314832b9d92311cb2",
        "is_verified": false,
        "line_number": 72,
        "is_secret": false
      }
    ],
    "cli/src/desktop/version_manager.rs": [
      {
        "type": "Base64 High Entropy String",
        "filename": "cli/src/desktop/version_manager.rs",
        "hashed_secret": "4f29d0426d3ecc42e70ac2127ee3d7fd9d23f5c7",
        "is_verified": false,
        "line_number": 329,
        "is_secret": false
      }
    ],
    "cli/src/tunnels/socket_signal.rs": [
      {
        "type": "Base64 High Entropy String",
        "filename": "cli/src/tunnels/socket_signal.rs",
        "hashed_secret": "9d594c96ec4c8eb6d9ec54efd05ceca6052a8259",
        "is_verified": false,
        "line_number": 353,
        "is_secret": false
      },
      {
        "type": "Base64 High Entropy String",
        "filename": "cli/src/tunnels/socket_signal.rs",
        "hashed_secret": "ede64ff4b2c5d298f40c0639b8dffeb241596cca",
        "is_verified": false,
        "line_number": 354,
        "is_secret": false
      },
      {
        "type": "Base64 High Entropy String",
        "filename": "cli/src/tunnels/socket_signal.rs",
        "hashed_secret": "8758646166da378eb67718f0780b967bd1b0d5d2",
        "is_verified": false,
        "line_number": 355,
        "is_secret": false
      }
    ],
    "extensions/cpp/syntaxes/platform.tmLanguage.json": [
      {
        "type": "Base64 High Entropy String",
        "filename": "extensions/cpp/syntaxes/platform.tmLanguage.json",
        "hashed_secret": "f4f4522002ae0895566ebbc726b9ebc6064b5003",
        "is_verified": false,
        "line_number": 213,
        "is_secret": false
      }
    ],
    "extensions/git/src/test/git.test.ts": [
      {
        "type": "Hex High Entropy String",
        "filename": "extensions/git/src/test/git.test.ts",
        "hashed_secret": "3100a15f2a0660239142c51a09a9860091a57eb6",
        "is_verified": false,
        "line_number": 284,
        "is_secret": false
      },
      {
        "type": "Hex High Entropy String",
        "filename": "extensions/git/src/test/git.test.ts",
        "hashed_secret": "b3820b8646425e7ce86d52a14f0545675f5a0fb8",
        "is_verified": false,
        "line_number": 286,
        "is_secret": false
      },
      {
        "type": "Hex High Entropy String",
        "filename": "extensions/git/src/test/git.test.ts",
        "hashed_secret": "1bba808164c2bd2606270fd338b1bcfcbfb9972c",
        "is_verified": false,
        "line_number": 310,
        "is_secret": false
      },
      {
        "type": "Hex High Entropy String",
        "filename": "extensions/git/src/test/git.test.ts",
        "hashed_secret": "0026ab5726869f2f8d8d2b1e8c4ab07e66f75a98",
        "is_verified": false,
        "line_number": 463,
        "is_secret": false
      },
      {
        "type": "Hex High Entropy String",
        "filename": "extensions/git/src/test/git.test.ts",
        "hashed_secret": "15b70898ca2a438c30384441f139b460590fbe8a",
        "is_verified": false,
        "line_number": 465,
        "is_secret": false
      },
      {
        "type": "Hex High Entropy String",
        "filename": "extensions/git/src/test/git.test.ts",
        "hashed_secret": "4f4330cffae54a0d08fb33b66c533b2ee961accb",
        "is_verified": false,
        "line_number": 546,
        "is_secret": false
      },
      {
        "type": "Hex High Entropy String",
        "filename": "extensions/git/src/test/git.test.ts",
        "hashed_secret": "a3da0860baf4244389064b16f6788dafcf030d1f",
        "is_verified": false,
        "line_number": 547,
        "is_secret": false
      },
      {
        "type": "Hex High Entropy String",
        "filename": "extensions/git/src/test/git.test.ts",
        "hashed_secret": "30140192774a074079e5307bf65630ac4308a503",
        "is_verified": false,
        "line_number": 548,
        "is_secret": false
      },
      {
        "type": "Hex High Entropy String",
        "filename": "extensions/git/src/test/git.test.ts",
        "hashed_secret": "f339565b20b0740f51b54166570867fbcf37da8b",
        "is_verified": false,
        "line_number": 549,
        "is_secret": false
      },
      {
        "type": "Hex High Entropy String",
        "filename": "extensions/git/src/test/git.test.ts",
        "hashed_secret": "26bbee0ec44b5cb456171b8032b8494002b536d1",
        "is_verified": false,
        "line_number": 550,
        "is_secret": false
      },
      {
        "type": "Hex High Entropy String",
        "filename": "extensions/git/src/test/git.test.ts",
        "hashed_secret": "8cc5973678f7bed6507ba5440f0f7c132626affe",
        "is_verified": false,
        "line_number": 551,
        "is_secret": false
      },
      {
        "type": "Hex High Entropy String",
        "filename": "extensions/git/src/test/git.test.ts",
        "hashed_secret": "eafa4b025ed67291f5076bb171668e801c36b20e",
        "is_verified": false,
        "line_number": 552,
        "is_secret": false
      },
      {
        "type": "Hex High Entropy String",
        "filename": "extensions/git/src/test/git.test.ts",
        "hashed_secret": "2a0c0db2b79ee31c56309a893c2360be13f79f28",
        "is_verified": false,
        "line_number": 553,
        "is_secret": false
      },
      {
        "type": "Hex High Entropy String",
        "filename": "extensions/git/src/test/git.test.ts",
        "hashed_secret": "832e7e6717a35ffb092345019499f9c9c1db2eef",
        "is_verified": false,
        "line_number": 555,
        "is_secret": false
      },
      {
        "type": "Hex High Entropy String",
        "filename": "extensions/git/src/test/git.test.ts",
        "hashed_secret": "9b93e1d1a6c8e61ec6243d19841b85e081edc956",
        "is_verified": false,
        "line_number": 556,
        "is_secret": false
      },
      {
        "type": "Hex High Entropy String",
        "filename": "extensions/git/src/test/git.test.ts",
        "hashed_secret": "1d744d5f622cf01c4cb6d97dae876e634dc9b065",
        "is_verified": false,
        "line_number": 578,
        "is_secret": false
      }
    ],
    "extensions/github-authentication/src/config.ts": [
      {
        "type": "Hex High Entropy String",
        "filename": "extensions/github-authentication/src/config.ts",
        "hashed_secret": "b1ca527b736010b3f3125ce314832b9d92311cb2",
        "is_verified": false,
        "line_number": 20,
        "is_secret": false
      }
    ],
    "extensions/github-authentication/src/test/flows.test.ts": [
      {
        "type": "Secret Keyword",
        "filename": "extensions/github-authentication/src/test/flows.test.ts",
        "hashed_secret": "3da541559918a808c2402bba5012f6c60b27661c",
        "is_verified": false,
        "line_number": 21,
        "is_secret": false
      }
    ],
    "extensions/ipynb/src/notebookImagePaste.ts": [
      {
        "type": "Base64 High Entropy String",
        "filename": "extensions/ipynb/src/notebookImagePaste.ts",
        "hashed_secret": "e582429052cdb908833560f6f7582d232de37c4d",
        "is_verified": false,
        "line_number": 213,
        "is_secret": false
      }
    ],
    "extensions/npm/src/features/bowerJSONContribution.ts": [
      {
        "type": "Hex High Entropy String",
        "filename": "extensions/npm/src/features/bowerJSONContribution.ts",
        "hashed_secret": "e4f91dd323bac5bfc4f60a6e433787671dc2421d",
        "is_verified": false,
        "line_number": 16,
        "is_secret": false
      }
    ],
    "extensions/positron-python/python_files/Notebooks intro.ipynb": [
      {
        "type": "Hex High Entropy String",
        "filename": "extensions/positron-python/python_files/Notebooks intro.ipynb",
        "hashed_secret": "c2e045c525442c9c56408ece0a534e0d48b30edd",
        "is_verified": false,
        "line_number": 142,
        "is_secret": false
      }
    ],
    "extensions/vscode-api-tests/testWorkspace/test.ipynb": [
      {
        "type": "Hex High Entropy String",
        "filename": "extensions/vscode-api-tests/testWorkspace/test.ipynb",
        "hashed_secret": "536dce5e06e6a83a5ba6163a3859935316485e8e",
        "is_verified": false,
        "line_number": 32,
        "is_secret": false
      }
    ],
    "package.json": [
      {
        "type": "Hex High Entropy String",
        "filename": "package.json",
        "hashed_secret": "b32d5b9a826b9980ca26f5cc810d0e9753e79f5a",
        "is_verified": false,
        "line_number": 4,
        "is_secret": false
      }
    ],
    "product.json": [
      {
        "type": "Hex High Entropy String",
        "filename": "product.json",
        "hashed_secret": "829eaa1d03499ac3be472b80e2d7a7b7df709fca",
        "is_verified": false,
        "line_number": 49,
        "is_secret": false
      },
      {
        "type": "Hex High Entropy String",
        "filename": "product.json",
        "hashed_secret": "cb85a333586160d9fb88f762231978837f1dfd4a",
        "is_verified": false,
        "line_number": 65,
        "is_secret": false
      },
      {
        "type": "Hex High Entropy String",
        "filename": "product.json",
        "hashed_secret": "98f6b0e364fc315e344dd24ce8ccd59b9a827ccd",
        "is_verified": false,
        "line_number": 81,
        "is_secret": false
      },
      {
        "type": "Hex High Entropy String",
        "filename": "product.json",
        "hashed_secret": "26ed1bbc63a0b36978ff0acd9c35193146bf0327",
        "is_verified": false,
        "line_number": 114,
        "is_secret": false
      },
      {
        "type": "Hex High Entropy String",
        "filename": "product.json",
        "hashed_secret": "4ecc1a40769a784c894984448c2aa8fe7c6b6d9c",
        "is_verified": false,
        "line_number": 138,
        "is_secret": false
      },
      {
        "type": "Hex High Entropy String",
        "filename": "product.json",
        "hashed_secret": "62bc923c10a3b051de823593ac7dd26a5d1a3fd1",
        "is_verified": false,
        "line_number": 154,
        "is_secret": false
      },
      {
        "type": "Hex High Entropy String",
        "filename": "product.json",
        "hashed_secret": "a98c117e7ff47453ec91a18892f2158eee3391d1",
        "is_verified": false,
        "line_number": 170,
        "is_secret": false
      },
      {
        "type": "Hex High Entropy String",
        "filename": "product.json",
        "hashed_secret": "9304f16f014078b9de0f4267c44efc837ae3666a",
        "is_verified": false,
        "line_number": 186
      },
      {
        "type": "Hex High Entropy String",
        "filename": "product.json",
        "hashed_secret": "73bcd69ab87236e472896e228cd4282734e1a4e2",
        "is_verified": false,
        "line_number": 202,
        "is_secret": false
      },
      {
        "type": "Hex High Entropy String",
        "filename": "product.json",
        "hashed_secret": "4acc9b4e8a7e5e0fef62e9238644f08afdc3e549",
        "is_verified": false,
        "line_number": 246,
        "is_secret": false
      },
      {
        "type": "Hex High Entropy String",
        "filename": "product.json",
        "hashed_secret": "fda5038ff0e700f1d70d04e89acb2f98dcfd9188",
        "is_verified": false,
        "line_number": 273,
        "is_secret": false
      }
    ],
    "scripts/playground-server.ts": [
      {
        "type": "Base64 High Entropy String",
        "filename": "scripts/playground-server.ts",
        "hashed_secret": "1d278d3c888d1a2fa7eed622bfc02927ce4049af",
        "is_verified": false,
        "line_number": 821,
        "is_secret": false
      }
    ],
    "src/vs/base/common/buffer.ts": [
      {
        "type": "Base64 High Entropy String",
        "filename": "src/vs/base/common/buffer.ts",
        "hashed_secret": "e582429052cdb908833560f6f7582d232de37c4d",
        "is_verified": false,
        "line_number": 428,
        "is_secret": false
      }
    ],
    "src/vs/base/common/extpath.ts": [
      {
        "type": "Base64 High Entropy String",
        "filename": "src/vs/base/common/extpath.ts",
        "hashed_secret": "3ce1fc6461a712abb4ae6a9eafd66264cc3b3b18",
        "is_verified": false,
        "line_number": 389,
        "is_secret": false
      }
    ],
    "src/vs/base/test/browser/hash.test.ts": [
      {
        "type": "Hex High Entropy String",
        "filename": "src/vs/base/test/browser/hash.test.ts",
        "hashed_secret": "66b60e6a2bcec249f7467e10476123722475d77f",
        "is_verified": false,
        "line_number": 90,
        "is_secret": false
      },
      {
        "type": "Hex High Entropy String",
        "filename": "src/vs/base/test/browser/hash.test.ts",
        "hashed_secret": "80b90c522083cd51a34e3f10ded8ff5f8a9897ad",
        "is_verified": false,
        "line_number": 98,
        "is_secret": false
      },
      {
        "type": "Hex High Entropy String",
        "filename": "src/vs/base/test/browser/hash.test.ts",
        "hashed_secret": "9cf5caf6c36f5cccde8c73fad8894c958f4983da",
        "is_verified": false,
        "line_number": 102,
        "is_secret": false
      }
    ],
    "src/vs/base/test/common/buffer.test.ts": [
      {
        "type": "Hex High Entropy String",
        "filename": "src/vs/base/test/common/buffer.test.ts",
        "hashed_secret": "2b979d2db42bd60a969e4ce8b6db0d3ec65684ee",
        "is_verified": false,
        "line_number": 556,
        "is_secret": false
      },
      {
        "type": "Hex High Entropy String",
        "filename": "src/vs/base/test/common/buffer.test.ts",
        "hashed_secret": "302c1c82fc540bfacc27cd1daa084bab7c38d310",
        "is_verified": false,
        "line_number": 557,
        "is_secret": false
      },
      {
        "type": "Hex High Entropy String",
        "filename": "src/vs/base/test/common/buffer.test.ts",
        "hashed_secret": "19323fdb415fb2fd108b0876c4521276e39f58d6",
        "is_verified": false,
        "line_number": 558,
        "is_secret": false
      },
      {
        "type": "Hex High Entropy String",
        "filename": "src/vs/base/test/common/buffer.test.ts",
        "hashed_secret": "58b9754604023e408f61e2ae322cfd165cc61421",
        "is_verified": false,
        "line_number": 559,
        "is_secret": false
      },
      {
        "type": "Hex High Entropy String",
        "filename": "src/vs/base/test/common/buffer.test.ts",
        "hashed_secret": "a67d031dfa8154a333af5faa45051f4dd02c739e",
        "is_verified": false,
        "line_number": 560,
        "is_secret": false
      },
      {
        "type": "Hex High Entropy String",
        "filename": "src/vs/base/test/common/buffer.test.ts",
        "hashed_secret": "0f8fb0d953ab03399866867bef5bb956a10410c0",
        "is_verified": false,
        "line_number": 561,
        "is_secret": false
      },
      {
        "type": "Hex High Entropy String",
        "filename": "src/vs/base/test/common/buffer.test.ts",
        "hashed_secret": "905d5341022655f880f5418b88a0af51f6e7f669",
        "is_verified": false,
        "line_number": 562,
        "is_secret": false
      },
      {
        "type": "Hex High Entropy String",
        "filename": "src/vs/base/test/common/buffer.test.ts",
        "hashed_secret": "f7fbdb95d6096766d6f52d1e6e794ffdb78b04ba",
        "is_verified": false,
        "line_number": 563,
        "is_secret": false
      }
    ],
    "src/vs/base/test/common/uri.test.ts": [
      {
        "type": "Basic Auth Credentials",
        "filename": "src/vs/base/test/common/uri.test.ts",
        "hashed_secret": "62cdb7020ff920e5aa642c3d4066950dd1f01f4d",
        "is_verified": false,
        "line_number": 346,
        "is_secret": false
      },
      {
        "type": "Basic Auth Credentials",
        "filename": "src/vs/base/test/common/uri.test.ts",
        "hashed_secret": "114838b44bb42c2832324bac6d42b6b693e15f60",
        "is_verified": false,
        "line_number": 352,
        "is_secret": false
      },
      {
        "type": "Basic Auth Credentials",
        "filename": "src/vs/base/test/common/uri.test.ts",
        "hashed_secret": "dde57062d0392ed551b4f21bb937d6f7f199a594",
        "is_verified": false,
        "line_number": 358,
        "is_secret": false
      }
    ],
    "src/vs/base/test/node/crypto.test.ts": [
      {
        "type": "Hex High Entropy String",
        "filename": "src/vs/base/test/node/crypto.test.ts",
        "hashed_secret": "9010fe091ace30090c9db33165cf7e7ee08c0cfb",
        "is_verified": false,
        "line_number": 34,
        "is_secret": false
      }
    ],
    "src/vs/code/electron-browser/workbench/workbench.ts": [
      {
        "type": "Hex High Entropy String",
        "filename": "src/vs/code/electron-browser/workbench/workbench.ts",
        "hashed_secret": "b6cb3f02e20180320687f4905a9c795d72e0ad3a",
        "is_verified": false,
        "line_number": 481,
        "is_secret": false
      }
    ],
    "src/vs/editor/browser/viewParts/minimap/minimapPreBaked.ts": [
      {
        "type": "Hex High Entropy String",
        "filename": "src/vs/editor/browser/viewParts/minimap/minimapPreBaked.ts",
        "hashed_secret": "be2768cb6754de2aa14a7eb7fb67e5db0abd8890",
        "is_verified": false,
        "line_number": 55,
        "is_secret": false
      },
      {
        "type": "Hex High Entropy String",
        "filename": "src/vs/editor/browser/viewParts/minimap/minimapPreBaked.ts",
        "hashed_secret": "7a15525cc2aa0af7747d53b65242a277dc582026",
        "is_verified": false,
        "line_number": 60,
        "is_secret": false
      }
    ],
    "src/vs/editor/contrib/suggest/test/browser/suggestController.test.ts": [
      {
        "type": "Hex High Entropy String",
        "filename": "src/vs/editor/contrib/suggest/test/browser/suggestController.test.ts",
        "hashed_secret": "e4e7bced229a170690fb933633e903876e75ee07",
        "is_verified": false,
        "line_number": 651,
        "is_secret": false
      }
    ],
    "src/vs/editor/test/browser/controller/cursor.test.ts": [
      {
        "type": "Hex High Entropy String",
        "filename": "src/vs/editor/test/browser/controller/cursor.test.ts",
        "hashed_secret": "9847b0d807e4b80605c9d9d8b9c7a0b40ed513da",
        "is_verified": false,
        "line_number": 6485,
        "is_secret": false
      },
      {
        "type": "Hex High Entropy String",
        "filename": "src/vs/editor/test/browser/controller/cursor.test.ts",
        "hashed_secret": "29d9451e16d9d7719529948763ce63f954c29915",
        "is_verified": false,
        "line_number": 6492,
        "is_secret": false
      },
      {
        "type": "Hex High Entropy String",
        "filename": "src/vs/editor/test/browser/controller/cursor.test.ts",
        "hashed_secret": "d78922db105aefeb9bab04128c3a135b0698117b",
        "is_verified": false,
        "line_number": 6516,
        "is_secret": false
      }
    ],
    "src/vs/editor/test/common/model/pieceTreeTextBuffer/pieceTreeTextBuffer.test.ts": [
      {
        "type": "Base64 High Entropy String",
        "filename": "src/vs/editor/test/common/model/pieceTreeTextBuffer/pieceTreeTextBuffer.test.ts",
        "hashed_secret": "2fbed46209c70d10fc62ec9c23e4a5b4969c4838",
        "is_verified": false,
        "line_number": 19,
        "is_secret": false
      },
      {
        "type": "Hex High Entropy String",
        "filename": "src/vs/editor/test/common/model/pieceTreeTextBuffer/pieceTreeTextBuffer.test.ts",
        "hashed_secret": "4f8be53e6119f97cd67d38d5ce03aba6dae2316d",
        "is_verified": false,
        "line_number": 1827,
        "is_secret": false
      },
      {
        "type": "Hex High Entropy String",
        "filename": "src/vs/editor/test/common/model/pieceTreeTextBuffer/pieceTreeTextBuffer.test.ts",
        "hashed_secret": "d84852bb1ee5e4a94dc72a90db9de265b7f18138",
        "is_verified": false,
        "line_number": 1832,
        "is_secret": false
      }
    ],
    "src/vs/platform/backup/test/electron-main/backupMainService.test.ts": [
      {
        "type": "Hex High Entropy String",
        "filename": "src/vs/platform/backup/test/electron-main/backupMainService.test.ts",
        "hashed_secret": "df85aee71ccafa1974bb0fab73f86de85f89eb52",
        "is_verified": false,
        "line_number": 595,
        "is_secret": false
      }
    ],
    "src/vs/platform/checksum/test/node/checksumService.test.ts": [
      {
        "type": "Base64 High Entropy String",
        "filename": "src/vs/platform/checksum/test/node/checksumService.test.ts",
        "hashed_secret": "4a211cacf9cf46abb61d97cd30f8927f8ff68949",
        "is_verified": false,
        "line_number": 38,
        "is_secret": false
      },
      {
        "type": "Base64 High Entropy String",
        "filename": "src/vs/platform/checksum/test/node/checksumService.test.ts",
        "hashed_secret": "8b3419d93a3815bab365c9148edef39d80e7c8de",
        "is_verified": false,
        "line_number": 38,
        "is_secret": false
      }
    ],
    "src/vs/platform/encryption/common/encryptionService.ts": [
      {
        "type": "Secret Keyword",
        "filename": "src/vs/platform/encryption/common/encryptionService.ts",
        "hashed_secret": "2164a98794e6e6f7a8c1862ca735183450643ab8",
        "is_verified": false,
        "line_number": 34,
        "is_secret": false
      },
      {
        "type": "Secret Keyword",
        "filename": "src/vs/platform/encryption/common/encryptionService.ts",
        "hashed_secret": "27941be9e491ea754419893f64b724450376db52",
        "is_verified": false,
        "line_number": 45,
        "is_secret": false
      }
    ],
    "src/vs/platform/extensionManagement/test/common/configRemotes.test.ts": [
      {
        "type": "Basic Auth Credentials",
        "filename": "src/vs/platform/extensionManagement/test/common/configRemotes.test.ts",
        "hashed_secret": "5baa61e4c9b93f3f0682250b6cf8331b7ee68fd8",
        "is_verified": false,
        "line_number": 29,
        "is_secret": false
      }
    ],
    "src/vs/platform/native/electron-main/auth.ts": [
      {
        "type": "Secret Keyword",
        "filename": "src/vs/platform/native/electron-main/auth.ts",
        "hashed_secret": "1552ab4cda3b3f85ebbe13ab82fddd1071a00904",
        "is_verified": false,
        "line_number": 43,
        "is_secret": false
      },
      {
        "type": "Secret Keyword",
        "filename": "src/vs/platform/native/electron-main/auth.ts",
        "hashed_secret": "ecb252044b5ea0f679ee78ec1a12904739e2904d",
        "is_verified": false,
        "line_number": 211,
        "is_secret": false
      }
    ],
    "src/vs/platform/telemetry/node/telemetryUtils.ts": [
      {
        "type": "Hex High Entropy String",
        "filename": "src/vs/platform/telemetry/node/telemetryUtils.ts",
        "hashed_secret": "def4e2deaa6e984c6eaa63b1f8ed02574aaa4bda",
        "is_verified": false,
        "line_number": 17,
        "is_secret": false
      }
    ],
    "src/vs/platform/telemetry/test/browser/1dsAppender.test.ts": [
      {
        "type": "Base64 High Entropy String",
        "filename": "src/vs/platform/telemetry/test/browser/1dsAppender.test.ts",
        "hashed_secret": "da43a8ebe3e071eb9f612ac529369068983ed590",
        "is_verified": false,
        "line_number": 70,
        "is_secret": false
      }
    ],
    "src/vs/platform/windows/test/electron-main/windowsStateHandler.test.ts": [
      {
        "type": "Hex High Entropy String",
        "filename": "src/vs/platform/windows/test/electron-main/windowsStateHandler.test.ts",
        "hashed_secret": "81902f90c165b5b742afc5a3be5180bb20fd6fa9",
        "is_verified": false,
        "line_number": 125,
        "is_secret": false
      }
    ],
    "src/vs/platform/workspaces/test/electron-main/workspaces.test.ts": [
      {
        "type": "Hex High Entropy String",
        "filename": "src/vs/platform/workspaces/test/electron-main/workspaces.test.ts",
        "hashed_secret": "80186838ad46c9ff7e226d081a5289b4b6dc9a3c",
        "is_verified": false,
        "line_number": 52,
        "is_secret": false
      },
      {
        "type": "Hex High Entropy String",
        "filename": "src/vs/platform/workspaces/test/electron-main/workspaces.test.ts",
        "hashed_secret": "db8ab9b302acd24863d9f8b173ce760e876452c7",
        "is_verified": false,
        "line_number": 52,
        "is_secret": false
      },
      {
        "type": "Hex High Entropy String",
        "filename": "src/vs/platform/workspaces/test/electron-main/workspaces.test.ts",
        "hashed_secret": "2d7b6bcb2710e7af54714bf26aa6df65d7d96bc9",
        "is_verified": false,
        "line_number": 60,
        "is_secret": false
      },
      {
        "type": "Hex High Entropy String",
        "filename": "src/vs/platform/workspaces/test/electron-main/workspaces.test.ts",
        "hashed_secret": "fc8e06e896a2fca7d730591b367221b493df4677",
        "is_verified": false,
        "line_number": 60,
        "is_secret": false
      },
      {
        "type": "Hex High Entropy String",
        "filename": "src/vs/platform/workspaces/test/electron-main/workspaces.test.ts",
        "hashed_secret": "11f36d26f88c98fc21501757dcaf1d189054b459",
        "is_verified": false,
        "line_number": 63,
        "is_secret": false
      }
    ],
    "src/vs/platform/workspaces/test/electron-main/workspacesHistoryStorage.test.ts": [
      {
        "type": "Hex High Entropy String",
        "filename": "src/vs/platform/workspaces/test/electron-main/workspacesHistoryStorage.test.ts",
        "hashed_secret": "81902f90c165b5b742afc5a3be5180bb20fd6fa9",
        "is_verified": false,
        "line_number": 120,
        "is_secret": false
      }
    ],
    "src/vs/server/node/webClientServer.ts": [
      {
        "type": "Base64 High Entropy String",
        "filename": "src/vs/server/node/webClientServer.ts",
        "hashed_secret": "66e26ed510af41f1d322d1ebda4389302f4a03c7",
        "is_verified": false,
        "line_number": 510,
        "is_secret": false
      },
      {
        "type": "Base64 High Entropy String",
        "filename": "src/vs/server/node/webClientServer.ts",
        "hashed_secret": "93f2efffc36c6e096cdb21d6aadb7087dc0d7478",
        "is_verified": false,
        "line_number": 516,
        "is_secret": false
      }
    ],
    "src/vs/workbench/api/node/loopbackServer.ts": [
      {
        "type": "AWS Access Key",
        "filename": "src/vs/workbench/api/node/loopbackServer.ts",
        "hashed_secret": "094ab4147707513f945937285ac0a6ef8472a356",
        "is_verified": false,
        "line_number": 184
      }
    ],
    "src/vs/workbench/api/test/browser/extHostTelemetry.test.ts": [
      {
        "type": "Secret Keyword",
        "filename": "src/vs/workbench/api/test/browser/extHostTelemetry.test.ts",
        "hashed_secret": "7fe54a7b420126077bba3453c0f9d31430735c5e",
        "is_verified": false,
        "line_number": 256,
        "is_secret": false
      }
    ],
    "src/vs/workbench/contrib/notebook/test/browser/diff/notebookDiffService.test.ts": [
      {
        "type": "Hex High Entropy String",
        "filename": "src/vs/workbench/contrib/notebook/test/browser/diff/notebookDiffService.test.ts",
        "hashed_secret": "69c5ba8c11c53cc23c5dd38f44bc1ea58cb7ac09",
        "is_verified": false,
        "line_number": 12644,
        "is_secret": false
      },
      {
        "type": "Hex High Entropy String",
        "filename": "src/vs/workbench/contrib/notebook/test/browser/diff/notebookDiffService.test.ts",
        "hashed_secret": "359d086dde2d33ba01605b433c9209c5943fdcc7",
        "is_verified": false,
        "line_number": 12645,
        "is_secret": false
      }
    ],
    "src/vs/workbench/contrib/positronAssistant/browser/types.ts": [
      {
        "type": "Secret Keyword",
        "filename": "src/vs/workbench/contrib/positronAssistant/browser/types.ts",
        "hashed_secret": "fca71afec681b7c2932610046e8e524820317e47",
        "is_verified": false,
        "line_number": 7,
        "is_secret": false
      }
    ],
    "src/vs/workbench/contrib/tags/test/node/workspaceTags.test.ts": [
      {
        "type": "Basic Auth Credentials",
        "filename": "src/vs/workbench/contrib/tags/test/node/workspaceTags.test.ts",
        "hashed_secret": "5baa61e4c9b93f3f0682250b6cf8331b7ee68fd8",
        "is_verified": false,
        "line_number": 26,
        "is_secret": false
      }
    ],
    "src/vs/workbench/contrib/webview/browser/pre/index.html": [
      {
        "type": "Base64 High Entropy String",
        "filename": "src/vs/workbench/contrib/webview/browser/pre/index.html",
        "hashed_secret": "e7a023150065e25d74a3ef59bdedb85e9f3f42c5",
        "is_verified": false,
        "line_number": 9,
        "is_secret": false
      }
    ],
    "src/vs/workbench/services/environment/browser/environmentService.ts": [
      {
        "type": "Hex High Entropy String",
        "filename": "src/vs/workbench/services/environment/browser/environmentService.ts",
        "hashed_secret": "3a8f125da17a2c187d430daf0045e0fdfa707bdd",
        "is_verified": false,
        "line_number": 299,
        "is_secret": false
      }
    ],
    "src/vs/workbench/services/extensions/browser/webWorkerExtensionHost.ts": [
      {
        "type": "IBM Cloud IAM Key",
        "filename": "src/vs/workbench/services/extensions/browser/webWorkerExtensionHost.ts",
        "hashed_secret": "0d43d6e259826e4ecbda1644424b26de54faa665",
        "is_verified": false,
        "line_number": 96
      }
    ],
    "src/vs/workbench/services/extensions/worker/webWorkerExtensionHostIframe.html": [
      {
        "type": "Base64 High Entropy String",
        "filename": "src/vs/workbench/services/extensions/worker/webWorkerExtensionHostIframe.html",
        "hashed_secret": "96db22e5620887ff09f9da56175f200f30df6bf1",
        "is_verified": false,
        "line_number": 8,
        "is_secret": false
      }
    ],
    "src/vs/workbench/services/languageRuntime/common/positronUiComm.ts": [
      {
        "type": "Secret Keyword",
        "filename": "src/vs/workbench/services/languageRuntime/common/positronUiComm.ts",
        "hashed_secret": "659b2a0d48dff4354af7e730d2138e52d57f5a6b",
        "is_verified": false,
        "line_number": 819,
        "is_secret": false
      }
    ],
    "src/vs/workbench/test/browser/webview.test.ts": [
      {
        "type": "Base64 High Entropy String",
        "filename": "src/vs/workbench/test/browser/webview.test.ts",
        "hashed_secret": "bd86be67e83058d60b6ae73f8264b0e0f4a53faf",
        "is_verified": false,
        "line_number": 14,
        "is_secret": false
      },
      {
        "type": "Base64 High Entropy String",
        "filename": "src/vs/workbench/test/browser/webview.test.ts",
        "hashed_secret": "2cb6f8318e394386a6a2b875eca55c07e2af7045",
        "is_verified": false,
        "line_number": 19,
        "is_secret": false
      }
    ],
    "test/integration/browser/src/index.ts": [
      {
        "type": "Hex High Entropy String",
        "filename": "test/integration/browser/src/index.ts",
        "hashed_secret": "3a8f125da17a2c187d430daf0045e0fdfa707bdd",
        "is_verified": false,
        "line_number": 139,
        "is_secret": false
      }
    ]
  },
<<<<<<< HEAD
  "generated_at": "2025-08-06T17:11:32Z"
=======
  "generated_at": "2025-08-06T17:24:16Z"
>>>>>>> d2298eae
}<|MERGE_RESOLUTION|>--- conflicted
+++ resolved
@@ -1779,9 +1779,5 @@
       }
     ]
   },
-<<<<<<< HEAD
-  "generated_at": "2025-08-06T17:11:32Z"
-=======
   "generated_at": "2025-08-06T17:24:16Z"
->>>>>>> d2298eae
 }