{
  "version": "1.5.0",
  "plugins_used": [
    {
      "name": "ArtifactoryDetector"
    },
    {
      "name": "AWSKeyDetector"
    },
    {
      "name": "AzureStorageKeyDetector"
    },
    {
      "name": "Base64HighEntropyString",
      "limit": 4.5
    },
    {
      "name": "BasicAuthDetector"
    },
    {
      "name": "CloudantDetector"
    },
    {
      "name": "DiscordBotTokenDetector"
    },
    {
      "name": "GitHubTokenDetector"
    },
    {
      "name": "GitLabTokenDetector"
    },
    {
      "name": "HexHighEntropyString",
      "limit": 3.0
    },
    {
      "name": "IbmCloudIamDetector"
    },
    {
      "name": "IbmCosHmacDetector"
    },
    {
      "name": "IPPublicDetector"
    },
    {
      "name": "JwtTokenDetector"
    },
    {
      "name": "KeywordDetector",
      "keyword_exclude": ""
    },
    {
      "name": "MailchimpDetector"
    },
    {
      "name": "NpmDetector"
    },
    {
      "name": "OpenAIDetector"
    },
    {
      "name": "PrivateKeyDetector"
    },
    {
      "name": "PypiTokenDetector"
    },
    {
      "name": "SendGridDetector"
    },
    {
      "name": "SlackDetector"
    },
    {
      "name": "SoftlayerDetector"
    },
    {
      "name": "SquareOAuthDetector"
    },
    {
      "name": "StripeDetector"
    },
    {
      "name": "TelegramBotTokenDetector"
    },
    {
      "name": "TwilioKeyDetector"
    }
  ],
  "filters_used": [
    {
      "path": "detect_secrets.filters.allowlist.is_line_allowlisted"
    },
    {
      "path": "detect_secrets.filters.common.is_baseline_file",
      "filename": "build/secrets/.secrets.baseline"
    },
    {
      "path": "detect_secrets.filters.common.is_ignored_due_to_verification_policies",
      "min_level": 2
    },
    {
      "path": "detect_secrets.filters.heuristic.is_indirect_reference"
    },
    {
      "path": "detect_secrets.filters.heuristic.is_likely_id_string"
    },
    {
      "path": "detect_secrets.filters.heuristic.is_lock_file"
    },
    {
      "path": "detect_secrets.filters.heuristic.is_not_alphanumeric_string"
    },
    {
      "path": "detect_secrets.filters.heuristic.is_potential_uuid"
    },
    {
      "path": "detect_secrets.filters.heuristic.is_prefixed_with_dollar_sign"
    },
    {
      "path": "detect_secrets.filters.heuristic.is_sequential_string"
    },
    {
      "path": "detect_secrets.filters.heuristic.is_swagger_file"
    },
    {
      "path": "detect_secrets.filters.heuristic.is_templated_secret"
    },
    {
      "path": "detect_secrets.filters.regex.should_exclude_file",
      "pattern": [
        ".*.secrets.baseline",
        ".*cgmanifest.json",
        ".*/html-manager/dist/embed-amd.js",
        "src/vs/base/test/common/filters.perf.data.js",
        ".*/test/browser/recordings/windows11.*"
      ]
    }
  ],
  "results": {
    ".config/guardian/.gdnbaselines": [
      {
        "type": "Hex High Entropy String",
        "filename": ".config/guardian/.gdnbaselines",
        "hashed_secret": "f82bd092f17cd3246d5962da9306722c0a03ec71",
        "is_verified": false,
        "line_number": 14,
        "is_secret": false
      },
      {
        "type": "Hex High Entropy String",
        "filename": ".config/guardian/.gdnbaselines",
        "hashed_secret": "c38b9fea1e6aa73ea99de5aa6b3034640f612a0d",
        "is_verified": false,
        "line_number": 17,
        "is_secret": false
      },
      {
        "type": "Hex High Entropy String",
        "filename": ".config/guardian/.gdnbaselines",
        "hashed_secret": "e8fcd721f02ca2982b3a7db1de8f5a9500295343",
        "is_verified": false,
        "line_number": 27,
        "is_secret": false
      },
      {
        "type": "Hex High Entropy String",
        "filename": ".config/guardian/.gdnbaselines",
        "hashed_secret": "8fc8a34eed94b4f6cc64297072b8ad9f8ae89b7c",
        "is_verified": false,
        "line_number": 30,
        "is_secret": false
      },
      {
        "type": "Hex High Entropy String",
        "filename": ".config/guardian/.gdnbaselines",
        "hashed_secret": "5fd187201f22c128a1d00de37f408f84933a4b0c",
        "is_verified": false,
        "line_number": 40,
        "is_secret": false
      },
      {
        "type": "Hex High Entropy String",
        "filename": ".config/guardian/.gdnbaselines",
        "hashed_secret": "d610be43c6b14b285873631414f68ef0f20379db",
        "is_verified": false,
        "line_number": 43,
        "is_secret": false
      },
      {
        "type": "Hex High Entropy String",
        "filename": ".config/guardian/.gdnbaselines",
        "hashed_secret": "2e58b04f33cc47b0f05dc19f98d25726d9d8bdbb",
        "is_verified": false,
        "line_number": 53,
        "is_secret": false
      },
      {
        "type": "Hex High Entropy String",
        "filename": ".config/guardian/.gdnbaselines",
        "hashed_secret": "42fc65b88edcbbd14098523a2f581a93d3979968",
        "is_verified": false,
        "line_number": 56,
        "is_secret": false
      }
    ],
    ".github/workflows/test-assistant-llm.yml": [
      {
        "type": "Secret Keyword",
        "filename": ".github/workflows/test-assistant-llm.yml",
        "hashed_secret": "3e26d6750975d678acb8fa35a0f69237881576b0",
        "is_verified": false,
        "line_number": 35,
        "is_secret": false
      },
      {
        "type": "Secret Keyword",
        "filename": ".github/workflows/test-assistant-llm.yml",
        "hashed_secret": "74d50d4e7dbf232033bcb82f4c4ad6223a354c8e",
        "is_verified": false,
        "line_number": 73,
        "is_secret": false
      }
    ],
    ".github/workflows/test-cross-browser.yml": [
      {
        "type": "Secret Keyword",
        "filename": ".github/workflows/test-cross-browser.yml",
        "hashed_secret": "3e26d6750975d678acb8fa35a0f69237881576b0",
        "is_verified": false,
        "line_number": 46,
        "is_secret": false
      }
    ],
    ".github/workflows/test-full-suite.yml": [
      {
        "type": "Secret Keyword",
        "filename": ".github/workflows/test-full-suite.yml",
        "hashed_secret": "3e26d6750975d678acb8fa35a0f69237881576b0",
        "is_verified": false,
        "line_number": 60,
        "is_secret": false
      }
    ],
    ".github/workflows/test-merge.yml": [
      {
        "type": "Secret Keyword",
        "filename": ".github/workflows/test-merge.yml",
        "hashed_secret": "3e26d6750975d678acb8fa35a0f69237881576b0",
        "is_verified": false,
<<<<<<< HEAD
        "line_number": 16,
=======
        "line_number": 23,
>>>>>>> 5dced3c1
        "is_secret": false
      }
    ],
    ".github/workflows/test-pull-request.yml": [
      {
        "type": "Secret Keyword",
        "filename": ".github/workflows/test-pull-request.yml",
        "hashed_secret": "3e26d6750975d678acb8fa35a0f69237881576b0",
        "is_verified": false,
<<<<<<< HEAD
        "line_number": 23,
=======
        "line_number": 49,
>>>>>>> 5dced3c1
        "is_secret": false
      }
    ],
    "build/azure-pipelines/alpine/product-build-alpine-node-modules.yml": [
      {
        "type": "Secret Keyword",
        "filename": "build/azure-pipelines/alpine/product-build-alpine-node-modules.yml",
        "hashed_secret": "6bca595fb7e6690f8bacc9e0c1e056cd60e4b7cb",
        "is_verified": false,
        "line_number": 30,
        "is_secret": false
      }
    ],
    "build/azure-pipelines/alpine/product-build-alpine.yml": [
      {
        "type": "Secret Keyword",
        "filename": "build/azure-pipelines/alpine/product-build-alpine.yml",
        "hashed_secret": "6bca595fb7e6690f8bacc9e0c1e056cd60e4b7cb",
        "is_verified": false,
        "line_number": 24,
        "is_secret": false
      }
    ],
    "build/azure-pipelines/darwin/product-build-darwin-cli-sign.yml": [
      {
        "type": "Secret Keyword",
        "filename": "build/azure-pipelines/darwin/product-build-darwin-cli-sign.yml",
        "hashed_secret": "6bca595fb7e6690f8bacc9e0c1e056cd60e4b7cb",
        "is_verified": false,
        "line_number": 20,
        "is_secret": false
      }
    ],
    "build/azure-pipelines/darwin/product-build-darwin-node-modules.yml": [
      {
        "type": "Secret Keyword",
        "filename": "build/azure-pipelines/darwin/product-build-darwin-node-modules.yml",
        "hashed_secret": "d8368fc8fec27a14a70083cc2cd6d959085086a9",
        "is_verified": false,
        "line_number": 29,
        "is_secret": false
      }
    ],
    "build/azure-pipelines/darwin/product-build-darwin-universal.yml": [
      {
        "type": "Secret Keyword",
        "filename": "build/azure-pipelines/darwin/product-build-darwin-universal.yml",
        "hashed_secret": "d8368fc8fec27a14a70083cc2cd6d959085086a9",
        "is_verified": false,
        "line_number": 16,
        "is_secret": false
      }
    ],
    "build/azure-pipelines/darwin/product-build-darwin.yml": [
      {
        "type": "Secret Keyword",
        "filename": "build/azure-pipelines/darwin/product-build-darwin.yml",
        "hashed_secret": "d8368fc8fec27a14a70083cc2cd6d959085086a9",
        "is_verified": false,
        "line_number": 34,
        "is_secret": false
      }
    ],
    "build/azure-pipelines/distro/download-distro.yml": [
      {
        "type": "Secret Keyword",
        "filename": "build/azure-pipelines/distro/download-distro.yml",
        "hashed_secret": "6bca595fb7e6690f8bacc9e0c1e056cd60e4b7cb",
        "is_verified": false,
        "line_number": 7,
        "is_secret": false
      }
    ],
    "build/azure-pipelines/linux/product-build-linux-legacy-server.yml": [
      {
        "type": "Secret Keyword",
        "filename": "build/azure-pipelines/linux/product-build-linux-legacy-server.yml",
        "hashed_secret": "6bca595fb7e6690f8bacc9e0c1e056cd60e4b7cb",
        "is_verified": false,
        "line_number": 23,
        "is_secret": false
      }
    ],
    "build/azure-pipelines/linux/product-build-linux-node-modules.yml": [
      {
        "type": "Secret Keyword",
        "filename": "build/azure-pipelines/linux/product-build-linux-node-modules.yml",
        "hashed_secret": "6bca595fb7e6690f8bacc9e0c1e056cd60e4b7cb",
        "is_verified": false,
        "line_number": 32,
        "is_secret": false
      }
    ],
    "build/azure-pipelines/linux/steps/product-build-linux-compile.yml": [
      {
        "type": "Secret Keyword",
        "filename": "build/azure-pipelines/linux/steps/product-build-linux-compile.yml",
        "hashed_secret": "6bca595fb7e6690f8bacc9e0c1e056cd60e4b7cb",
        "is_verified": false,
        "line_number": 36,
        "is_secret": false
      }
    ],
    "build/azure-pipelines/product-compile.yml": [
      {
        "type": "Secret Keyword",
        "filename": "build/azure-pipelines/product-compile.yml",
        "hashed_secret": "6bca595fb7e6690f8bacc9e0c1e056cd60e4b7cb",
        "is_verified": false,
        "line_number": 30,
        "is_secret": false
      }
    ],
    "build/azure-pipelines/product-publish.yml": [
      {
        "type": "Secret Keyword",
        "filename": "build/azure-pipelines/product-publish.yml",
        "hashed_secret": "6bca595fb7e6690f8bacc9e0c1e056cd60e4b7cb",
        "is_verified": false,
        "line_number": 20,
        "is_secret": false
      },
      {
        "type": "Secret Keyword",
        "filename": "build/azure-pipelines/product-publish.yml",
        "hashed_secret": "f38b5618311373a766cdff2e405d6cbb08cdeeb6",
        "is_verified": false,
        "line_number": 27,
        "is_secret": false
      },
      {
        "type": "Secret Keyword",
        "filename": "build/azure-pipelines/product-publish.yml",
        "hashed_secret": "1bf2ebe6cfdadfebbe51dd18d36f3d42a9bf2d62",
        "is_verified": false,
        "line_number": 73,
        "is_secret": false
      }
    ],
    "build/azure-pipelines/product-release.yml": [
      {
        "type": "Secret Keyword",
        "filename": "build/azure-pipelines/product-release.yml",
        "hashed_secret": "1bf2ebe6cfdadfebbe51dd18d36f3d42a9bf2d62",
        "is_verified": false,
        "line_number": 29,
        "is_secret": false
      }
    ],
    "build/azure-pipelines/web/product-build-web-node-modules.yml": [
      {
        "type": "Secret Keyword",
        "filename": "build/azure-pipelines/web/product-build-web-node-modules.yml",
        "hashed_secret": "6bca595fb7e6690f8bacc9e0c1e056cd60e4b7cb",
        "is_verified": false,
        "line_number": 23,
        "is_secret": false
      }
    ],
    "build/azure-pipelines/web/product-build-web.yml": [
      {
        "type": "Secret Keyword",
        "filename": "build/azure-pipelines/web/product-build-web.yml",
        "hashed_secret": "6bca595fb7e6690f8bacc9e0c1e056cd60e4b7cb",
        "is_verified": false,
        "line_number": 16,
        "is_secret": false
      }
    ],
    "build/azure-pipelines/win32/product-build-win32-cli-sign.yml": [
      {
        "type": "Secret Keyword",
        "filename": "build/azure-pipelines/win32/product-build-win32-cli-sign.yml",
        "hashed_secret": "6bca595fb7e6690f8bacc9e0c1e056cd60e4b7cb",
        "is_verified": false,
        "line_number": 43,
        "is_secret": false
      }
    ],
    "build/azure-pipelines/win32/product-build-win32-node-modules.yml": [
      {
        "type": "Secret Keyword",
        "filename": "build/azure-pipelines/win32/product-build-win32-node-modules.yml",
        "hashed_secret": "6bca595fb7e6690f8bacc9e0c1e056cd60e4b7cb",
        "is_verified": false,
        "line_number": 34,
        "is_secret": false
      }
    ],
    "build/azure-pipelines/win32/sdl-scan-win32.yml": [
      {
        "type": "Secret Keyword",
        "filename": "build/azure-pipelines/win32/sdl-scan-win32.yml",
        "hashed_secret": "6bca595fb7e6690f8bacc9e0c1e056cd60e4b7cb",
        "is_verified": false,
        "line_number": 27,
        "is_secret": false
      }
    ],
    "build/azure-pipelines/win32/steps/product-build-win32-compile.yml": [
      {
        "type": "Secret Keyword",
        "filename": "build/azure-pipelines/win32/steps/product-build-win32-compile.yml",
        "hashed_secret": "6bca595fb7e6690f8bacc9e0c1e056cd60e4b7cb",
        "is_verified": false,
        "line_number": 38,
        "is_secret": false
      }
    ],
    "build/lib/stylelint/vscode-known-variables.json": [
      {
        "type": "Base64 High Entropy String",
        "filename": "build/lib/stylelint/vscode-known-variables.json",
        "hashed_secret": "bebac042cf8ae1cf5954a7f233759a1373a1bd5b",
        "is_verified": false,
        "line_number": 768,
        "is_secret": false
      }
    ],
    "build/secrets/README.md": [
      {
        "type": "Secret Keyword",
        "filename": "build/secrets/README.md",
        "hashed_secret": "7585d1f7ceb90fd0b1ab42d0a6ca39fcf55065c7",
        "is_verified": false,
        "line_number": 82,
        "is_secret": false
      }
    ],
    "cli/Cargo.toml": [
      {
        "type": "Hex High Entropy String",
        "filename": "cli/Cargo.toml",
        "hashed_secret": "c9f4c5531397166586187c7c9fac98fc1f5624e6",
        "is_verified": false,
        "line_number": 37,
        "is_secret": false
      }
    ],
    "cli/src/auth.rs": [
      {
        "type": "Hex High Entropy String",
        "filename": "cli/src/auth.rs",
        "hashed_secret": "b1ca527b736010b3f3125ce314832b9d92311cb2",
        "is_verified": false,
        "line_number": 72,
        "is_secret": false
      }
    ],
    "cli/src/desktop/version_manager.rs": [
      {
        "type": "Base64 High Entropy String",
        "filename": "cli/src/desktop/version_manager.rs",
        "hashed_secret": "4f29d0426d3ecc42e70ac2127ee3d7fd9d23f5c7",
        "is_verified": false,
        "line_number": 329,
        "is_secret": false
      }
    ],
    "cli/src/tunnels/socket_signal.rs": [
      {
        "type": "Base64 High Entropy String",
        "filename": "cli/src/tunnels/socket_signal.rs",
        "hashed_secret": "9d594c96ec4c8eb6d9ec54efd05ceca6052a8259",
        "is_verified": false,
        "line_number": 353,
        "is_secret": false
      },
      {
        "type": "Base64 High Entropy String",
        "filename": "cli/src/tunnels/socket_signal.rs",
        "hashed_secret": "ede64ff4b2c5d298f40c0639b8dffeb241596cca",
        "is_verified": false,
        "line_number": 354,
        "is_secret": false
      },
      {
        "type": "Base64 High Entropy String",
        "filename": "cli/src/tunnels/socket_signal.rs",
        "hashed_secret": "8758646166da378eb67718f0780b967bd1b0d5d2",
        "is_verified": false,
        "line_number": 355,
        "is_secret": false
      }
    ],
    "extensions/cpp/syntaxes/platform.tmLanguage.json": [
      {
        "type": "Base64 High Entropy String",
        "filename": "extensions/cpp/syntaxes/platform.tmLanguage.json",
        "hashed_secret": "f4f4522002ae0895566ebbc726b9ebc6064b5003",
        "is_verified": false,
        "line_number": 213,
        "is_secret": false
      }
    ],
    "extensions/git/src/test/git.test.ts": [
      {
        "type": "Hex High Entropy String",
        "filename": "extensions/git/src/test/git.test.ts",
        "hashed_secret": "3100a15f2a0660239142c51a09a9860091a57eb6",
        "is_verified": false,
        "line_number": 284,
        "is_secret": false
      },
      {
        "type": "Hex High Entropy String",
        "filename": "extensions/git/src/test/git.test.ts",
        "hashed_secret": "b3820b8646425e7ce86d52a14f0545675f5a0fb8",
        "is_verified": false,
        "line_number": 286,
        "is_secret": false
      },
      {
        "type": "Hex High Entropy String",
        "filename": "extensions/git/src/test/git.test.ts",
        "hashed_secret": "1bba808164c2bd2606270fd338b1bcfcbfb9972c",
        "is_verified": false,
        "line_number": 310,
        "is_secret": false
      },
      {
        "type": "Hex High Entropy String",
        "filename": "extensions/git/src/test/git.test.ts",
        "hashed_secret": "0026ab5726869f2f8d8d2b1e8c4ab07e66f75a98",
        "is_verified": false,
        "line_number": 463,
        "is_secret": false
      },
      {
        "type": "Hex High Entropy String",
        "filename": "extensions/git/src/test/git.test.ts",
        "hashed_secret": "15b70898ca2a438c30384441f139b460590fbe8a",
        "is_verified": false,
        "line_number": 465,
        "is_secret": false
      },
      {
        "type": "Hex High Entropy String",
        "filename": "extensions/git/src/test/git.test.ts",
        "hashed_secret": "4f4330cffae54a0d08fb33b66c533b2ee961accb",
        "is_verified": false,
        "line_number": 546,
        "is_secret": false
      },
      {
        "type": "Hex High Entropy String",
        "filename": "extensions/git/src/test/git.test.ts",
        "hashed_secret": "a3da0860baf4244389064b16f6788dafcf030d1f",
        "is_verified": false,
        "line_number": 547,
        "is_secret": false
      },
      {
        "type": "Hex High Entropy String",
        "filename": "extensions/git/src/test/git.test.ts",
        "hashed_secret": "30140192774a074079e5307bf65630ac4308a503",
        "is_verified": false,
        "line_number": 548,
        "is_secret": false
      },
      {
        "type": "Hex High Entropy String",
        "filename": "extensions/git/src/test/git.test.ts",
        "hashed_secret": "f339565b20b0740f51b54166570867fbcf37da8b",
        "is_verified": false,
        "line_number": 549,
        "is_secret": false
      },
      {
        "type": "Hex High Entropy String",
        "filename": "extensions/git/src/test/git.test.ts",
        "hashed_secret": "26bbee0ec44b5cb456171b8032b8494002b536d1",
        "is_verified": false,
        "line_number": 550,
        "is_secret": false
      },
      {
        "type": "Hex High Entropy String",
        "filename": "extensions/git/src/test/git.test.ts",
        "hashed_secret": "8cc5973678f7bed6507ba5440f0f7c132626affe",
        "is_verified": false,
        "line_number": 551,
        "is_secret": false
      },
      {
        "type": "Hex High Entropy String",
        "filename": "extensions/git/src/test/git.test.ts",
        "hashed_secret": "eafa4b025ed67291f5076bb171668e801c36b20e",
        "is_verified": false,
        "line_number": 552,
        "is_secret": false
      },
      {
        "type": "Hex High Entropy String",
        "filename": "extensions/git/src/test/git.test.ts",
        "hashed_secret": "2a0c0db2b79ee31c56309a893c2360be13f79f28",
        "is_verified": false,
        "line_number": 553,
        "is_secret": false
      },
      {
        "type": "Hex High Entropy String",
        "filename": "extensions/git/src/test/git.test.ts",
        "hashed_secret": "832e7e6717a35ffb092345019499f9c9c1db2eef",
        "is_verified": false,
        "line_number": 555,
        "is_secret": false
      },
      {
        "type": "Hex High Entropy String",
        "filename": "extensions/git/src/test/git.test.ts",
        "hashed_secret": "9b93e1d1a6c8e61ec6243d19841b85e081edc956",
        "is_verified": false,
        "line_number": 556,
        "is_secret": false
      },
      {
        "type": "Hex High Entropy String",
        "filename": "extensions/git/src/test/git.test.ts",
        "hashed_secret": "1d744d5f622cf01c4cb6d97dae876e634dc9b065",
        "is_verified": false,
        "line_number": 578,
        "is_secret": false
      }
    ],
    "extensions/github-authentication/src/config.ts": [
      {
        "type": "Hex High Entropy String",
        "filename": "extensions/github-authentication/src/config.ts",
        "hashed_secret": "b1ca527b736010b3f3125ce314832b9d92311cb2",
        "is_verified": false,
        "line_number": 20,
        "is_secret": false
      }
    ],
    "extensions/github-authentication/src/test/flows.test.ts": [
      {
        "type": "Secret Keyword",
        "filename": "extensions/github-authentication/src/test/flows.test.ts",
        "hashed_secret": "3da541559918a808c2402bba5012f6c60b27661c",
        "is_verified": false,
        "line_number": 21,
        "is_secret": false
      }
    ],
    "extensions/ipynb/src/notebookImagePaste.ts": [
      {
        "type": "Base64 High Entropy String",
        "filename": "extensions/ipynb/src/notebookImagePaste.ts",
        "hashed_secret": "e582429052cdb908833560f6f7582d232de37c4d",
        "is_verified": false,
        "line_number": 213,
        "is_secret": false
      }
    ],
    "extensions/positron-python/python_files/Notebooks intro.ipynb": [
      {
        "type": "Hex High Entropy String",
        "filename": "extensions/positron-python/python_files/Notebooks intro.ipynb",
        "hashed_secret": "c2e045c525442c9c56408ece0a534e0d48b30edd",
        "is_verified": false,
        "line_number": 142,
        "is_secret": false
      }
    ],
    "extensions/positron-supervisor/src/kcclient/common.ts": [
      {
        "type": "Secret Keyword",
        "filename": "extensions/positron-supervisor/src/kcclient/common.ts",
        "hashed_secret": "c218e39efa2e1aae69f39d2054528369ce1e1f46",
        "is_verified": false,
        "line_number": 44,
        "is_secret": false
      }
    ],
    "extensions/vscode-api-tests/testWorkspace/test.ipynb": [
      {
        "type": "Hex High Entropy String",
        "filename": "extensions/vscode-api-tests/testWorkspace/test.ipynb",
        "hashed_secret": "536dce5e06e6a83a5ba6163a3859935316485e8e",
        "is_verified": false,
        "line_number": 32,
        "is_secret": false
      }
    ],
    "package.json": [
      {
        "type": "Hex High Entropy String",
        "filename": "package.json",
        "hashed_secret": "6f7bf77d6f2ca0f1370bbcb2cabec503f963b17a",
        "is_verified": false,
        "line_number": 4,
        "is_secret": false
      }
    ],
    "product.json": [
      {
        "type": "Hex High Entropy String",
        "filename": "product.json",
        "hashed_secret": "829eaa1d03499ac3be472b80e2d7a7b7df709fca",
        "is_verified": false,
        "line_number": 49,
        "is_secret": false
      },
      {
        "type": "Hex High Entropy String",
        "filename": "product.json",
        "hashed_secret": "61015ea48f0526f88771d33c21ae86443b2ef8f7",
        "is_verified": false,
        "line_number": 65,
        "is_secret": false
      },
      {
        "type": "Hex High Entropy String",
        "filename": "product.json",
        "hashed_secret": "98f6b0e364fc315e344dd24ce8ccd59b9a827ccd",
        "is_verified": false,
        "line_number": 81,
        "is_secret": false
      },
      {
        "type": "Hex High Entropy String",
        "filename": "product.json",
        "hashed_secret": "3fad1defe924338cf88e0d74aa3b600feccafdcb",
        "is_verified": false,
        "line_number": 114,
        "is_secret": false
      },
      {
        "type": "Hex High Entropy String",
        "filename": "product.json",
        "hashed_secret": "4ecc1a40769a784c894984448c2aa8fe7c6b6d9c",
        "is_verified": false,
        "line_number": 138,
        "is_secret": false
      },
      {
        "type": "Hex High Entropy String",
        "filename": "product.json",
        "hashed_secret": "62bc923c10a3b051de823593ac7dd26a5d1a3fd1",
        "is_verified": false,
        "line_number": 154,
        "is_secret": false
      },
      {
        "type": "Hex High Entropy String",
        "filename": "product.json",
        "hashed_secret": "a98c117e7ff47453ec91a18892f2158eee3391d1",
        "is_verified": false,
        "line_number": 170,
        "is_secret": false
      },
      {
        "type": "Hex High Entropy String",
        "filename": "product.json",
        "hashed_secret": "cc951a5b49b2427dc721d3f2b0e6ee7858e4d2a4",
        "is_verified": false,
        "line_number": 186,
        "is_secret": false
      },
      {
        "type": "Hex High Entropy String",
        "filename": "product.json",
        "hashed_secret": "73bcd69ab87236e472896e228cd4282734e1a4e2",
        "is_verified": false,
        "line_number": 202,
        "is_secret": false
      },
      {
        "type": "Hex High Entropy String",
        "filename": "product.json",
        "hashed_secret": "7c64cb95917090548033699cf639d988db9d9112",
        "is_verified": false,
        "line_number": 246,
        "is_secret": false
      },
      {
        "type": "Hex High Entropy String",
        "filename": "product.json",
        "hashed_secret": "5fa6ca081ac9e6cf9d92d0a58a70da34f4d1e1bd",
        "is_verified": false,
        "line_number": 273,
        "is_secret": false
      },
      {
        "type": "Hex High Entropy String",
        "filename": "product.json",
        "hashed_secret": "6f76596f36448e59c4906d1a144b798d05645d78",
        "is_verified": false,
        "line_number": 285,
        "is_secret": false
      }
    ],
    "scripts/playground-server.ts": [
      {
        "type": "Base64 High Entropy String",
        "filename": "scripts/playground-server.ts",
        "hashed_secret": "1d278d3c888d1a2fa7eed622bfc02927ce4049af",
        "is_verified": false,
        "line_number": 821,
        "is_secret": false
      }
    ],
    "src/vs/base/common/buffer.ts": [
      {
        "type": "Base64 High Entropy String",
        "filename": "src/vs/base/common/buffer.ts",
        "hashed_secret": "e582429052cdb908833560f6f7582d232de37c4d",
        "is_verified": false,
        "line_number": 428,
        "is_secret": false
      }
    ],
    "src/vs/base/common/extpath.ts": [
      {
        "type": "Base64 High Entropy String",
        "filename": "src/vs/base/common/extpath.ts",
        "hashed_secret": "3ce1fc6461a712abb4ae6a9eafd66264cc3b3b18",
        "is_verified": false,
        "line_number": 389,
        "is_secret": false
      }
    ],
    "src/vs/base/test/browser/hash.test.ts": [
      {
        "type": "Hex High Entropy String",
        "filename": "src/vs/base/test/browser/hash.test.ts",
        "hashed_secret": "66b60e6a2bcec249f7467e10476123722475d77f",
        "is_verified": false,
        "line_number": 90,
        "is_secret": false
      },
      {
        "type": "Hex High Entropy String",
        "filename": "src/vs/base/test/browser/hash.test.ts",
        "hashed_secret": "80b90c522083cd51a34e3f10ded8ff5f8a9897ad",
        "is_verified": false,
        "line_number": 98,
        "is_secret": false
      },
      {
        "type": "Hex High Entropy String",
        "filename": "src/vs/base/test/browser/hash.test.ts",
        "hashed_secret": "9cf5caf6c36f5cccde8c73fad8894c958f4983da",
        "is_verified": false,
        "line_number": 102,
        "is_secret": false
      }
    ],
    "src/vs/base/test/common/buffer.test.ts": [
      {
        "type": "Hex High Entropy String",
        "filename": "src/vs/base/test/common/buffer.test.ts",
        "hashed_secret": "2b979d2db42bd60a969e4ce8b6db0d3ec65684ee",
        "is_verified": false,
        "line_number": 556,
        "is_secret": false
      },
      {
        "type": "Hex High Entropy String",
        "filename": "src/vs/base/test/common/buffer.test.ts",
        "hashed_secret": "302c1c82fc540bfacc27cd1daa084bab7c38d310",
        "is_verified": false,
        "line_number": 557,
        "is_secret": false
      },
      {
        "type": "Hex High Entropy String",
        "filename": "src/vs/base/test/common/buffer.test.ts",
        "hashed_secret": "19323fdb415fb2fd108b0876c4521276e39f58d6",
        "is_verified": false,
        "line_number": 558,
        "is_secret": false
      },
      {
        "type": "Hex High Entropy String",
        "filename": "src/vs/base/test/common/buffer.test.ts",
        "hashed_secret": "58b9754604023e408f61e2ae322cfd165cc61421",
        "is_verified": false,
        "line_number": 559,
        "is_secret": false
      },
      {
        "type": "Hex High Entropy String",
        "filename": "src/vs/base/test/common/buffer.test.ts",
        "hashed_secret": "a67d031dfa8154a333af5faa45051f4dd02c739e",
        "is_verified": false,
        "line_number": 560,
        "is_secret": false
      },
      {
        "type": "Hex High Entropy String",
        "filename": "src/vs/base/test/common/buffer.test.ts",
        "hashed_secret": "0f8fb0d953ab03399866867bef5bb956a10410c0",
        "is_verified": false,
        "line_number": 561,
        "is_secret": false
      },
      {
        "type": "Hex High Entropy String",
        "filename": "src/vs/base/test/common/buffer.test.ts",
        "hashed_secret": "905d5341022655f880f5418b88a0af51f6e7f669",
        "is_verified": false,
        "line_number": 562,
        "is_secret": false
      },
      {
        "type": "Hex High Entropy String",
        "filename": "src/vs/base/test/common/buffer.test.ts",
        "hashed_secret": "f7fbdb95d6096766d6f52d1e6e794ffdb78b04ba",
        "is_verified": false,
        "line_number": 563,
        "is_secret": false
      }
    ],
    "src/vs/base/test/common/uri.test.ts": [
      {
        "type": "Basic Auth Credentials",
        "filename": "src/vs/base/test/common/uri.test.ts",
        "hashed_secret": "62cdb7020ff920e5aa642c3d4066950dd1f01f4d",
        "is_verified": false,
        "line_number": 346,
        "is_secret": false
      },
      {
        "type": "Basic Auth Credentials",
        "filename": "src/vs/base/test/common/uri.test.ts",
        "hashed_secret": "114838b44bb42c2832324bac6d42b6b693e15f60",
        "is_verified": false,
        "line_number": 352,
        "is_secret": false
      },
      {
        "type": "Basic Auth Credentials",
        "filename": "src/vs/base/test/common/uri.test.ts",
        "hashed_secret": "dde57062d0392ed551b4f21bb937d6f7f199a594",
        "is_verified": false,
        "line_number": 358,
        "is_secret": false
      }
    ],
    "src/vs/base/test/node/crypto.test.ts": [
      {
        "type": "Hex High Entropy String",
        "filename": "src/vs/base/test/node/crypto.test.ts",
        "hashed_secret": "9010fe091ace30090c9db33165cf7e7ee08c0cfb",
        "is_verified": false,
        "line_number": 34,
        "is_secret": false
      }
    ],
    "src/vs/code/electron-browser/workbench/workbench.ts": [
      {
        "type": "Hex High Entropy String",
        "filename": "src/vs/code/electron-browser/workbench/workbench.ts",
        "hashed_secret": "b6cb3f02e20180320687f4905a9c795d72e0ad3a",
        "is_verified": false,
        "line_number": 481,
        "is_secret": false
      }
    ],
    "src/vs/editor/browser/viewParts/minimap/minimapPreBaked.ts": [
      {
        "type": "Hex High Entropy String",
        "filename": "src/vs/editor/browser/viewParts/minimap/minimapPreBaked.ts",
        "hashed_secret": "be2768cb6754de2aa14a7eb7fb67e5db0abd8890",
        "is_verified": false,
        "line_number": 55,
        "is_secret": false
      },
      {
        "type": "Hex High Entropy String",
        "filename": "src/vs/editor/browser/viewParts/minimap/minimapPreBaked.ts",
        "hashed_secret": "7a15525cc2aa0af7747d53b65242a277dc582026",
        "is_verified": false,
        "line_number": 60,
        "is_secret": false
      }
    ],
    "src/vs/editor/contrib/suggest/test/browser/suggestController.test.ts": [
      {
        "type": "Hex High Entropy String",
        "filename": "src/vs/editor/contrib/suggest/test/browser/suggestController.test.ts",
        "hashed_secret": "e4e7bced229a170690fb933633e903876e75ee07",
        "is_verified": false,
        "line_number": 651,
        "is_secret": false
      }
    ],
    "src/vs/editor/test/browser/controller/cursor.test.ts": [
      {
        "type": "Hex High Entropy String",
        "filename": "src/vs/editor/test/browser/controller/cursor.test.ts",
        "hashed_secret": "9847b0d807e4b80605c9d9d8b9c7a0b40ed513da",
        "is_verified": false,
        "line_number": 6517,
        "is_secret": false
      },
      {
        "type": "Hex High Entropy String",
        "filename": "src/vs/editor/test/browser/controller/cursor.test.ts",
        "hashed_secret": "29d9451e16d9d7719529948763ce63f954c29915",
        "is_verified": false,
        "line_number": 6524,
        "is_secret": false
      },
      {
        "type": "Hex High Entropy String",
        "filename": "src/vs/editor/test/browser/controller/cursor.test.ts",
        "hashed_secret": "d78922db105aefeb9bab04128c3a135b0698117b",
        "is_verified": false,
        "line_number": 6548,
        "is_secret": false
      }
    ],
    "src/vs/editor/test/common/model/pieceTreeTextBuffer/pieceTreeTextBuffer.test.ts": [
      {
        "type": "Base64 High Entropy String",
        "filename": "src/vs/editor/test/common/model/pieceTreeTextBuffer/pieceTreeTextBuffer.test.ts",
        "hashed_secret": "2fbed46209c70d10fc62ec9c23e4a5b4969c4838",
        "is_verified": false,
        "line_number": 19,
        "is_secret": false
      },
      {
        "type": "Hex High Entropy String",
        "filename": "src/vs/editor/test/common/model/pieceTreeTextBuffer/pieceTreeTextBuffer.test.ts",
        "hashed_secret": "4f8be53e6119f97cd67d38d5ce03aba6dae2316d",
        "is_verified": false,
        "line_number": 1827,
        "is_secret": false
      },
      {
        "type": "Hex High Entropy String",
        "filename": "src/vs/editor/test/common/model/pieceTreeTextBuffer/pieceTreeTextBuffer.test.ts",
        "hashed_secret": "d84852bb1ee5e4a94dc72a90db9de265b7f18138",
        "is_verified": false,
        "line_number": 1832,
        "is_secret": false
      }
    ],
    "src/vs/platform/backup/test/electron-main/backupMainService.test.ts": [
      {
        "type": "Hex High Entropy String",
        "filename": "src/vs/platform/backup/test/electron-main/backupMainService.test.ts",
        "hashed_secret": "df85aee71ccafa1974bb0fab73f86de85f89eb52",
        "is_verified": false,
        "line_number": 595,
        "is_secret": false
      }
    ],
    "src/vs/platform/checksum/test/node/checksumService.test.ts": [
      {
        "type": "Base64 High Entropy String",
        "filename": "src/vs/platform/checksum/test/node/checksumService.test.ts",
        "hashed_secret": "4a211cacf9cf46abb61d97cd30f8927f8ff68949",
        "is_verified": false,
        "line_number": 38,
        "is_secret": false
      },
      {
        "type": "Base64 High Entropy String",
        "filename": "src/vs/platform/checksum/test/node/checksumService.test.ts",
        "hashed_secret": "8b3419d93a3815bab365c9148edef39d80e7c8de",
        "is_verified": false,
        "line_number": 38,
        "is_secret": false
      }
    ],
    "src/vs/platform/encryption/common/encryptionService.ts": [
      {
        "type": "Secret Keyword",
        "filename": "src/vs/platform/encryption/common/encryptionService.ts",
        "hashed_secret": "2164a98794e6e6f7a8c1862ca735183450643ab8",
        "is_verified": false,
        "line_number": 34,
        "is_secret": false
      },
      {
        "type": "Secret Keyword",
        "filename": "src/vs/platform/encryption/common/encryptionService.ts",
        "hashed_secret": "27941be9e491ea754419893f64b724450376db52",
        "is_verified": false,
        "line_number": 45,
        "is_secret": false
      }
    ],
    "src/vs/platform/extensionManagement/test/common/configRemotes.test.ts": [
      {
        "type": "Basic Auth Credentials",
        "filename": "src/vs/platform/extensionManagement/test/common/configRemotes.test.ts",
        "hashed_secret": "5baa61e4c9b93f3f0682250b6cf8331b7ee68fd8",
        "is_verified": false,
        "line_number": 29,
        "is_secret": false
      }
    ],
    "src/vs/platform/mcp/test/common/mcpManagementService.test.ts": [
      {
        "type": "Secret Keyword",
        "filename": "src/vs/platform/mcp/test/common/mcpManagementService.test.ts",
        "hashed_secret": "3acfb2c2b433c0ea7ff107e33df91b18e52f960f",
        "is_verified": false,
        "line_number": 79,
        "is_secret": false
      },
      {
        "type": "Secret Keyword",
        "filename": "src/vs/platform/mcp/test/common/mcpManagementService.test.ts",
        "hashed_secret": "0b4dfe8c773082cd0867ba4a680bc8c9ddbbdf2f",
        "is_verified": false,
        "line_number": 127,
        "is_secret": false
      }
    ],
    "src/vs/platform/native/electron-main/auth.ts": [
      {
        "type": "Secret Keyword",
        "filename": "src/vs/platform/native/electron-main/auth.ts",
        "hashed_secret": "1552ab4cda3b3f85ebbe13ab82fddd1071a00904",
        "is_verified": false,
        "line_number": 43,
        "is_secret": false
      },
      {
        "type": "Secret Keyword",
        "filename": "src/vs/platform/native/electron-main/auth.ts",
        "hashed_secret": "ecb252044b5ea0f679ee78ec1a12904739e2904d",
        "is_verified": false,
        "line_number": 211,
        "is_secret": false
      }
    ],
    "src/vs/platform/telemetry/node/telemetryUtils.ts": [
      {
        "type": "Hex High Entropy String",
        "filename": "src/vs/platform/telemetry/node/telemetryUtils.ts",
        "hashed_secret": "def4e2deaa6e984c6eaa63b1f8ed02574aaa4bda",
        "is_verified": false,
        "line_number": 17,
        "is_secret": false
      }
    ],
    "src/vs/platform/telemetry/test/browser/1dsAppender.test.ts": [
      {
        "type": "Base64 High Entropy String",
        "filename": "src/vs/platform/telemetry/test/browser/1dsAppender.test.ts",
        "hashed_secret": "da43a8ebe3e071eb9f612ac529369068983ed590",
        "is_verified": false,
        "line_number": 70,
        "is_secret": false
      }
    ],
    "src/vs/platform/windows/test/electron-main/windowsStateHandler.test.ts": [
      {
        "type": "Hex High Entropy String",
        "filename": "src/vs/platform/windows/test/electron-main/windowsStateHandler.test.ts",
        "hashed_secret": "81902f90c165b5b742afc5a3be5180bb20fd6fa9",
        "is_verified": false,
        "line_number": 125,
        "is_secret": false
      }
    ],
    "src/vs/platform/workspaces/test/electron-main/workspaces.test.ts": [
      {
        "type": "Hex High Entropy String",
        "filename": "src/vs/platform/workspaces/test/electron-main/workspaces.test.ts",
        "hashed_secret": "80186838ad46c9ff7e226d081a5289b4b6dc9a3c",
        "is_verified": false,
        "line_number": 52,
        "is_secret": false
      },
      {
        "type": "Hex High Entropy String",
        "filename": "src/vs/platform/workspaces/test/electron-main/workspaces.test.ts",
        "hashed_secret": "db8ab9b302acd24863d9f8b173ce760e876452c7",
        "is_verified": false,
        "line_number": 52,
        "is_secret": false
      },
      {
        "type": "Hex High Entropy String",
        "filename": "src/vs/platform/workspaces/test/electron-main/workspaces.test.ts",
        "hashed_secret": "2d7b6bcb2710e7af54714bf26aa6df65d7d96bc9",
        "is_verified": false,
        "line_number": 60,
        "is_secret": false
      },
      {
        "type": "Hex High Entropy String",
        "filename": "src/vs/platform/workspaces/test/electron-main/workspaces.test.ts",
        "hashed_secret": "fc8e06e896a2fca7d730591b367221b493df4677",
        "is_verified": false,
        "line_number": 60,
        "is_secret": false
      },
      {
        "type": "Hex High Entropy String",
        "filename": "src/vs/platform/workspaces/test/electron-main/workspaces.test.ts",
        "hashed_secret": "11f36d26f88c98fc21501757dcaf1d189054b459",
        "is_verified": false,
        "line_number": 63,
        "is_secret": false
      }
    ],
    "src/vs/platform/workspaces/test/electron-main/workspacesHistoryStorage.test.ts": [
      {
        "type": "Hex High Entropy String",
        "filename": "src/vs/platform/workspaces/test/electron-main/workspacesHistoryStorage.test.ts",
        "hashed_secret": "81902f90c165b5b742afc5a3be5180bb20fd6fa9",
        "is_verified": false,
        "line_number": 120,
        "is_secret": false
      }
    ],
    "src/vs/server/node/webClientServer.ts": [
      {
        "type": "Base64 High Entropy String",
        "filename": "src/vs/server/node/webClientServer.ts",
        "hashed_secret": "66e26ed510af41f1d322d1ebda4389302f4a03c7",
        "is_verified": false,
        "line_number": 523,
        "is_secret": false
      },
      {
        "type": "Base64 High Entropy String",
        "filename": "src/vs/server/node/webClientServer.ts",
        "hashed_secret": "93f2efffc36c6e096cdb21d6aadb7087dc0d7478",
        "is_verified": false,
        "line_number": 529,
        "is_secret": false
      }
    ],
    "src/vs/workbench/api/test/browser/extHostTelemetry.test.ts": [
      {
        "type": "Secret Keyword",
        "filename": "src/vs/workbench/api/test/browser/extHostTelemetry.test.ts",
        "hashed_secret": "7fe54a7b420126077bba3453c0f9d31430735c5e",
        "is_verified": false,
        "line_number": 256,
        "is_secret": false
      }
    ],
    "src/vs/workbench/contrib/notebook/test/browser/diff/notebookDiffService.test.ts": [
      {
        "type": "Hex High Entropy String",
        "filename": "src/vs/workbench/contrib/notebook/test/browser/diff/notebookDiffService.test.ts",
        "hashed_secret": "69c5ba8c11c53cc23c5dd38f44bc1ea58cb7ac09",
        "is_verified": false,
        "line_number": 12644,
        "is_secret": false
      },
      {
        "type": "Hex High Entropy String",
        "filename": "src/vs/workbench/contrib/notebook/test/browser/diff/notebookDiffService.test.ts",
        "hashed_secret": "359d086dde2d33ba01605b433c9209c5943fdcc7",
        "is_verified": false,
        "line_number": 12645,
        "is_secret": false
      }
    ],
    "src/vs/workbench/contrib/positronAssistant/browser/types.ts": [
      {
        "type": "Secret Keyword",
        "filename": "src/vs/workbench/contrib/positronAssistant/browser/types.ts",
        "hashed_secret": "fca71afec681b7c2932610046e8e524820317e47",
        "is_verified": false,
        "line_number": 7,
        "is_secret": false
      }
    ],
    "src/vs/workbench/contrib/tags/test/node/workspaceTags.test.ts": [
      {
        "type": "Basic Auth Credentials",
        "filename": "src/vs/workbench/contrib/tags/test/node/workspaceTags.test.ts",
        "hashed_secret": "5baa61e4c9b93f3f0682250b6cf8331b7ee68fd8",
        "is_verified": false,
        "line_number": 26,
        "is_secret": false
      }
    ],
    "src/vs/workbench/contrib/webview/browser/pre/index.html": [
      {
        "type": "Base64 High Entropy String",
        "filename": "src/vs/workbench/contrib/webview/browser/pre/index.html",
        "hashed_secret": "b70e2be786c491d6a0be809e706fe293401e217b",
        "is_verified": false,
        "line_number": 9,
        "is_secret": false
      }
    ],
    "src/vs/workbench/services/environment/browser/environmentService.ts": [
      {
        "type": "Hex High Entropy String",
        "filename": "src/vs/workbench/services/environment/browser/environmentService.ts",
        "hashed_secret": "3a8f125da17a2c187d430daf0045e0fdfa707bdd",
        "is_verified": false,
        "line_number": 299,
        "is_secret": false
      }
    ],
    "src/vs/workbench/services/extensions/worker/webWorkerExtensionHostIframe.html": [
      {
        "type": "Base64 High Entropy String",
        "filename": "src/vs/workbench/services/extensions/worker/webWorkerExtensionHostIframe.html",
        "hashed_secret": "96db22e5620887ff09f9da56175f200f30df6bf1",
        "is_verified": false,
        "line_number": 8,
        "is_secret": false
      }
    ],
    "src/vs/workbench/services/languageRuntime/common/positronUiComm.ts": [
      {
        "type": "Secret Keyword",
        "filename": "src/vs/workbench/services/languageRuntime/common/positronUiComm.ts",
        "hashed_secret": "659b2a0d48dff4354af7e730d2138e52d57f5a6b",
        "is_verified": false,
        "line_number": 897,
        "is_secret": false
      }
    ],
    "src/vs/workbench/test/browser/webview.test.ts": [
      {
        "type": "Base64 High Entropy String",
        "filename": "src/vs/workbench/test/browser/webview.test.ts",
        "hashed_secret": "bd86be67e83058d60b6ae73f8264b0e0f4a53faf",
        "is_verified": false,
        "line_number": 14,
        "is_secret": false
      },
      {
        "type": "Base64 High Entropy String",
        "filename": "src/vs/workbench/test/browser/webview.test.ts",
        "hashed_secret": "2cb6f8318e394386a6a2b875eca55c07e2af7045",
        "is_verified": false,
        "line_number": 19,
        "is_secret": false
      }
    ],
    "test/integration/browser/src/index.ts": [
      {
        "type": "Hex High Entropy String",
        "filename": "test/integration/browser/src/index.ts",
        "hashed_secret": "3a8f125da17a2c187d430daf0045e0fdfa707bdd",
        "is_verified": false,
        "line_number": 135,
        "is_secret": false
      }
    ]
  },
<<<<<<< HEAD
  "generated_at": "2025-11-13T14:02:33Z"
=======
  "generated_at": "2025-11-13T22:38:47Z"
>>>>>>> 5dced3c1
}<|MERGE_RESOLUTION|>--- conflicted
+++ resolved
@@ -247,11 +247,7 @@
         "filename": ".github/workflows/test-merge.yml",
         "hashed_secret": "3e26d6750975d678acb8fa35a0f69237881576b0",
         "is_verified": false,
-<<<<<<< HEAD
         "line_number": 16,
-=======
-        "line_number": 23,
->>>>>>> 5dced3c1
         "is_secret": false
       }
     ],
@@ -261,11 +257,7 @@
         "filename": ".github/workflows/test-pull-request.yml",
         "hashed_secret": "3e26d6750975d678acb8fa35a0f69237881576b0",
         "is_verified": false,
-<<<<<<< HEAD
         "line_number": 23,
-=======
-        "line_number": 49,
->>>>>>> 5dced3c1
         "is_secret": false
       }
     ],
@@ -1416,9 +1408,5 @@
       }
     ]
   },
-<<<<<<< HEAD
-  "generated_at": "2025-11-13T14:02:33Z"
-=======
-  "generated_at": "2025-11-13T22:38:47Z"
->>>>>>> 5dced3c1
+  "generated_at": "2025-11-13T23:22:27Z"
 }