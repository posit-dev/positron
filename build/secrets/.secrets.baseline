{
  "version": "1.5.0",
  "plugins_used": [
    {
      "name": "ArtifactoryDetector"
    },
    {
      "name": "AWSKeyDetector"
    },
    {
      "name": "AzureStorageKeyDetector"
    },
    {
      "name": "Base64HighEntropyString",
      "limit": 4.5
    },
    {
      "name": "BasicAuthDetector"
    },
    {
      "name": "CloudantDetector"
    },
    {
      "name": "DiscordBotTokenDetector"
    },
    {
      "name": "GitHubTokenDetector"
    },
    {
      "name": "GitLabTokenDetector"
    },
    {
      "name": "HexHighEntropyString",
      "limit": 3.0
    },
    {
      "name": "IbmCloudIamDetector"
    },
    {
      "name": "IbmCosHmacDetector"
    },
    {
      "name": "IPPublicDetector"
    },
    {
      "name": "JwtTokenDetector"
    },
    {
      "name": "KeywordDetector",
      "keyword_exclude": ""
    },
    {
      "name": "MailchimpDetector"
    },
    {
      "name": "NpmDetector"
    },
    {
      "name": "OpenAIDetector"
    },
    {
      "name": "PrivateKeyDetector"
    },
    {
      "name": "PypiTokenDetector"
    },
    {
      "name": "SendGridDetector"
    },
    {
      "name": "SlackDetector"
    },
    {
      "name": "SoftlayerDetector"
    },
    {
      "name": "SquareOAuthDetector"
    },
    {
      "name": "StripeDetector"
    },
    {
      "name": "TelegramBotTokenDetector"
    },
    {
      "name": "TwilioKeyDetector"
    }
  ],
  "filters_used": [
    {
      "path": "detect_secrets.filters.allowlist.is_line_allowlisted"
    },
    {
      "path": "detect_secrets.filters.common.is_baseline_file",
      "filename": "build/secrets/.secrets.baseline"
    },
    {
      "path": "detect_secrets.filters.common.is_ignored_due_to_verification_policies",
      "min_level": 2
    },
    {
      "path": "detect_secrets.filters.heuristic.is_indirect_reference"
    },
    {
      "path": "detect_secrets.filters.heuristic.is_likely_id_string"
    },
    {
      "path": "detect_secrets.filters.heuristic.is_lock_file"
    },
    {
      "path": "detect_secrets.filters.heuristic.is_not_alphanumeric_string"
    },
    {
      "path": "detect_secrets.filters.heuristic.is_potential_uuid"
    },
    {
      "path": "detect_secrets.filters.heuristic.is_prefixed_with_dollar_sign"
    },
    {
      "path": "detect_secrets.filters.heuristic.is_sequential_string"
    },
    {
      "path": "detect_secrets.filters.heuristic.is_swagger_file"
    },
    {
      "path": "detect_secrets.filters.heuristic.is_templated_secret"
    },
    {
      "path": "detect_secrets.filters.regex.should_exclude_file",
      "pattern": [
        ".*.secrets.baseline",
        ".*cgmanifest.json",
        ".*/html-manager/dist/embed-amd.js",
        "src/vs/base/test/common/filters.perf.data.js",
        ".*/test/browser/recordings/windows11.*"
      ]
    }
  ],
  "results": {
    ".config/guardian/.gdnbaselines": [
      {
        "type": "Hex High Entropy String",
        "filename": ".config/guardian/.gdnbaselines",
        "hashed_secret": "89328aa8c40e77e1a1460d736167a9e02a19d21f",
        "is_verified": false,
        "line_number": 14,
        "is_secret": false
      },
      {
        "type": "Hex High Entropy String",
        "filename": ".config/guardian/.gdnbaselines",
        "hashed_secret": "cd1128c4b9ab3eed57913a034f67eab24d0d1a30",
        "is_verified": false,
        "line_number": 17,
        "is_secret": false
      },
      {
        "type": "Hex High Entropy String",
        "filename": ".config/guardian/.gdnbaselines",
        "hashed_secret": "d2b212e86e158901b95ca26df0235d9e685753c4",
        "is_verified": false,
        "line_number": 29,
        "is_secret": false
      },
      {
        "type": "Hex High Entropy String",
        "filename": ".config/guardian/.gdnbaselines",
        "hashed_secret": "1520988dd79350fe57e1f857ace18f5121d44001",
        "is_verified": false,
        "line_number": 32,
        "is_secret": false
      },
      {
        "type": "Hex High Entropy String",
        "filename": ".config/guardian/.gdnbaselines",
        "hashed_secret": "533a0853098ca13af055fd7e176a6df0d0e15163",
        "is_verified": false,
        "line_number": 44,
        "is_secret": false
      },
      {
        "type": "Hex High Entropy String",
        "filename": ".config/guardian/.gdnbaselines",
        "hashed_secret": "291176827a0de3f853b3a02f9d4bdd4edb1930af",
        "is_verified": false,
        "line_number": 47,
        "is_secret": false
      },
      {
        "type": "Hex High Entropy String",
        "filename": ".config/guardian/.gdnbaselines",
        "hashed_secret": "f82be79abed1b0923a54a296b74746ef6a561e7d",
        "is_verified": false,
        "line_number": 59,
        "is_secret": false
      },
      {
        "type": "Hex High Entropy String",
        "filename": ".config/guardian/.gdnbaselines",
        "hashed_secret": "cf0c74d69dbf9337c43281d1c6e16d368bd34a79",
        "is_verified": false,
        "line_number": 62,
        "is_secret": false
      },
      {
        "type": "Hex High Entropy String",
        "filename": ".config/guardian/.gdnbaselines",
        "hashed_secret": "2d992a6d04dd3dfbc9c6bb72c5f9ee2692be2737",
        "is_verified": false,
        "line_number": 74,
        "is_secret": false
      },
      {
        "type": "Hex High Entropy String",
        "filename": ".config/guardian/.gdnbaselines",
        "hashed_secret": "26b1f29f90d18ebe9cfda84027b8430c6a63b569",
        "is_verified": false,
        "line_number": 77,
        "is_secret": false
      },
      {
        "type": "Hex High Entropy String",
        "filename": ".config/guardian/.gdnbaselines",
        "hashed_secret": "ae4db014a3008e6803b56f693f836afa0b0263c3",
        "is_verified": false,
        "line_number": 89,
        "is_secret": false
      },
      {
        "type": "Hex High Entropy String",
        "filename": ".config/guardian/.gdnbaselines",
        "hashed_secret": "0b50850154bec0e2f8bc05158871e9b61cb7ee8d",
        "is_verified": false,
        "line_number": 92,
        "is_secret": false
      },
      {
        "type": "Hex High Entropy String",
        "filename": ".config/guardian/.gdnbaselines",
        "hashed_secret": "8e88939606fcad572843228ba53186e7ac718682",
        "is_verified": false,
        "line_number": 104,
        "is_secret": false
      },
      {
        "type": "Hex High Entropy String",
        "filename": ".config/guardian/.gdnbaselines",
        "hashed_secret": "42cb3d449b55b26e66351693481f31a0de608e81",
        "is_verified": false,
        "line_number": 107,
        "is_secret": false
      },
      {
        "type": "Hex High Entropy String",
        "filename": ".config/guardian/.gdnbaselines",
        "hashed_secret": "b1893a6af61ebe23cda57a08ef0c6ba7e4ee3855",
        "is_verified": false,
        "line_number": 119,
        "is_secret": false
      },
      {
        "type": "Hex High Entropy String",
        "filename": ".config/guardian/.gdnbaselines",
        "hashed_secret": "ab231e27003b42e490daa66e42146f599f0f9a37",
        "is_verified": false,
        "line_number": 122,
        "is_secret": false
      },
      {
        "type": "Hex High Entropy String",
        "filename": ".config/guardian/.gdnbaselines",
        "hashed_secret": "3e772269b8087bcaf0a767c0cf94016c8ca713e7",
        "is_verified": false,
        "line_number": 134,
        "is_secret": false
      },
      {
        "type": "Hex High Entropy String",
        "filename": ".config/guardian/.gdnbaselines",
        "hashed_secret": "393067221309b5554ef4c374b1a86490fdece1fa",
        "is_verified": false,
        "line_number": 137,
        "is_secret": false
      },
      {
        "type": "Hex High Entropy String",
        "filename": ".config/guardian/.gdnbaselines",
        "hashed_secret": "7a082d5bc5023528a26da351ed1a822bdc17d7b2",
        "is_verified": false,
        "line_number": 149,
        "is_secret": false
      },
      {
        "type": "Hex High Entropy String",
        "filename": ".config/guardian/.gdnbaselines",
        "hashed_secret": "dc8bbf47327616b0a79c9dbc1f53fb50f5958853",
        "is_verified": false,
        "line_number": 152,
        "is_secret": false
      },
      {
        "type": "Hex High Entropy String",
        "filename": ".config/guardian/.gdnbaselines",
        "hashed_secret": "c938b941c614370759080c22b27d773c82bea425",
        "is_verified": false,
        "line_number": 164,
        "is_secret": false
      },
      {
        "type": "Hex High Entropy String",
        "filename": ".config/guardian/.gdnbaselines",
        "hashed_secret": "e3883901469805522e8f356288f83a4d11cae70c",
        "is_verified": false,
        "line_number": 167,
        "is_secret": false
      },
      {
        "type": "Hex High Entropy String",
        "filename": ".config/guardian/.gdnbaselines",
        "hashed_secret": "3707ff66d735b588f41aedc37d9f8f80357b6aad",
        "is_verified": false,
        "line_number": 179,
        "is_secret": false
      },
      {
        "type": "Hex High Entropy String",
        "filename": ".config/guardian/.gdnbaselines",
        "hashed_secret": "949a5438cec913b960bbc6a199e2a083446d89bd",
        "is_verified": false,
        "line_number": 182,
        "is_secret": false
      },
      {
        "type": "Hex High Entropy String",
        "filename": ".config/guardian/.gdnbaselines",
        "hashed_secret": "8e566c92eaf367ee0fdd0e58f9e603b725ddad0d",
        "is_verified": false,
        "line_number": 194,
        "is_secret": false
      },
      {
        "type": "Hex High Entropy String",
        "filename": ".config/guardian/.gdnbaselines",
        "hashed_secret": "3a2a672ee5a84518e99e2bce5f00efe23024ff41",
        "is_verified": false,
        "line_number": 197,
        "is_secret": false
      },
      {
        "type": "Hex High Entropy String",
        "filename": ".config/guardian/.gdnbaselines",
        "hashed_secret": "7f393e8d3569d4d45f30a57f66c86b678fae369f",
        "is_verified": false,
        "line_number": 209,
        "is_secret": false
      },
      {
        "type": "Hex High Entropy String",
        "filename": ".config/guardian/.gdnbaselines",
        "hashed_secret": "c641e3ae22f168d4082c8baeaa07e7b351d7d1ab",
        "is_verified": false,
        "line_number": 212,
        "is_secret": false
      },
      {
        "type": "Hex High Entropy String",
        "filename": ".config/guardian/.gdnbaselines",
        "hashed_secret": "f9572f2918aa936477d33c735fe6565793f36f28",
        "is_verified": false,
        "line_number": 224,
        "is_secret": false
      },
      {
        "type": "Hex High Entropy String",
        "filename": ".config/guardian/.gdnbaselines",
        "hashed_secret": "f5f4e297ad753c0a1a1891bdd09642f7006d800c",
        "is_verified": false,
        "line_number": 227,
        "is_secret": false
      },
      {
        "type": "Hex High Entropy String",
        "filename": ".config/guardian/.gdnbaselines",
        "hashed_secret": "1bb8705dfb6693df0ba63cd684361a183daa13a1",
        "is_verified": false,
        "line_number": 239,
        "is_secret": false
      },
      {
        "type": "Hex High Entropy String",
        "filename": ".config/guardian/.gdnbaselines",
        "hashed_secret": "8e3f842499464ef76f67b6afbd3ca1e6dfe9498e",
        "is_verified": false,
        "line_number": 242,
        "is_secret": false
      },
      {
        "type": "Hex High Entropy String",
        "filename": ".config/guardian/.gdnbaselines",
        "hashed_secret": "f82bd092f17cd3246d5962da9306722c0a03ec71",
        "is_verified": false,
        "line_number": 254,
        "is_secret": false
      },
      {
        "type": "Hex High Entropy String",
        "filename": ".config/guardian/.gdnbaselines",
        "hashed_secret": "c38b9fea1e6aa73ea99de5aa6b3034640f612a0d",
        "is_verified": false,
        "line_number": 257,
        "is_secret": false
      },
      {
        "type": "Hex High Entropy String",
        "filename": ".config/guardian/.gdnbaselines",
        "hashed_secret": "e8fcd721f02ca2982b3a7db1de8f5a9500295343",
        "is_verified": false,
        "line_number": 269,
        "is_secret": false
      },
      {
        "type": "Hex High Entropy String",
        "filename": ".config/guardian/.gdnbaselines",
        "hashed_secret": "8fc8a34eed94b4f6cc64297072b8ad9f8ae89b7c",
        "is_verified": false,
        "line_number": 272,
        "is_secret": false
      },
      {
        "type": "Hex High Entropy String",
        "filename": ".config/guardian/.gdnbaselines",
        "hashed_secret": "351949abcaee18988562d311e5d33fba6b8e2b20",
        "is_verified": false,
        "line_number": 284,
        "is_secret": false
      },
      {
        "type": "Hex High Entropy String",
        "filename": ".config/guardian/.gdnbaselines",
        "hashed_secret": "b2322a77aeaf61c17a7fc45f937b50f302f8c27a",
        "is_verified": false,
        "line_number": 287,
        "is_secret": false
      },
      {
        "type": "Hex High Entropy String",
        "filename": ".config/guardian/.gdnbaselines",
        "hashed_secret": "e6e47a9c05a151f42e2c2bfbffd9298cefd7fad2",
        "is_verified": false,
        "line_number": 299,
        "is_secret": false
      },
      {
        "type": "Hex High Entropy String",
        "filename": ".config/guardian/.gdnbaselines",
        "hashed_secret": "266c2ad0417594303627a716fb7bbc6db8b8fbc1",
        "is_verified": false,
        "line_number": 302,
        "is_secret": false
      },
      {
        "type": "Hex High Entropy String",
        "filename": ".config/guardian/.gdnbaselines",
        "hashed_secret": "0d6c0b5ec58398f5c394e4674e6f98ede80258a9",
        "is_verified": false,
        "line_number": 314,
        "is_secret": false
      },
      {
        "type": "Hex High Entropy String",
        "filename": ".config/guardian/.gdnbaselines",
        "hashed_secret": "af0628ce21af74bcd9d5e8795a2e10698be9df9d",
        "is_verified": false,
        "line_number": 317,
        "is_secret": false
      },
      {
        "type": "Hex High Entropy String",
        "filename": ".config/guardian/.gdnbaselines",
        "hashed_secret": "a671787da5ca6c74ecda3bff7426c76672b6602a",
        "is_verified": false,
        "line_number": 329,
        "is_secret": false
      },
      {
        "type": "Hex High Entropy String",
        "filename": ".config/guardian/.gdnbaselines",
        "hashed_secret": "7bc24f168e3560e9912a61206d3b71b6fb1ccec9",
        "is_verified": false,
        "line_number": 332,
        "is_secret": false
      },
      {
        "type": "Hex High Entropy String",
        "filename": ".config/guardian/.gdnbaselines",
        "hashed_secret": "ed4262bab555a20e2340b28db79847e39093d2a9",
        "is_verified": false,
        "line_number": 344,
        "is_secret": false
      },
      {
        "type": "Hex High Entropy String",
        "filename": ".config/guardian/.gdnbaselines",
        "hashed_secret": "c9fbebc8026ae4649f76af96baefc7bc009b7856",
        "is_verified": false,
        "line_number": 347,
        "is_secret": false
      },
      {
        "type": "Hex High Entropy String",
        "filename": ".config/guardian/.gdnbaselines",
        "hashed_secret": "46669cdda3fc07caa6fc278b6134721ed3135172",
        "is_verified": false,
        "line_number": 359,
        "is_secret": false
      },
      {
        "type": "Hex High Entropy String",
        "filename": ".config/guardian/.gdnbaselines",
        "hashed_secret": "253cdb1ae5aafe81025e63554f9459099ab4e57b",
        "is_verified": false,
        "line_number": 362,
        "is_secret": false
      },
      {
        "type": "Hex High Entropy String",
        "filename": ".config/guardian/.gdnbaselines",
        "hashed_secret": "58264f2a80240f48860983dfd0b95eadcd9391ab",
        "is_verified": false,
        "line_number": 374,
        "is_secret": false
      },
      {
        "type": "Hex High Entropy String",
        "filename": ".config/guardian/.gdnbaselines",
        "hashed_secret": "501d2ef1ebb59956b10e9cd798d34cad5b8126ff",
        "is_verified": false,
        "line_number": 377,
        "is_secret": false
      },
      {
        "type": "Hex High Entropy String",
        "filename": ".config/guardian/.gdnbaselines",
        "hashed_secret": "5eea77dccd7066d02f85abbc0d6cc58ba6024bc6",
        "is_verified": false,
        "line_number": 389,
        "is_secret": false
      },
      {
        "type": "Hex High Entropy String",
        "filename": ".config/guardian/.gdnbaselines",
        "hashed_secret": "c99a62948a73df0140aec1e1773a9dbfeefe28ff",
        "is_verified": false,
        "line_number": 392,
        "is_secret": false
      },
      {
        "type": "Hex High Entropy String",
        "filename": ".config/guardian/.gdnbaselines",
        "hashed_secret": "b50bc9c3f2c0bf038f8dad4c33d60c2d3318feda",
        "is_verified": false,
        "line_number": 404,
        "is_secret": false
      },
      {
        "type": "Hex High Entropy String",
        "filename": ".config/guardian/.gdnbaselines",
        "hashed_secret": "98674db45f209e08a08bc8fdc69b08e4fb2ee710",
        "is_verified": false,
        "line_number": 407,
        "is_secret": false
      }
    ],
    ".config/guardian/.gdnsuppress": [
      {
        "type": "Hex High Entropy String",
        "filename": ".config/guardian/.gdnsuppress",
        "hashed_secret": "85d819d560eee2c39d132c6b64d423ac0b51cb64",
        "is_verified": false,
        "line_number": 15,
        "is_secret": false
      },
      {
        "type": "Hex High Entropy String",
        "filename": ".config/guardian/.gdnsuppress",
        "hashed_secret": "a51813568421e33416e9677f5abf9cbdbb78d5d2",
        "is_verified": false,
        "line_number": 18,
        "is_secret": false
      },
      {
        "type": "Hex High Entropy String",
        "filename": ".config/guardian/.gdnsuppress",
        "hashed_secret": "a40a44b0fc85fdd60e348a0e81c566c21e897168",
        "is_verified": false,
        "line_number": 25,
        "is_secret": false
      },
      {
        "type": "Hex High Entropy String",
        "filename": ".config/guardian/.gdnsuppress",
        "hashed_secret": "3b65278ea81525d3cb95e83ac4f2b287c3b77e80",
        "is_verified": false,
        "line_number": 28,
        "is_secret": false
      },
      {
        "type": "Hex High Entropy String",
        "filename": ".config/guardian/.gdnsuppress",
        "hashed_secret": "f77aab176d7fe08dc87889cff00d1ee06cb1e247",
        "is_verified": false,
        "line_number": 35,
        "is_secret": false
      },
      {
        "type": "Hex High Entropy String",
        "filename": ".config/guardian/.gdnsuppress",
        "hashed_secret": "98524b4d37c96618662a795c3e516471bd2908a2",
        "is_verified": false,
        "line_number": 38,
        "is_secret": false
      }
    ],
    ".github/workflows/test-assistant-llm.yml": [
      {
        "type": "Secret Keyword",
        "filename": ".github/workflows/test-assistant-llm.yml",
        "hashed_secret": "3e26d6750975d678acb8fa35a0f69237881576b0",
        "is_verified": false,
        "line_number": 26,
        "is_secret": false
      },
      {
        "type": "Secret Keyword",
        "filename": ".github/workflows/test-assistant-llm.yml",
        "hashed_secret": "74d50d4e7dbf232033bcb82f4c4ad6223a354c8e",
        "is_verified": false,
        "line_number": 65,
        "is_secret": false
      }
    ],
    ".github/workflows/test-full-suite.yml": [
      {
        "type": "Secret Keyword",
        "filename": ".github/workflows/test-full-suite.yml",
        "hashed_secret": "3e26d6750975d678acb8fa35a0f69237881576b0",
        "is_verified": false,
        "line_number": 60,
        "is_secret": false
      }
    ],
    ".github/workflows/test-merge.yml": [
      {
        "type": "Secret Keyword",
        "filename": ".github/workflows/test-merge.yml",
        "hashed_secret": "3e26d6750975d678acb8fa35a0f69237881576b0",
        "is_verified": false,
        "line_number": 22,
        "is_secret": false
      }
    ],
    ".github/workflows/test-pull-request.yml": [
      {
        "type": "Secret Keyword",
        "filename": ".github/workflows/test-pull-request.yml",
        "hashed_secret": "3e26d6750975d678acb8fa35a0f69237881576b0",
        "is_verified": false,
        "line_number": 48,
        "is_secret": false
      }
    ],
    "build/azure-pipelines/alpine/product-build-alpine.yml": [
      {
        "type": "Secret Keyword",
        "filename": "build/azure-pipelines/alpine/product-build-alpine.yml",
        "hashed_secret": "6bca595fb7e6690f8bacc9e0c1e056cd60e4b7cb",
        "is_verified": false,
        "line_number": 23,
        "is_secret": false
      }
    ],
    "build/azure-pipelines/darwin/product-build-darwin-cli-sign.yml": [
      {
        "type": "Secret Keyword",
        "filename": "build/azure-pipelines/darwin/product-build-darwin-cli-sign.yml",
        "hashed_secret": "6bca595fb7e6690f8bacc9e0c1e056cd60e4b7cb",
        "is_verified": false,
        "line_number": 22,
        "is_secret": false
      }
    ],
    "build/azure-pipelines/darwin/product-build-darwin-universal.yml": [
      {
        "type": "Secret Keyword",
        "filename": "build/azure-pipelines/darwin/product-build-darwin-universal.yml",
        "hashed_secret": "d8368fc8fec27a14a70083cc2cd6d959085086a9",
        "is_verified": false,
        "line_number": 15,
        "is_secret": false
      }
    ],
    "build/azure-pipelines/darwin/product-build-darwin.yml": [
      {
        "type": "Secret Keyword",
        "filename": "build/azure-pipelines/darwin/product-build-darwin.yml",
        "hashed_secret": "d8368fc8fec27a14a70083cc2cd6d959085086a9",
        "is_verified": false,
        "line_number": 41,
        "is_secret": false
      }
    ],
    "build/azure-pipelines/distro/download-distro.yml": [
      {
        "type": "Secret Keyword",
        "filename": "build/azure-pipelines/distro/download-distro.yml",
        "hashed_secret": "6bca595fb7e6690f8bacc9e0c1e056cd60e4b7cb",
        "is_verified": false,
        "line_number": 7,
        "is_secret": false
      }
    ],
    "build/azure-pipelines/linux/product-build-linux-legacy-server.yml": [
      {
        "type": "Secret Keyword",
        "filename": "build/azure-pipelines/linux/product-build-linux-legacy-server.yml",
        "hashed_secret": "6bca595fb7e6690f8bacc9e0c1e056cd60e4b7cb",
        "is_verified": false,
        "line_number": 23,
        "is_secret": false
      }
    ],
    "build/azure-pipelines/linux/product-build-linux.yml": [
      {
        "type": "Secret Keyword",
        "filename": "build/azure-pipelines/linux/product-build-linux.yml",
        "hashed_secret": "6bca595fb7e6690f8bacc9e0c1e056cd60e4b7cb",
        "is_verified": false,
        "line_number": 41,
        "is_secret": false
      }
    ],
    "build/azure-pipelines/product-compile.yml": [
      {
        "type": "Secret Keyword",
        "filename": "build/azure-pipelines/product-compile.yml",
        "hashed_secret": "6bca595fb7e6690f8bacc9e0c1e056cd60e4b7cb",
        "is_verified": false,
        "line_number": 20,
        "is_secret": false
      }
    ],
    "build/azure-pipelines/product-publish.yml": [
      {
        "type": "Secret Keyword",
        "filename": "build/azure-pipelines/product-publish.yml",
        "hashed_secret": "6bca595fb7e6690f8bacc9e0c1e056cd60e4b7cb",
        "is_verified": false,
        "line_number": 13,
        "is_secret": false
      },
      {
        "type": "Secret Keyword",
        "filename": "build/azure-pipelines/product-publish.yml",
        "hashed_secret": "f38b5618311373a766cdff2e405d6cbb08cdeeb6",
        "is_verified": false,
        "line_number": 20,
        "is_secret": false
      },
      {
        "type": "Secret Keyword",
        "filename": "build/azure-pipelines/product-publish.yml",
        "hashed_secret": "1bf2ebe6cfdadfebbe51dd18d36f3d42a9bf2d62",
        "is_verified": false,
        "line_number": 66,
        "is_secret": false
      }
    ],
    "build/azure-pipelines/web/product-build-web.yml": [
      {
        "type": "Secret Keyword",
        "filename": "build/azure-pipelines/web/product-build-web.yml",
        "hashed_secret": "6bca595fb7e6690f8bacc9e0c1e056cd60e4b7cb",
        "is_verified": false,
        "line_number": 15,
        "is_secret": false
      }
    ],
    "build/azure-pipelines/win32/product-build-win32-cli-sign.yml": [
      {
        "type": "Secret Keyword",
        "filename": "build/azure-pipelines/win32/product-build-win32-cli-sign.yml",
        "hashed_secret": "6bca595fb7e6690f8bacc9e0c1e056cd60e4b7cb",
        "is_verified": false,
        "line_number": 23,
        "is_secret": false
      }
    ],
    "build/azure-pipelines/win32/product-build-win32.yml": [
      {
        "type": "Secret Keyword",
        "filename": "build/azure-pipelines/win32/product-build-win32.yml",
        "hashed_secret": "6bca595fb7e6690f8bacc9e0c1e056cd60e4b7cb",
        "is_verified": false,
        "line_number": 46,
        "is_secret": false
      }
    ],
    "build/azure-pipelines/win32/sdl-scan-win32.yml": [
      {
        "type": "Secret Keyword",
        "filename": "build/azure-pipelines/win32/sdl-scan-win32.yml",
        "hashed_secret": "6bca595fb7e6690f8bacc9e0c1e056cd60e4b7cb",
        "is_verified": false,
        "line_number": 26,
        "is_secret": false
      }
    ],
    "build/lib/stylelint/vscode-known-variables.json": [
      {
        "type": "Base64 High Entropy String",
        "filename": "build/lib/stylelint/vscode-known-variables.json",
        "hashed_secret": "bebac042cf8ae1cf5954a7f233759a1373a1bd5b",
        "is_verified": false,
        "line_number": 767,
        "is_secret": false
      }
    ],
    "build/secrets/README.md": [
      {
        "type": "Secret Keyword",
        "filename": "build/secrets/README.md",
        "hashed_secret": "7585d1f7ceb90fd0b1ab42d0a6ca39fcf55065c7",
        "is_verified": false,
        "line_number": 82,
        "is_secret": false
      }
    ],
    "cli/Cargo.toml": [
      {
        "type": "Hex High Entropy String",
        "filename": "cli/Cargo.toml",
        "hashed_secret": "c9f4c5531397166586187c7c9fac98fc1f5624e6",
        "is_verified": false,
        "line_number": 37,
        "is_secret": false
      }
    ],
    "cli/src/auth.rs": [
      {
        "type": "Hex High Entropy String",
        "filename": "cli/src/auth.rs",
        "hashed_secret": "b1ca527b736010b3f3125ce314832b9d92311cb2",
        "is_verified": false,
        "line_number": 72,
        "is_secret": false
      }
    ],
    "cli/src/desktop/version_manager.rs": [
      {
        "type": "Base64 High Entropy String",
        "filename": "cli/src/desktop/version_manager.rs",
        "hashed_secret": "4f29d0426d3ecc42e70ac2127ee3d7fd9d23f5c7",
        "is_verified": false,
        "line_number": 329,
        "is_secret": false
      }
    ],
    "cli/src/tunnels/socket_signal.rs": [
      {
        "type": "Base64 High Entropy String",
        "filename": "cli/src/tunnels/socket_signal.rs",
        "hashed_secret": "9d594c96ec4c8eb6d9ec54efd05ceca6052a8259",
        "is_verified": false,
        "line_number": 353,
        "is_secret": false
      },
      {
        "type": "Base64 High Entropy String",
        "filename": "cli/src/tunnels/socket_signal.rs",
        "hashed_secret": "ede64ff4b2c5d298f40c0639b8dffeb241596cca",
        "is_verified": false,
        "line_number": 354,
        "is_secret": false
      },
      {
        "type": "Base64 High Entropy String",
        "filename": "cli/src/tunnels/socket_signal.rs",
        "hashed_secret": "8758646166da378eb67718f0780b967bd1b0d5d2",
        "is_verified": false,
        "line_number": 355,
        "is_secret": false
      }
    ],
    "extensions/cpp/syntaxes/platform.tmLanguage.json": [
      {
        "type": "Base64 High Entropy String",
        "filename": "extensions/cpp/syntaxes/platform.tmLanguage.json",
        "hashed_secret": "f4f4522002ae0895566ebbc726b9ebc6064b5003",
        "is_verified": false,
        "line_number": 213,
        "is_secret": false
      }
    ],
    "extensions/git/src/test/git.test.ts": [
      {
        "type": "Hex High Entropy String",
        "filename": "extensions/git/src/test/git.test.ts",
        "hashed_secret": "3100a15f2a0660239142c51a09a9860091a57eb6",
        "is_verified": false,
        "line_number": 284,
        "is_secret": false
      },
      {
        "type": "Hex High Entropy String",
        "filename": "extensions/git/src/test/git.test.ts",
        "hashed_secret": "b3820b8646425e7ce86d52a14f0545675f5a0fb8",
        "is_verified": false,
        "line_number": 286,
        "is_secret": false
      },
      {
        "type": "Hex High Entropy String",
        "filename": "extensions/git/src/test/git.test.ts",
        "hashed_secret": "1bba808164c2bd2606270fd338b1bcfcbfb9972c",
        "is_verified": false,
        "line_number": 310,
        "is_secret": false
      },
      {
        "type": "Hex High Entropy String",
        "filename": "extensions/git/src/test/git.test.ts",
        "hashed_secret": "0026ab5726869f2f8d8d2b1e8c4ab07e66f75a98",
        "is_verified": false,
        "line_number": 463,
        "is_secret": false
      },
      {
        "type": "Hex High Entropy String",
        "filename": "extensions/git/src/test/git.test.ts",
        "hashed_secret": "15b70898ca2a438c30384441f139b460590fbe8a",
        "is_verified": false,
        "line_number": 465,
        "is_secret": false
      },
      {
        "type": "Hex High Entropy String",
        "filename": "extensions/git/src/test/git.test.ts",
        "hashed_secret": "4f4330cffae54a0d08fb33b66c533b2ee961accb",
        "is_verified": false,
        "line_number": 546,
        "is_secret": false
      },
      {
        "type": "Hex High Entropy String",
        "filename": "extensions/git/src/test/git.test.ts",
        "hashed_secret": "a3da0860baf4244389064b16f6788dafcf030d1f",
        "is_verified": false,
        "line_number": 547,
        "is_secret": false
      },
      {
        "type": "Hex High Entropy String",
        "filename": "extensions/git/src/test/git.test.ts",
        "hashed_secret": "30140192774a074079e5307bf65630ac4308a503",
        "is_verified": false,
        "line_number": 548,
        "is_secret": false
      },
      {
        "type": "Hex High Entropy String",
        "filename": "extensions/git/src/test/git.test.ts",
        "hashed_secret": "f339565b20b0740f51b54166570867fbcf37da8b",
        "is_verified": false,
        "line_number": 549,
        "is_secret": false
      },
      {
        "type": "Hex High Entropy String",
        "filename": "extensions/git/src/test/git.test.ts",
        "hashed_secret": "26bbee0ec44b5cb456171b8032b8494002b536d1",
        "is_verified": false,
        "line_number": 550,
        "is_secret": false
      },
      {
        "type": "Hex High Entropy String",
        "filename": "extensions/git/src/test/git.test.ts",
        "hashed_secret": "8cc5973678f7bed6507ba5440f0f7c132626affe",
        "is_verified": false,
        "line_number": 551,
        "is_secret": false
      },
      {
        "type": "Hex High Entropy String",
        "filename": "extensions/git/src/test/git.test.ts",
        "hashed_secret": "eafa4b025ed67291f5076bb171668e801c36b20e",
        "is_verified": false,
        "line_number": 552,
        "is_secret": false
      },
      {
        "type": "Hex High Entropy String",
        "filename": "extensions/git/src/test/git.test.ts",
        "hashed_secret": "2a0c0db2b79ee31c56309a893c2360be13f79f28",
        "is_verified": false,
        "line_number": 553,
        "is_secret": false
      },
      {
        "type": "Hex High Entropy String",
        "filename": "extensions/git/src/test/git.test.ts",
        "hashed_secret": "832e7e6717a35ffb092345019499f9c9c1db2eef",
        "is_verified": false,
        "line_number": 555,
        "is_secret": false
      },
      {
        "type": "Hex High Entropy String",
        "filename": "extensions/git/src/test/git.test.ts",
        "hashed_secret": "9b93e1d1a6c8e61ec6243d19841b85e081edc956",
        "is_verified": false,
        "line_number": 556,
        "is_secret": false
      },
      {
        "type": "Hex High Entropy String",
        "filename": "extensions/git/src/test/git.test.ts",
        "hashed_secret": "1d744d5f622cf01c4cb6d97dae876e634dc9b065",
        "is_verified": false,
        "line_number": 578,
        "is_secret": false
      }
    ],
    "extensions/github-authentication/src/config.ts": [
      {
        "type": "Hex High Entropy String",
        "filename": "extensions/github-authentication/src/config.ts",
        "hashed_secret": "b1ca527b736010b3f3125ce314832b9d92311cb2",
        "is_verified": false,
        "line_number": 20,
        "is_secret": false
      }
    ],
    "extensions/github-authentication/src/test/flows.test.ts": [
      {
        "type": "Secret Keyword",
        "filename": "extensions/github-authentication/src/test/flows.test.ts",
        "hashed_secret": "3da541559918a808c2402bba5012f6c60b27661c",
        "is_verified": false,
        "line_number": 21,
        "is_secret": false
      }
    ],
    "extensions/ipynb/src/notebookImagePaste.ts": [
      {
        "type": "Base64 High Entropy String",
        "filename": "extensions/ipynb/src/notebookImagePaste.ts",
        "hashed_secret": "e582429052cdb908833560f6f7582d232de37c4d",
        "is_verified": false,
        "line_number": 213,
        "is_secret": false
      }
    ],
    "extensions/npm/src/features/bowerJSONContribution.ts": [
      {
        "type": "Hex High Entropy String",
        "filename": "extensions/npm/src/features/bowerJSONContribution.ts",
        "hashed_secret": "e4f91dd323bac5bfc4f60a6e433787671dc2421d",
        "is_verified": false,
        "line_number": 16,
        "is_secret": false
      }
    ],
<<<<<<< HEAD
=======
    "extensions/positron-assistant/src/models.ts": [
      {
        "type": "Secret Keyword",
        "filename": "extensions/positron-assistant/src/models.ts",
        "hashed_secret": "ba10d824a2c4c13ce293171d14843c0f0043d039",
        "is_verified": false,
        "line_number": 894,
        "is_secret": false
      }
    ],
>>>>>>> a7ac3941
    "extensions/positron-python/python_files/Notebooks intro.ipynb": [
      {
        "type": "Hex High Entropy String",
        "filename": "extensions/positron-python/python_files/Notebooks intro.ipynb",
        "hashed_secret": "c2e045c525442c9c56408ece0a534e0d48b30edd",
        "is_verified": false,
        "line_number": 142,
        "is_secret": false
      }
    ],
    "extensions/positron-supervisor/src/kcclient/common.ts": [
      {
        "type": "Secret Keyword",
        "filename": "extensions/positron-supervisor/src/kcclient/common.ts",
        "hashed_secret": "c218e39efa2e1aae69f39d2054528369ce1e1f46",
        "is_verified": false,
        "line_number": 44,
        "is_secret": false
      }
    ],
    "extensions/vscode-api-tests/testWorkspace/test.ipynb": [
      {
        "type": "Hex High Entropy String",
        "filename": "extensions/vscode-api-tests/testWorkspace/test.ipynb",
        "hashed_secret": "536dce5e06e6a83a5ba6163a3859935316485e8e",
        "is_verified": false,
        "line_number": 32,
        "is_secret": false
      }
    ],
    "package.json": [
      {
        "type": "Hex High Entropy String",
        "filename": "package.json",
        "hashed_secret": "bf59939c0b16a728e1888c5c2af4429d17d72b4a",
        "is_verified": false,
        "line_number": 4,
        "is_secret": false
      }
    ],
    "product.json": [
      {
        "type": "Hex High Entropy String",
        "filename": "product.json",
        "hashed_secret": "829eaa1d03499ac3be472b80e2d7a7b7df709fca",
        "is_verified": false,
        "line_number": 49,
        "is_secret": false
      },
      {
        "type": "Hex High Entropy String",
        "filename": "product.json",
        "hashed_secret": "cb85a333586160d9fb88f762231978837f1dfd4a",
        "is_verified": false,
        "line_number": 65,
        "is_secret": false
      },
      {
        "type": "Hex High Entropy String",
        "filename": "product.json",
        "hashed_secret": "98f6b0e364fc315e344dd24ce8ccd59b9a827ccd",
        "is_verified": false,
        "line_number": 81,
        "is_secret": false
      },
      {
        "type": "Hex High Entropy String",
        "filename": "product.json",
        "hashed_secret": "5b814ca57cd60fe405db9254ede91971a2e15767",
        "is_verified": false,
        "line_number": 114,
        "is_secret": false
      },
      {
        "type": "Hex High Entropy String",
        "filename": "product.json",
        "hashed_secret": "4ecc1a40769a784c894984448c2aa8fe7c6b6d9c",
        "is_verified": false,
        "line_number": 138,
        "is_secret": false
      },
      {
        "type": "Hex High Entropy String",
        "filename": "product.json",
        "hashed_secret": "62bc923c10a3b051de823593ac7dd26a5d1a3fd1",
        "is_verified": false,
        "line_number": 154,
        "is_secret": false
      },
      {
        "type": "Hex High Entropy String",
        "filename": "product.json",
        "hashed_secret": "a98c117e7ff47453ec91a18892f2158eee3391d1",
        "is_verified": false,
        "line_number": 170,
        "is_secret": false
      },
      {
        "type": "Hex High Entropy String",
        "filename": "product.json",
        "hashed_secret": "9304f16f014078b9de0f4267c44efc837ae3666a",
        "is_verified": false,
        "line_number": 186,
        "is_secret": false
      },
      {
        "type": "Hex High Entropy String",
        "filename": "product.json",
        "hashed_secret": "73bcd69ab87236e472896e228cd4282734e1a4e2",
        "is_verified": false,
        "line_number": 202,
        "is_secret": false
      },
      {
        "type": "Hex High Entropy String",
        "filename": "product.json",
        "hashed_secret": "5b80583ca00aca5674a7c4bb9d73858367e1cdcd",
        "is_verified": false,
        "line_number": 246,
        "is_secret": false
      },
      {
        "type": "Hex High Entropy String",
        "filename": "product.json",
        "hashed_secret": "29b8b11df19709699b12c77b05783910a619fb20",
        "is_verified": false,
        "line_number": 273,
        "is_secret": false
      }
    ],
    "scripts/playground-server.ts": [
      {
        "type": "Base64 High Entropy String",
        "filename": "scripts/playground-server.ts",
        "hashed_secret": "1d278d3c888d1a2fa7eed622bfc02927ce4049af",
        "is_verified": false,
        "line_number": 821,
        "is_secret": false
      }
    ],
    "src/vs/base/common/buffer.ts": [
      {
        "type": "Base64 High Entropy String",
        "filename": "src/vs/base/common/buffer.ts",
        "hashed_secret": "e582429052cdb908833560f6f7582d232de37c4d",
        "is_verified": false,
        "line_number": 428,
        "is_secret": false
      }
    ],
    "src/vs/base/common/extpath.ts": [
      {
        "type": "Base64 High Entropy String",
        "filename": "src/vs/base/common/extpath.ts",
        "hashed_secret": "3ce1fc6461a712abb4ae6a9eafd66264cc3b3b18",
        "is_verified": false,
        "line_number": 389,
        "is_secret": false
      }
    ],
    "src/vs/base/test/browser/hash.test.ts": [
      {
        "type": "Hex High Entropy String",
        "filename": "src/vs/base/test/browser/hash.test.ts",
        "hashed_secret": "66b60e6a2bcec249f7467e10476123722475d77f",
        "is_verified": false,
        "line_number": 90,
        "is_secret": false
      },
      {
        "type": "Hex High Entropy String",
        "filename": "src/vs/base/test/browser/hash.test.ts",
        "hashed_secret": "80b90c522083cd51a34e3f10ded8ff5f8a9897ad",
        "is_verified": false,
        "line_number": 98,
        "is_secret": false
      },
      {
        "type": "Hex High Entropy String",
        "filename": "src/vs/base/test/browser/hash.test.ts",
        "hashed_secret": "9cf5caf6c36f5cccde8c73fad8894c958f4983da",
        "is_verified": false,
        "line_number": 102,
        "is_secret": false
      }
    ],
    "src/vs/base/test/common/buffer.test.ts": [
      {
        "type": "Hex High Entropy String",
        "filename": "src/vs/base/test/common/buffer.test.ts",
        "hashed_secret": "2b979d2db42bd60a969e4ce8b6db0d3ec65684ee",
        "is_verified": false,
        "line_number": 556,
        "is_secret": false
      },
      {
        "type": "Hex High Entropy String",
        "filename": "src/vs/base/test/common/buffer.test.ts",
        "hashed_secret": "302c1c82fc540bfacc27cd1daa084bab7c38d310",
        "is_verified": false,
        "line_number": 557,
        "is_secret": false
      },
      {
        "type": "Hex High Entropy String",
        "filename": "src/vs/base/test/common/buffer.test.ts",
        "hashed_secret": "19323fdb415fb2fd108b0876c4521276e39f58d6",
        "is_verified": false,
        "line_number": 558,
        "is_secret": false
      },
      {
        "type": "Hex High Entropy String",
        "filename": "src/vs/base/test/common/buffer.test.ts",
        "hashed_secret": "58b9754604023e408f61e2ae322cfd165cc61421",
        "is_verified": false,
        "line_number": 559,
        "is_secret": false
      },
      {
        "type": "Hex High Entropy String",
        "filename": "src/vs/base/test/common/buffer.test.ts",
        "hashed_secret": "a67d031dfa8154a333af5faa45051f4dd02c739e",
        "is_verified": false,
        "line_number": 560,
        "is_secret": false
      },
      {
        "type": "Hex High Entropy String",
        "filename": "src/vs/base/test/common/buffer.test.ts",
        "hashed_secret": "0f8fb0d953ab03399866867bef5bb956a10410c0",
        "is_verified": false,
        "line_number": 561,
        "is_secret": false
      },
      {
        "type": "Hex High Entropy String",
        "filename": "src/vs/base/test/common/buffer.test.ts",
        "hashed_secret": "905d5341022655f880f5418b88a0af51f6e7f669",
        "is_verified": false,
        "line_number": 562,
        "is_secret": false
      },
      {
        "type": "Hex High Entropy String",
        "filename": "src/vs/base/test/common/buffer.test.ts",
        "hashed_secret": "f7fbdb95d6096766d6f52d1e6e794ffdb78b04ba",
        "is_verified": false,
        "line_number": 563,
        "is_secret": false
      }
    ],
    "src/vs/base/test/common/uri.test.ts": [
      {
        "type": "Basic Auth Credentials",
        "filename": "src/vs/base/test/common/uri.test.ts",
        "hashed_secret": "62cdb7020ff920e5aa642c3d4066950dd1f01f4d",
        "is_verified": false,
        "line_number": 346,
        "is_secret": false
      },
      {
        "type": "Basic Auth Credentials",
        "filename": "src/vs/base/test/common/uri.test.ts",
        "hashed_secret": "114838b44bb42c2832324bac6d42b6b693e15f60",
        "is_verified": false,
        "line_number": 352,
        "is_secret": false
      },
      {
        "type": "Basic Auth Credentials",
        "filename": "src/vs/base/test/common/uri.test.ts",
        "hashed_secret": "dde57062d0392ed551b4f21bb937d6f7f199a594",
        "is_verified": false,
        "line_number": 358,
        "is_secret": false
      }
    ],
    "src/vs/base/test/node/crypto.test.ts": [
      {
        "type": "Hex High Entropy String",
        "filename": "src/vs/base/test/node/crypto.test.ts",
        "hashed_secret": "9010fe091ace30090c9db33165cf7e7ee08c0cfb",
        "is_verified": false,
        "line_number": 34,
        "is_secret": false
      }
    ],
    "src/vs/code/electron-browser/workbench/workbench.ts": [
      {
        "type": "Hex High Entropy String",
        "filename": "src/vs/code/electron-browser/workbench/workbench.ts",
        "hashed_secret": "b6cb3f02e20180320687f4905a9c795d72e0ad3a",
        "is_verified": false,
        "line_number": 481,
        "is_secret": false
      }
    ],
    "src/vs/editor/browser/viewParts/minimap/minimapPreBaked.ts": [
      {
        "type": "Hex High Entropy String",
        "filename": "src/vs/editor/browser/viewParts/minimap/minimapPreBaked.ts",
        "hashed_secret": "be2768cb6754de2aa14a7eb7fb67e5db0abd8890",
        "is_verified": false,
        "line_number": 55,
        "is_secret": false
      },
      {
        "type": "Hex High Entropy String",
        "filename": "src/vs/editor/browser/viewParts/minimap/minimapPreBaked.ts",
        "hashed_secret": "7a15525cc2aa0af7747d53b65242a277dc582026",
        "is_verified": false,
        "line_number": 60,
        "is_secret": false
      }
    ],
    "src/vs/editor/contrib/suggest/test/browser/suggestController.test.ts": [
      {
        "type": "Hex High Entropy String",
        "filename": "src/vs/editor/contrib/suggest/test/browser/suggestController.test.ts",
        "hashed_secret": "e4e7bced229a170690fb933633e903876e75ee07",
        "is_verified": false,
        "line_number": 651,
        "is_secret": false
      }
    ],
    "src/vs/editor/test/browser/controller/cursor.test.ts": [
      {
        "type": "Hex High Entropy String",
        "filename": "src/vs/editor/test/browser/controller/cursor.test.ts",
        "hashed_secret": "9847b0d807e4b80605c9d9d8b9c7a0b40ed513da",
        "is_verified": false,
        "line_number": 6517,
        "is_secret": false
      },
      {
        "type": "Hex High Entropy String",
        "filename": "src/vs/editor/test/browser/controller/cursor.test.ts",
        "hashed_secret": "29d9451e16d9d7719529948763ce63f954c29915",
        "is_verified": false,
        "line_number": 6524,
        "is_secret": false
      },
      {
        "type": "Hex High Entropy String",
        "filename": "src/vs/editor/test/browser/controller/cursor.test.ts",
        "hashed_secret": "d78922db105aefeb9bab04128c3a135b0698117b",
        "is_verified": false,
        "line_number": 6548,
        "is_secret": false
      }
    ],
    "src/vs/editor/test/common/model/pieceTreeTextBuffer/pieceTreeTextBuffer.test.ts": [
      {
        "type": "Base64 High Entropy String",
        "filename": "src/vs/editor/test/common/model/pieceTreeTextBuffer/pieceTreeTextBuffer.test.ts",
        "hashed_secret": "2fbed46209c70d10fc62ec9c23e4a5b4969c4838",
        "is_verified": false,
        "line_number": 19,
        "is_secret": false
      },
      {
        "type": "Hex High Entropy String",
        "filename": "src/vs/editor/test/common/model/pieceTreeTextBuffer/pieceTreeTextBuffer.test.ts",
        "hashed_secret": "4f8be53e6119f97cd67d38d5ce03aba6dae2316d",
        "is_verified": false,
        "line_number": 1827,
        "is_secret": false
      },
      {
        "type": "Hex High Entropy String",
        "filename": "src/vs/editor/test/common/model/pieceTreeTextBuffer/pieceTreeTextBuffer.test.ts",
        "hashed_secret": "d84852bb1ee5e4a94dc72a90db9de265b7f18138",
        "is_verified": false,
        "line_number": 1832,
        "is_secret": false
      }
    ],
    "src/vs/platform/backup/test/electron-main/backupMainService.test.ts": [
      {
        "type": "Hex High Entropy String",
        "filename": "src/vs/platform/backup/test/electron-main/backupMainService.test.ts",
        "hashed_secret": "df85aee71ccafa1974bb0fab73f86de85f89eb52",
        "is_verified": false,
        "line_number": 595,
        "is_secret": false
      }
    ],
    "src/vs/platform/checksum/test/node/checksumService.test.ts": [
      {
        "type": "Base64 High Entropy String",
        "filename": "src/vs/platform/checksum/test/node/checksumService.test.ts",
        "hashed_secret": "4a211cacf9cf46abb61d97cd30f8927f8ff68949",
        "is_verified": false,
        "line_number": 38,
        "is_secret": false
      },
      {
        "type": "Base64 High Entropy String",
        "filename": "src/vs/platform/checksum/test/node/checksumService.test.ts",
        "hashed_secret": "8b3419d93a3815bab365c9148edef39d80e7c8de",
        "is_verified": false,
        "line_number": 38,
        "is_secret": false
      }
    ],
    "src/vs/platform/encryption/common/encryptionService.ts": [
      {
        "type": "Secret Keyword",
        "filename": "src/vs/platform/encryption/common/encryptionService.ts",
        "hashed_secret": "2164a98794e6e6f7a8c1862ca735183450643ab8",
        "is_verified": false,
        "line_number": 34,
        "is_secret": false
      },
      {
        "type": "Secret Keyword",
        "filename": "src/vs/platform/encryption/common/encryptionService.ts",
        "hashed_secret": "27941be9e491ea754419893f64b724450376db52",
        "is_verified": false,
        "line_number": 45,
        "is_secret": false
      }
    ],
    "src/vs/platform/extensionManagement/test/common/configRemotes.test.ts": [
      {
        "type": "Basic Auth Credentials",
        "filename": "src/vs/platform/extensionManagement/test/common/configRemotes.test.ts",
        "hashed_secret": "5baa61e4c9b93f3f0682250b6cf8331b7ee68fd8",
        "is_verified": false,
        "line_number": 29,
        "is_secret": false
      }
    ],
    "src/vs/platform/native/electron-main/auth.ts": [
      {
        "type": "Secret Keyword",
        "filename": "src/vs/platform/native/electron-main/auth.ts",
        "hashed_secret": "1552ab4cda3b3f85ebbe13ab82fddd1071a00904",
        "is_verified": false,
        "line_number": 43,
        "is_secret": false
      },
      {
        "type": "Secret Keyword",
        "filename": "src/vs/platform/native/electron-main/auth.ts",
        "hashed_secret": "ecb252044b5ea0f679ee78ec1a12904739e2904d",
        "is_verified": false,
        "line_number": 211,
        "is_secret": false
      }
    ],
    "src/vs/platform/telemetry/node/telemetryUtils.ts": [
      {
        "type": "Hex High Entropy String",
        "filename": "src/vs/platform/telemetry/node/telemetryUtils.ts",
        "hashed_secret": "def4e2deaa6e984c6eaa63b1f8ed02574aaa4bda",
        "is_verified": false,
        "line_number": 17,
        "is_secret": false
      }
    ],
    "src/vs/platform/telemetry/test/browser/1dsAppender.test.ts": [
      {
        "type": "Base64 High Entropy String",
        "filename": "src/vs/platform/telemetry/test/browser/1dsAppender.test.ts",
        "hashed_secret": "da43a8ebe3e071eb9f612ac529369068983ed590",
        "is_verified": false,
        "line_number": 70,
        "is_secret": false
      }
    ],
    "src/vs/platform/windows/test/electron-main/windowsStateHandler.test.ts": [
      {
        "type": "Hex High Entropy String",
        "filename": "src/vs/platform/windows/test/electron-main/windowsStateHandler.test.ts",
        "hashed_secret": "81902f90c165b5b742afc5a3be5180bb20fd6fa9",
        "is_verified": false,
        "line_number": 125,
        "is_secret": false
      }
    ],
    "src/vs/platform/workspaces/test/electron-main/workspaces.test.ts": [
      {
        "type": "Hex High Entropy String",
        "filename": "src/vs/platform/workspaces/test/electron-main/workspaces.test.ts",
        "hashed_secret": "80186838ad46c9ff7e226d081a5289b4b6dc9a3c",
        "is_verified": false,
        "line_number": 52,
        "is_secret": false
      },
      {
        "type": "Hex High Entropy String",
        "filename": "src/vs/platform/workspaces/test/electron-main/workspaces.test.ts",
        "hashed_secret": "db8ab9b302acd24863d9f8b173ce760e876452c7",
        "is_verified": false,
        "line_number": 52,
        "is_secret": false
      },
      {
        "type": "Hex High Entropy String",
        "filename": "src/vs/platform/workspaces/test/electron-main/workspaces.test.ts",
        "hashed_secret": "2d7b6bcb2710e7af54714bf26aa6df65d7d96bc9",
        "is_verified": false,
        "line_number": 60,
        "is_secret": false
      },
      {
        "type": "Hex High Entropy String",
        "filename": "src/vs/platform/workspaces/test/electron-main/workspaces.test.ts",
        "hashed_secret": "fc8e06e896a2fca7d730591b367221b493df4677",
        "is_verified": false,
        "line_number": 60,
        "is_secret": false
      },
      {
        "type": "Hex High Entropy String",
        "filename": "src/vs/platform/workspaces/test/electron-main/workspaces.test.ts",
        "hashed_secret": "11f36d26f88c98fc21501757dcaf1d189054b459",
        "is_verified": false,
        "line_number": 63,
        "is_secret": false
      }
    ],
    "src/vs/platform/workspaces/test/electron-main/workspacesHistoryStorage.test.ts": [
      {
        "type": "Hex High Entropy String",
        "filename": "src/vs/platform/workspaces/test/electron-main/workspacesHistoryStorage.test.ts",
        "hashed_secret": "81902f90c165b5b742afc5a3be5180bb20fd6fa9",
        "is_verified": false,
        "line_number": 120,
        "is_secret": false
      }
    ],
    "src/vs/server/node/webClientServer.ts": [
      {
        "type": "Base64 High Entropy String",
        "filename": "src/vs/server/node/webClientServer.ts",
        "hashed_secret": "66e26ed510af41f1d322d1ebda4389302f4a03c7",
        "is_verified": false,
        "line_number": 510,
        "is_secret": false
      },
      {
        "type": "Base64 High Entropy String",
        "filename": "src/vs/server/node/webClientServer.ts",
        "hashed_secret": "93f2efffc36c6e096cdb21d6aadb7087dc0d7478",
        "is_verified": false,
        "line_number": 516,
        "is_secret": false
      }
    ],
    "src/vs/workbench/api/test/browser/extHostTelemetry.test.ts": [
      {
        "type": "Secret Keyword",
        "filename": "src/vs/workbench/api/test/browser/extHostTelemetry.test.ts",
        "hashed_secret": "7fe54a7b420126077bba3453c0f9d31430735c5e",
        "is_verified": false,
        "line_number": 256,
        "is_secret": false
      }
    ],
    "src/vs/workbench/contrib/notebook/test/browser/diff/notebookDiffService.test.ts": [
      {
        "type": "Hex High Entropy String",
        "filename": "src/vs/workbench/contrib/notebook/test/browser/diff/notebookDiffService.test.ts",
        "hashed_secret": "69c5ba8c11c53cc23c5dd38f44bc1ea58cb7ac09",
        "is_verified": false,
        "line_number": 12644,
        "is_secret": false
      },
      {
        "type": "Hex High Entropy String",
        "filename": "src/vs/workbench/contrib/notebook/test/browser/diff/notebookDiffService.test.ts",
        "hashed_secret": "359d086dde2d33ba01605b433c9209c5943fdcc7",
        "is_verified": false,
        "line_number": 12645,
        "is_secret": false
      }
    ],
    "src/vs/workbench/contrib/positronAssistant/browser/types.ts": [
      {
        "type": "Secret Keyword",
        "filename": "src/vs/workbench/contrib/positronAssistant/browser/types.ts",
        "hashed_secret": "fca71afec681b7c2932610046e8e524820317e47",
        "is_verified": false,
        "line_number": 7,
        "is_secret": false
      }
    ],
    "src/vs/workbench/contrib/tags/test/node/workspaceTags.test.ts": [
      {
        "type": "Basic Auth Credentials",
        "filename": "src/vs/workbench/contrib/tags/test/node/workspaceTags.test.ts",
        "hashed_secret": "5baa61e4c9b93f3f0682250b6cf8331b7ee68fd8",
        "is_verified": false,
        "line_number": 26,
        "is_secret": false
      }
    ],
    "src/vs/workbench/contrib/webview/browser/pre/index.html": [
      {
        "type": "Base64 High Entropy String",
        "filename": "src/vs/workbench/contrib/webview/browser/pre/index.html",
        "hashed_secret": "e7a023150065e25d74a3ef59bdedb85e9f3f42c5",
        "is_verified": false,
        "line_number": 9,
        "is_secret": false
      }
    ],
    "src/vs/workbench/services/environment/browser/environmentService.ts": [
      {
        "type": "Hex High Entropy String",
        "filename": "src/vs/workbench/services/environment/browser/environmentService.ts",
        "hashed_secret": "3a8f125da17a2c187d430daf0045e0fdfa707bdd",
        "is_verified": false,
        "line_number": 299,
        "is_secret": false
      }
    ],
    "src/vs/workbench/services/extensions/worker/webWorkerExtensionHostIframe.html": [
      {
        "type": "Base64 High Entropy String",
        "filename": "src/vs/workbench/services/extensions/worker/webWorkerExtensionHostIframe.html",
        "hashed_secret": "96db22e5620887ff09f9da56175f200f30df6bf1",
        "is_verified": false,
        "line_number": 8,
        "is_secret": false
      }
    ],
    "src/vs/workbench/services/languageRuntime/common/positronUiComm.ts": [
      {
        "type": "Secret Keyword",
        "filename": "src/vs/workbench/services/languageRuntime/common/positronUiComm.ts",
        "hashed_secret": "659b2a0d48dff4354af7e730d2138e52d57f5a6b",
        "is_verified": false,
        "line_number": 897,
        "is_secret": false
      }
    ],
    "src/vs/workbench/test/browser/webview.test.ts": [
      {
        "type": "Base64 High Entropy String",
        "filename": "src/vs/workbench/test/browser/webview.test.ts",
        "hashed_secret": "bd86be67e83058d60b6ae73f8264b0e0f4a53faf",
        "is_verified": false,
        "line_number": 14,
        "is_secret": false
      },
      {
        "type": "Base64 High Entropy String",
        "filename": "src/vs/workbench/test/browser/webview.test.ts",
        "hashed_secret": "2cb6f8318e394386a6a2b875eca55c07e2af7045",
        "is_verified": false,
        "line_number": 19,
        "is_secret": false
      }
    ],
    "test/integration/browser/src/index.ts": [
      {
        "type": "Hex High Entropy String",
        "filename": "test/integration/browser/src/index.ts",
        "hashed_secret": "3a8f125da17a2c187d430daf0045e0fdfa707bdd",
        "is_verified": false,
        "line_number": 135,
        "is_secret": false
      }
    ]
  },
<<<<<<< HEAD
  "generated_at": "2025-09-30T14:12:41Z"
=======
  "generated_at": "2025-09-30T20:25:04Z"
>>>>>>> a7ac3941
}<|MERGE_RESOLUTION|>--- conflicted
+++ resolved
@@ -1071,19 +1071,6 @@
         "is_secret": false
       }
     ],
-<<<<<<< HEAD
-=======
-    "extensions/positron-assistant/src/models.ts": [
-      {
-        "type": "Secret Keyword",
-        "filename": "extensions/positron-assistant/src/models.ts",
-        "hashed_secret": "ba10d824a2c4c13ce293171d14843c0f0043d039",
-        "is_verified": false,
-        "line_number": 894,
-        "is_secret": false
-      }
-    ],
->>>>>>> a7ac3941
     "extensions/positron-python/python_files/Notebooks intro.ipynb": [
       {
         "type": "Hex High Entropy String",
@@ -1753,9 +1740,5 @@
       }
     ]
   },
-<<<<<<< HEAD
-  "generated_at": "2025-09-30T14:12:41Z"
-=======
-  "generated_at": "2025-09-30T20:25:04Z"
->>>>>>> a7ac3941
+  "generated_at": "2025-09-30T21:28:58Z"
 }