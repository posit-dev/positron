--- conflicted
+++ resolved
@@ -314,11 +314,7 @@
         "filename": "build/lib/stylelint/vscode-known-variables.json",
         "hashed_secret": "bebac042cf8ae1cf5954a7f233759a1373a1bd5b",
         "is_verified": false,
-<<<<<<< HEAD
-        "line_number": 747,
-=======
         "line_number": 748,
->>>>>>> 6e2641a4
         "is_secret": false
       }
     ],
