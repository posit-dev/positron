--- conflicted
+++ resolved
@@ -93,6 +93,10 @@
     {
       "path": "detect_secrets.filters.common.is_baseline_file",
       "filename": "build/secrets/.secrets.baseline"
+    },
+    {
+      "path": "detect_secrets.filters.common.is_ignored_due_to_verification_policies",
+      "min_level": 2
     },
     {
       "path": "detect_secrets.filters.heuristic.is_indirect_reference"
@@ -617,26 +621,6 @@
         "is_secret": false
       }
     ],
-    ".github/workflows/test-e2e-ubuntu.yml": [
-      {
-        "type": "Secret Keyword",
-        "filename": ".github/workflows/test-e2e-ubuntu.yml",
-        "hashed_secret": "74d50d4e7dbf232033bcb82f4c4ad6223a354c8e",
-        "is_verified": false,
-        "line_number": 138,
-        "is_secret": false
-      }
-    ],
-    ".github/workflows/test-e2e-windows.yml": [
-      {
-        "type": "Secret Keyword",
-        "filename": ".github/workflows/test-e2e-windows.yml",
-        "hashed_secret": "74d50d4e7dbf232033bcb82f4c4ad6223a354c8e",
-        "is_verified": false,
-        "line_number": 92,
-        "is_secret": false
-      }
-    ],
     ".github/workflows/test-full-suite.yml": [
       {
         "type": "Secret Keyword",
@@ -1095,7 +1079,8 @@
         "filename": "package.json",
         "hashed_secret": "bf59939c0b16a728e1888c5c2af4429d17d72b4a",
         "is_verified": false,
-        "line_number": 4
+        "line_number": 4,
+        "is_secret": false
       }
     ],
     "product.json": [
@@ -1610,16 +1595,6 @@
         "is_secret": false
       }
     ],
-    "src/vs/workbench/api/node/loopbackServer.ts": [
-      {
-        "type": "AWS Access Key",
-        "filename": "src/vs/workbench/api/node/loopbackServer.ts",
-        "hashed_secret": "094ab4147707513f945937285ac0a6ef8472a356",
-        "is_verified": false,
-        "line_number": 184,
-        "is_secret": false
-      }
-    ],
     "src/vs/workbench/api/test/browser/extHostTelemetry.test.ts": [
       {
         "type": "Secret Keyword",
@@ -1688,16 +1663,6 @@
         "is_secret": false
       }
     ],
-    "src/vs/workbench/services/extensions/browser/webWorkerExtensionHost.ts": [
-      {
-        "type": "IBM Cloud IAM Key",
-        "filename": "src/vs/workbench/services/extensions/browser/webWorkerExtensionHost.ts",
-        "hashed_secret": "0d43d6e259826e4ecbda1644424b26de54faa665",
-        "is_verified": false,
-        "line_number": 96,
-        "is_secret": false
-      }
-    ],
     "src/vs/workbench/services/extensions/worker/webWorkerExtensionHostIframe.html": [
       {
         "type": "Base64 High Entropy String",
@@ -1747,9 +1712,5 @@
       }
     ]
   },
-<<<<<<< HEAD
-  "generated_at": "2025-08-13T16:19:00Z"
-=======
-  "generated_at": "2025-08-15T15:41:28Z"
->>>>>>> 41d171ba
+  "generated_at": "2025-08-19T16:19:17Z"
 }