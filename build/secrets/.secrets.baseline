--- conflicted
+++ resolved
@@ -1789,9 +1789,5 @@
       }
     ]
   },
-<<<<<<< HEAD
   "generated_at": "2025-08-01T13:56:37Z"
-=======
-  "generated_at": "2025-08-01T13:36:11Z"
->>>>>>> 54edcdfa
 }