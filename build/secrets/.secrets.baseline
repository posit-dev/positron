--- conflicted
+++ resolved
@@ -93,10 +93,6 @@
     {
       "path": "detect_secrets.filters.common.is_baseline_file",
       "filename": "build/secrets/.secrets.baseline"
-    },
-    {
-      "path": "detect_secrets.filters.common.is_ignored_due_to_verification_policies",
-      "min_level": 2
     },
     {
       "path": "detect_secrets.filters.heuristic.is_indirect_reference"
@@ -1081,6 +1077,16 @@
         "is_secret": false
       }
     ],
+    "extensions/positron-supervisor/src/kcclient/common.ts": [
+      {
+        "type": "Secret Keyword",
+        "filename": "extensions/positron-supervisor/src/kcclient/common.ts",
+        "hashed_secret": "c218e39efa2e1aae69f39d2054528369ce1e1f46",
+        "is_verified": false,
+        "line_number": 44,
+        "is_secret": false
+      }
+    ],
     "extensions/vscode-api-tests/testWorkspace/test.ipynb": [
       {
         "type": "Hex High Entropy String",
@@ -1613,6 +1619,16 @@
         "is_secret": false
       }
     ],
+    "src/vs/workbench/api/node/loopbackServer.ts": [
+      {
+        "type": "AWS Access Key",
+        "filename": "src/vs/workbench/api/node/loopbackServer.ts",
+        "hashed_secret": "094ab4147707513f945937285ac0a6ef8472a356",
+        "is_verified": false,
+        "line_number": 184,
+        "is_secret": false
+      }
+    ],
     "src/vs/workbench/api/test/browser/extHostTelemetry.test.ts": [
       {
         "type": "Secret Keyword",
@@ -1681,6 +1697,16 @@
         "is_secret": false
       }
     ],
+    "src/vs/workbench/services/extensions/browser/webWorkerExtensionHost.ts": [
+      {
+        "type": "IBM Cloud IAM Key",
+        "filename": "src/vs/workbench/services/extensions/browser/webWorkerExtensionHost.ts",
+        "hashed_secret": "0d43d6e259826e4ecbda1644424b26de54faa665",
+        "is_verified": false,
+        "line_number": 96,
+        "is_secret": false
+      }
+    ],
     "src/vs/workbench/services/extensions/worker/webWorkerExtensionHostIframe.html": [
       {
         "type": "Base64 High Entropy String",
@@ -1730,9 +1756,5 @@
       }
     ]
   },
-<<<<<<< HEAD
-  "generated_at": "2025-09-15T14:38:50Z"
-=======
-  "generated_at": "2025-09-23T21:16:48Z"
->>>>>>> ffaf33ce
+  "generated_at": "2025-09-24T17:54:25Z"
 }