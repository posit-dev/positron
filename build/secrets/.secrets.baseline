{
  "version": "1.5.0",
  "plugins_used": [
    {
      "name": "ArtifactoryDetector"
    },
    {
      "name": "AWSKeyDetector"
    },
    {
      "name": "AzureStorageKeyDetector"
    },
    {
      "name": "Base64HighEntropyString",
      "limit": 4.5
    },
    {
      "name": "BasicAuthDetector"
    },
    {
      "name": "CloudantDetector"
    },
    {
      "name": "DiscordBotTokenDetector"
    },
    {
      "name": "GitHubTokenDetector"
    },
    {
      "name": "GitLabTokenDetector"
    },
    {
      "name": "HexHighEntropyString",
      "limit": 3.0
    },
    {
      "name": "IbmCloudIamDetector"
    },
    {
      "name": "IbmCosHmacDetector"
    },
    {
      "name": "IPPublicDetector"
    },
    {
      "name": "JwtTokenDetector"
    },
    {
      "name": "KeywordDetector",
      "keyword_exclude": ""
    },
    {
      "name": "MailchimpDetector"
    },
    {
      "name": "NpmDetector"
    },
    {
      "name": "OpenAIDetector"
    },
    {
      "name": "PrivateKeyDetector"
    },
    {
      "name": "PypiTokenDetector"
    },
    {
      "name": "SendGridDetector"
    },
    {
      "name": "SlackDetector"
    },
    {
      "name": "SoftlayerDetector"
    },
    {
      "name": "SquareOAuthDetector"
    },
    {
      "name": "StripeDetector"
    },
    {
      "name": "TelegramBotTokenDetector"
    },
    {
      "name": "TwilioKeyDetector"
    }
  ],
  "filters_used": [
    {
      "path": "detect_secrets.filters.allowlist.is_line_allowlisted"
    },
    {
      "path": "detect_secrets.filters.common.is_baseline_file",
      "filename": "build/secrets/.secrets.baseline"
    },
    {
      "path": "detect_secrets.filters.common.is_ignored_due_to_verification_policies",
      "min_level": 2
    },
    {
      "path": "detect_secrets.filters.heuristic.is_indirect_reference"
    },
    {
      "path": "detect_secrets.filters.heuristic.is_likely_id_string"
    },
    {
      "path": "detect_secrets.filters.heuristic.is_lock_file"
    },
    {
      "path": "detect_secrets.filters.heuristic.is_not_alphanumeric_string"
    },
    {
      "path": "detect_secrets.filters.heuristic.is_potential_uuid"
    },
    {
      "path": "detect_secrets.filters.heuristic.is_prefixed_with_dollar_sign"
    },
    {
      "path": "detect_secrets.filters.heuristic.is_sequential_string"
    },
    {
      "path": "detect_secrets.filters.heuristic.is_swagger_file"
    },
    {
      "path": "detect_secrets.filters.heuristic.is_templated_secret"
    },
    {
      "path": "detect_secrets.filters.regex.should_exclude_file",
      "pattern": [
        ".*.secrets.baseline",
        ".*cgmanifest.json",
        ".*/html-manager/dist/embed-amd.js",
        "src/vs/base/test/common/filters.perf.data.js",
        ".*/test/browser/recordings/windows11.*"
      ]
    }
  ],
  "results": {
    ".config/guardian/.gdnbaselines": [
      {
        "type": "Hex High Entropy String",
        "filename": ".config/guardian/.gdnbaselines",
        "hashed_secret": "89328aa8c40e77e1a1460d736167a9e02a19d21f",
        "is_verified": false,
        "line_number": 14,
        "is_secret": false
      },
      {
        "type": "Hex High Entropy String",
        "filename": ".config/guardian/.gdnbaselines",
        "hashed_secret": "cd1128c4b9ab3eed57913a034f67eab24d0d1a30",
        "is_verified": false,
        "line_number": 17,
        "is_secret": false
      },
      {
        "type": "Hex High Entropy String",
        "filename": ".config/guardian/.gdnbaselines",
        "hashed_secret": "d2b212e86e158901b95ca26df0235d9e685753c4",
        "is_verified": false,
        "line_number": 29,
        "is_secret": false
      },
      {
        "type": "Hex High Entropy String",
        "filename": ".config/guardian/.gdnbaselines",
        "hashed_secret": "1520988dd79350fe57e1f857ace18f5121d44001",
        "is_verified": false,
        "line_number": 32,
        "is_secret": false
      },
      {
        "type": "Hex High Entropy String",
        "filename": ".config/guardian/.gdnbaselines",
        "hashed_secret": "533a0853098ca13af055fd7e176a6df0d0e15163",
        "is_verified": false,
        "line_number": 44,
        "is_secret": false
      },
      {
        "type": "Hex High Entropy String",
        "filename": ".config/guardian/.gdnbaselines",
        "hashed_secret": "291176827a0de3f853b3a02f9d4bdd4edb1930af",
        "is_verified": false,
        "line_number": 47,
        "is_secret": false
      },
      {
        "type": "Hex High Entropy String",
        "filename": ".config/guardian/.gdnbaselines",
        "hashed_secret": "f82be79abed1b0923a54a296b74746ef6a561e7d",
        "is_verified": false,
        "line_number": 59,
        "is_secret": false
      },
      {
        "type": "Hex High Entropy String",
        "filename": ".config/guardian/.gdnbaselines",
        "hashed_secret": "cf0c74d69dbf9337c43281d1c6e16d368bd34a79",
        "is_verified": false,
        "line_number": 62,
        "is_secret": false
      },
      {
        "type": "Hex High Entropy String",
        "filename": ".config/guardian/.gdnbaselines",
        "hashed_secret": "2d992a6d04dd3dfbc9c6bb72c5f9ee2692be2737",
        "is_verified": false,
        "line_number": 74,
        "is_secret": false
      },
      {
        "type": "Hex High Entropy String",
        "filename": ".config/guardian/.gdnbaselines",
        "hashed_secret": "26b1f29f90d18ebe9cfda84027b8430c6a63b569",
        "is_verified": false,
        "line_number": 77,
        "is_secret": false
      },
      {
        "type": "Hex High Entropy String",
        "filename": ".config/guardian/.gdnbaselines",
        "hashed_secret": "ae4db014a3008e6803b56f693f836afa0b0263c3",
        "is_verified": false,
        "line_number": 89,
        "is_secret": false
      },
      {
        "type": "Hex High Entropy String",
        "filename": ".config/guardian/.gdnbaselines",
        "hashed_secret": "0b50850154bec0e2f8bc05158871e9b61cb7ee8d",
        "is_verified": false,
        "line_number": 92,
        "is_secret": false
      },
      {
        "type": "Hex High Entropy String",
        "filename": ".config/guardian/.gdnbaselines",
        "hashed_secret": "8e88939606fcad572843228ba53186e7ac718682",
        "is_verified": false,
        "line_number": 104,
        "is_secret": false
      },
      {
        "type": "Hex High Entropy String",
        "filename": ".config/guardian/.gdnbaselines",
        "hashed_secret": "42cb3d449b55b26e66351693481f31a0de608e81",
        "is_verified": false,
        "line_number": 107,
        "is_secret": false
      },
      {
        "type": "Hex High Entropy String",
        "filename": ".config/guardian/.gdnbaselines",
        "hashed_secret": "b1893a6af61ebe23cda57a08ef0c6ba7e4ee3855",
        "is_verified": false,
        "line_number": 119,
        "is_secret": false
      },
      {
        "type": "Hex High Entropy String",
        "filename": ".config/guardian/.gdnbaselines",
        "hashed_secret": "ab231e27003b42e490daa66e42146f599f0f9a37",
        "is_verified": false,
        "line_number": 122,
        "is_secret": false
      },
      {
        "type": "Hex High Entropy String",
        "filename": ".config/guardian/.gdnbaselines",
        "hashed_secret": "3e772269b8087bcaf0a767c0cf94016c8ca713e7",
        "is_verified": false,
        "line_number": 134,
        "is_secret": false
      },
      {
        "type": "Hex High Entropy String",
        "filename": ".config/guardian/.gdnbaselines",
        "hashed_secret": "393067221309b5554ef4c374b1a86490fdece1fa",
        "is_verified": false,
        "line_number": 137,
        "is_secret": false
      },
      {
        "type": "Hex High Entropy String",
        "filename": ".config/guardian/.gdnbaselines",
        "hashed_secret": "7a082d5bc5023528a26da351ed1a822bdc17d7b2",
        "is_verified": false,
        "line_number": 149,
        "is_secret": false
      },
      {
        "type": "Hex High Entropy String",
        "filename": ".config/guardian/.gdnbaselines",
        "hashed_secret": "dc8bbf47327616b0a79c9dbc1f53fb50f5958853",
        "is_verified": false,
        "line_number": 152,
        "is_secret": false
      },
      {
        "type": "Hex High Entropy String",
        "filename": ".config/guardian/.gdnbaselines",
        "hashed_secret": "c938b941c614370759080c22b27d773c82bea425",
        "is_verified": false,
        "line_number": 164,
        "is_secret": false
      },
      {
        "type": "Hex High Entropy String",
        "filename": ".config/guardian/.gdnbaselines",
        "hashed_secret": "e3883901469805522e8f356288f83a4d11cae70c",
        "is_verified": false,
        "line_number": 167,
        "is_secret": false
      },
      {
        "type": "Hex High Entropy String",
        "filename": ".config/guardian/.gdnbaselines",
        "hashed_secret": "3707ff66d735b588f41aedc37d9f8f80357b6aad",
        "is_verified": false,
        "line_number": 179,
        "is_secret": false
      },
      {
        "type": "Hex High Entropy String",
        "filename": ".config/guardian/.gdnbaselines",
        "hashed_secret": "949a5438cec913b960bbc6a199e2a083446d89bd",
        "is_verified": false,
        "line_number": 182,
        "is_secret": false
      },
      {
        "type": "Hex High Entropy String",
        "filename": ".config/guardian/.gdnbaselines",
        "hashed_secret": "8e566c92eaf367ee0fdd0e58f9e603b725ddad0d",
        "is_verified": false,
        "line_number": 194,
        "is_secret": false
      },
      {
        "type": "Hex High Entropy String",
        "filename": ".config/guardian/.gdnbaselines",
        "hashed_secret": "3a2a672ee5a84518e99e2bce5f00efe23024ff41",
        "is_verified": false,
        "line_number": 197,
        "is_secret": false
      },
      {
        "type": "Hex High Entropy String",
        "filename": ".config/guardian/.gdnbaselines",
        "hashed_secret": "7f393e8d3569d4d45f30a57f66c86b678fae369f",
        "is_verified": false,
        "line_number": 209,
        "is_secret": false
      },
      {
        "type": "Hex High Entropy String",
        "filename": ".config/guardian/.gdnbaselines",
        "hashed_secret": "c641e3ae22f168d4082c8baeaa07e7b351d7d1ab",
        "is_verified": false,
        "line_number": 212,
        "is_secret": false
      },
      {
        "type": "Hex High Entropy String",
        "filename": ".config/guardian/.gdnbaselines",
        "hashed_secret": "f9572f2918aa936477d33c735fe6565793f36f28",
        "is_verified": false,
        "line_number": 224,
        "is_secret": false
      },
      {
        "type": "Hex High Entropy String",
        "filename": ".config/guardian/.gdnbaselines",
        "hashed_secret": "f5f4e297ad753c0a1a1891bdd09642f7006d800c",
        "is_verified": false,
        "line_number": 227,
        "is_secret": false
      },
      {
        "type": "Hex High Entropy String",
        "filename": ".config/guardian/.gdnbaselines",
        "hashed_secret": "1bb8705dfb6693df0ba63cd684361a183daa13a1",
        "is_verified": false,
        "line_number": 239,
        "is_secret": false
      },
      {
        "type": "Hex High Entropy String",
        "filename": ".config/guardian/.gdnbaselines",
        "hashed_secret": "8e3f842499464ef76f67b6afbd3ca1e6dfe9498e",
        "is_verified": false,
        "line_number": 242,
        "is_secret": false
      },
      {
        "type": "Hex High Entropy String",
        "filename": ".config/guardian/.gdnbaselines",
        "hashed_secret": "f82bd092f17cd3246d5962da9306722c0a03ec71",
        "is_verified": false,
        "line_number": 254,
        "is_secret": false
      },
      {
        "type": "Hex High Entropy String",
        "filename": ".config/guardian/.gdnbaselines",
        "hashed_secret": "c38b9fea1e6aa73ea99de5aa6b3034640f612a0d",
        "is_verified": false,
        "line_number": 257,
        "is_secret": false
      },
      {
        "type": "Hex High Entropy String",
        "filename": ".config/guardian/.gdnbaselines",
        "hashed_secret": "e8fcd721f02ca2982b3a7db1de8f5a9500295343",
        "is_verified": false,
        "line_number": 269,
        "is_secret": false
      },
      {
        "type": "Hex High Entropy String",
        "filename": ".config/guardian/.gdnbaselines",
        "hashed_secret": "8fc8a34eed94b4f6cc64297072b8ad9f8ae89b7c",
        "is_verified": false,
        "line_number": 272,
        "is_secret": false
      },
      {
        "type": "Hex High Entropy String",
        "filename": ".config/guardian/.gdnbaselines",
        "hashed_secret": "351949abcaee18988562d311e5d33fba6b8e2b20",
        "is_verified": false,
        "line_number": 284,
        "is_secret": false
      },
      {
        "type": "Hex High Entropy String",
        "filename": ".config/guardian/.gdnbaselines",
        "hashed_secret": "b2322a77aeaf61c17a7fc45f937b50f302f8c27a",
        "is_verified": false,
        "line_number": 287,
        "is_secret": false
      },
      {
        "type": "Hex High Entropy String",
        "filename": ".config/guardian/.gdnbaselines",
        "hashed_secret": "e6e47a9c05a151f42e2c2bfbffd9298cefd7fad2",
        "is_verified": false,
        "line_number": 299,
        "is_secret": false
      },
      {
        "type": "Hex High Entropy String",
        "filename": ".config/guardian/.gdnbaselines",
        "hashed_secret": "266c2ad0417594303627a716fb7bbc6db8b8fbc1",
        "is_verified": false,
        "line_number": 302,
        "is_secret": false
      },
      {
        "type": "Hex High Entropy String",
        "filename": ".config/guardian/.gdnbaselines",
        "hashed_secret": "0d6c0b5ec58398f5c394e4674e6f98ede80258a9",
        "is_verified": false,
        "line_number": 314,
        "is_secret": false
      },
      {
        "type": "Hex High Entropy String",
        "filename": ".config/guardian/.gdnbaselines",
        "hashed_secret": "af0628ce21af74bcd9d5e8795a2e10698be9df9d",
        "is_verified": false,
        "line_number": 317,
        "is_secret": false
      },
      {
        "type": "Hex High Entropy String",
        "filename": ".config/guardian/.gdnbaselines",
        "hashed_secret": "a671787da5ca6c74ecda3bff7426c76672b6602a",
        "is_verified": false,
        "line_number": 329,
        "is_secret": false
      },
      {
        "type": "Hex High Entropy String",
        "filename": ".config/guardian/.gdnbaselines",
        "hashed_secret": "7bc24f168e3560e9912a61206d3b71b6fb1ccec9",
        "is_verified": false,
        "line_number": 332,
        "is_secret": false
      },
      {
        "type": "Hex High Entropy String",
        "filename": ".config/guardian/.gdnbaselines",
        "hashed_secret": "ed4262bab555a20e2340b28db79847e39093d2a9",
        "is_verified": false,
        "line_number": 344,
        "is_secret": false
      },
      {
        "type": "Hex High Entropy String",
        "filename": ".config/guardian/.gdnbaselines",
        "hashed_secret": "c9fbebc8026ae4649f76af96baefc7bc009b7856",
        "is_verified": false,
        "line_number": 347,
        "is_secret": false
      },
      {
        "type": "Hex High Entropy String",
        "filename": ".config/guardian/.gdnbaselines",
        "hashed_secret": "46669cdda3fc07caa6fc278b6134721ed3135172",
        "is_verified": false,
        "line_number": 359,
        "is_secret": false
      },
      {
        "type": "Hex High Entropy String",
        "filename": ".config/guardian/.gdnbaselines",
        "hashed_secret": "253cdb1ae5aafe81025e63554f9459099ab4e57b",
        "is_verified": false,
        "line_number": 362,
        "is_secret": false
      },
      {
        "type": "Hex High Entropy String",
        "filename": ".config/guardian/.gdnbaselines",
        "hashed_secret": "58264f2a80240f48860983dfd0b95eadcd9391ab",
        "is_verified": false,
        "line_number": 374,
        "is_secret": false
      },
      {
        "type": "Hex High Entropy String",
        "filename": ".config/guardian/.gdnbaselines",
        "hashed_secret": "501d2ef1ebb59956b10e9cd798d34cad5b8126ff",
        "is_verified": false,
        "line_number": 377,
        "is_secret": false
      },
      {
        "type": "Hex High Entropy String",
        "filename": ".config/guardian/.gdnbaselines",
        "hashed_secret": "5eea77dccd7066d02f85abbc0d6cc58ba6024bc6",
        "is_verified": false,
        "line_number": 389,
        "is_secret": false
      },
      {
        "type": "Hex High Entropy String",
        "filename": ".config/guardian/.gdnbaselines",
        "hashed_secret": "c99a62948a73df0140aec1e1773a9dbfeefe28ff",
        "is_verified": false,
        "line_number": 392,
        "is_secret": false
      },
      {
        "type": "Hex High Entropy String",
        "filename": ".config/guardian/.gdnbaselines",
        "hashed_secret": "b50bc9c3f2c0bf038f8dad4c33d60c2d3318feda",
        "is_verified": false,
        "line_number": 404,
        "is_secret": false
      },
      {
        "type": "Hex High Entropy String",
        "filename": ".config/guardian/.gdnbaselines",
        "hashed_secret": "98674db45f209e08a08bc8fdc69b08e4fb2ee710",
        "is_verified": false,
        "line_number": 407,
        "is_secret": false
      }
    ],
    ".config/guardian/.gdnsuppress": [
      {
        "type": "Hex High Entropy String",
        "filename": ".config/guardian/.gdnsuppress",
        "hashed_secret": "85d819d560eee2c39d132c6b64d423ac0b51cb64",
        "is_verified": false,
        "line_number": 15,
        "is_secret": false
      },
      {
        "type": "Hex High Entropy String",
        "filename": ".config/guardian/.gdnsuppress",
        "hashed_secret": "a51813568421e33416e9677f5abf9cbdbb78d5d2",
        "is_verified": false,
        "line_number": 18,
        "is_secret": false
      },
      {
        "type": "Hex High Entropy String",
        "filename": ".config/guardian/.gdnsuppress",
        "hashed_secret": "a40a44b0fc85fdd60e348a0e81c566c21e897168",
        "is_verified": false,
        "line_number": 25,
        "is_secret": false
      },
      {
        "type": "Hex High Entropy String",
        "filename": ".config/guardian/.gdnsuppress",
        "hashed_secret": "3b65278ea81525d3cb95e83ac4f2b287c3b77e80",
        "is_verified": false,
        "line_number": 28,
        "is_secret": false
      },
      {
        "type": "Hex High Entropy String",
        "filename": ".config/guardian/.gdnsuppress",
        "hashed_secret": "f77aab176d7fe08dc87889cff00d1ee06cb1e247",
        "is_verified": false,
        "line_number": 35,
        "is_secret": false
      },
      {
        "type": "Hex High Entropy String",
        "filename": ".config/guardian/.gdnsuppress",
        "hashed_secret": "98524b4d37c96618662a795c3e516471bd2908a2",
        "is_verified": false,
        "line_number": 38,
        "is_secret": false
      }
    ],
    ".github/workflows/test-assistant-llm.yml": [
      {
        "type": "Secret Keyword",
        "filename": ".github/workflows/test-assistant-llm.yml",
        "hashed_secret": "3e26d6750975d678acb8fa35a0f69237881576b0",
        "is_verified": false,
        "line_number": 26,
        "is_secret": false
      },
      {
        "type": "Secret Keyword",
        "filename": ".github/workflows/test-assistant-llm.yml",
        "hashed_secret": "74d50d4e7dbf232033bcb82f4c4ad6223a354c8e",
        "is_verified": false,
        "line_number": 65,
        "is_secret": false
      }
    ],
    ".github/workflows/test-full-suite.yml": [
      {
        "type": "Secret Keyword",
        "filename": ".github/workflows/test-full-suite.yml",
        "hashed_secret": "3e26d6750975d678acb8fa35a0f69237881576b0",
        "is_verified": false,
        "line_number": 60,
        "is_secret": false
      }
    ],
    ".github/workflows/test-merge.yml": [
      {
        "type": "Secret Keyword",
        "filename": ".github/workflows/test-merge.yml",
        "hashed_secret": "3e26d6750975d678acb8fa35a0f69237881576b0",
        "is_verified": false,
        "line_number": 22,
        "is_secret": false
      }
    ],
    ".github/workflows/test-pull-request.yml": [
      {
        "type": "Secret Keyword",
        "filename": ".github/workflows/test-pull-request.yml",
        "hashed_secret": "3e26d6750975d678acb8fa35a0f69237881576b0",
        "is_verified": false,
        "line_number": 48,
        "is_secret": false
      }
    ],
    "build/azure-pipelines/alpine/product-build-alpine.yml": [
      {
        "type": "Secret Keyword",
        "filename": "build/azure-pipelines/alpine/product-build-alpine.yml",
        "hashed_secret": "6bca595fb7e6690f8bacc9e0c1e056cd60e4b7cb",
        "is_verified": false,
        "line_number": 23,
        "is_secret": false
      }
    ],
    "build/azure-pipelines/darwin/product-build-darwin-cli-sign.yml": [
      {
        "type": "Secret Keyword",
        "filename": "build/azure-pipelines/darwin/product-build-darwin-cli-sign.yml",
        "hashed_secret": "6bca595fb7e6690f8bacc9e0c1e056cd60e4b7cb",
        "is_verified": false,
        "line_number": 22,
        "is_secret": false
      }
    ],
    "build/azure-pipelines/darwin/product-build-darwin-universal.yml": [
      {
        "type": "Secret Keyword",
        "filename": "build/azure-pipelines/darwin/product-build-darwin-universal.yml",
        "hashed_secret": "d8368fc8fec27a14a70083cc2cd6d959085086a9",
        "is_verified": false,
        "line_number": 15,
        "is_secret": false
      }
    ],
    "build/azure-pipelines/darwin/product-build-darwin.yml": [
      {
        "type": "Secret Keyword",
        "filename": "build/azure-pipelines/darwin/product-build-darwin.yml",
        "hashed_secret": "d8368fc8fec27a14a70083cc2cd6d959085086a9",
        "is_verified": false,
        "line_number": 41,
        "is_secret": false
      }
    ],
    "build/azure-pipelines/distro/download-distro.yml": [
      {
        "type": "Secret Keyword",
        "filename": "build/azure-pipelines/distro/download-distro.yml",
        "hashed_secret": "6bca595fb7e6690f8bacc9e0c1e056cd60e4b7cb",
        "is_verified": false,
        "line_number": 7,
        "is_secret": false
      }
    ],
    "build/azure-pipelines/linux/product-build-linux-legacy-server.yml": [
      {
        "type": "Secret Keyword",
        "filename": "build/azure-pipelines/linux/product-build-linux-legacy-server.yml",
        "hashed_secret": "6bca595fb7e6690f8bacc9e0c1e056cd60e4b7cb",
        "is_verified": false,
        "line_number": 23,
        "is_secret": false
      }
    ],
    "build/azure-pipelines/linux/product-build-linux.yml": [
      {
        "type": "Secret Keyword",
        "filename": "build/azure-pipelines/linux/product-build-linux.yml",
        "hashed_secret": "6bca595fb7e6690f8bacc9e0c1e056cd60e4b7cb",
        "is_verified": false,
        "line_number": 41,
        "is_secret": false
      }
    ],
    "build/azure-pipelines/product-compile.yml": [
      {
        "type": "Secret Keyword",
        "filename": "build/azure-pipelines/product-compile.yml",
        "hashed_secret": "6bca595fb7e6690f8bacc9e0c1e056cd60e4b7cb",
        "is_verified": false,
        "line_number": 20,
        "is_secret": false
      }
    ],
    "build/azure-pipelines/product-publish.yml": [
      {
        "type": "Secret Keyword",
        "filename": "build/azure-pipelines/product-publish.yml",
        "hashed_secret": "6bca595fb7e6690f8bacc9e0c1e056cd60e4b7cb",
        "is_verified": false,
        "line_number": 13,
        "is_secret": false
      },
      {
        "type": "Secret Keyword",
        "filename": "build/azure-pipelines/product-publish.yml",
        "hashed_secret": "f38b5618311373a766cdff2e405d6cbb08cdeeb6",
        "is_verified": false,
        "line_number": 20,
        "is_secret": false
      },
      {
        "type": "Secret Keyword",
        "filename": "build/azure-pipelines/product-publish.yml",
        "hashed_secret": "1bf2ebe6cfdadfebbe51dd18d36f3d42a9bf2d62",
        "is_verified": false,
        "line_number": 66,
        "is_secret": false
      }
    ],
    "build/azure-pipelines/web/product-build-web.yml": [
      {
        "type": "Secret Keyword",
        "filename": "build/azure-pipelines/web/product-build-web.yml",
        "hashed_secret": "6bca595fb7e6690f8bacc9e0c1e056cd60e4b7cb",
        "is_verified": false,
        "line_number": 15,
        "is_secret": false
      }
    ],
    "build/azure-pipelines/win32/product-build-win32-cli-sign.yml": [
      {
        "type": "Secret Keyword",
        "filename": "build/azure-pipelines/win32/product-build-win32-cli-sign.yml",
        "hashed_secret": "6bca595fb7e6690f8bacc9e0c1e056cd60e4b7cb",
        "is_verified": false,
        "line_number": 23,
        "is_secret": false
      }
    ],
    "build/azure-pipelines/win32/product-build-win32.yml": [
      {
        "type": "Secret Keyword",
        "filename": "build/azure-pipelines/win32/product-build-win32.yml",
        "hashed_secret": "6bca595fb7e6690f8bacc9e0c1e056cd60e4b7cb",
        "is_verified": false,
        "line_number": 46,
        "is_secret": false
      }
    ],
    "build/azure-pipelines/win32/sdl-scan-win32.yml": [
      {
        "type": "Secret Keyword",
        "filename": "build/azure-pipelines/win32/sdl-scan-win32.yml",
        "hashed_secret": "6bca595fb7e6690f8bacc9e0c1e056cd60e4b7cb",
        "is_verified": false,
        "line_number": 26,
        "is_secret": false
      }
    ],
    "build/lib/stylelint/vscode-known-variables.json": [
      {
        "type": "Base64 High Entropy String",
        "filename": "build/lib/stylelint/vscode-known-variables.json",
        "hashed_secret": "bebac042cf8ae1cf5954a7f233759a1373a1bd5b",
        "is_verified": false,
        "line_number": 767,
        "is_secret": false
      }
    ],
    "build/secrets/README.md": [
      {
        "type": "Secret Keyword",
        "filename": "build/secrets/README.md",
        "hashed_secret": "7585d1f7ceb90fd0b1ab42d0a6ca39fcf55065c7",
        "is_verified": false,
        "line_number": 82,
        "is_secret": false
      }
    ],
    "cli/Cargo.toml": [
      {
        "type": "Hex High Entropy String",
        "filename": "cli/Cargo.toml",
        "hashed_secret": "c9f4c5531397166586187c7c9fac98fc1f5624e6",
        "is_verified": false,
        "line_number": 37,
        "is_secret": false
      }
    ],
    "cli/src/auth.rs": [
      {
        "type": "Hex High Entropy String",
        "filename": "cli/src/auth.rs",
        "hashed_secret": "b1ca527b736010b3f3125ce314832b9d92311cb2",
        "is_verified": false,
        "line_number": 72,
        "is_secret": false
      }
    ],
    "cli/src/desktop/version_manager.rs": [
      {
        "type": "Base64 High Entropy String",
        "filename": "cli/src/desktop/version_manager.rs",
        "hashed_secret": "4f29d0426d3ecc42e70ac2127ee3d7fd9d23f5c7",
        "is_verified": false,
        "line_number": 329,
        "is_secret": false
      }
    ],
    "cli/src/tunnels/socket_signal.rs": [
      {
        "type": "Base64 High Entropy String",
        "filename": "cli/src/tunnels/socket_signal.rs",
        "hashed_secret": "9d594c96ec4c8eb6d9ec54efd05ceca6052a8259",
        "is_verified": false,
        "line_number": 353,
        "is_secret": false
      },
      {
        "type": "Base64 High Entropy String",
        "filename": "cli/src/tunnels/socket_signal.rs",
        "hashed_secret": "ede64ff4b2c5d298f40c0639b8dffeb241596cca",
        "is_verified": false,
        "line_number": 354,
        "is_secret": false
      },
      {
        "type": "Base64 High Entropy String",
        "filename": "cli/src/tunnels/socket_signal.rs",
        "hashed_secret": "8758646166da378eb67718f0780b967bd1b0d5d2",
        "is_verified": false,
        "line_number": 355,
        "is_secret": false
      }
    ],
    "extensions/cpp/syntaxes/platform.tmLanguage.json": [
      {
        "type": "Base64 High Entropy String",
        "filename": "extensions/cpp/syntaxes/platform.tmLanguage.json",
        "hashed_secret": "f4f4522002ae0895566ebbc726b9ebc6064b5003",
        "is_verified": false,
        "line_number": 213,
        "is_secret": false
      }
    ],
    "extensions/git/src/test/git.test.ts": [
      {
        "type": "Hex High Entropy String",
        "filename": "extensions/git/src/test/git.test.ts",
        "hashed_secret": "3100a15f2a0660239142c51a09a9860091a57eb6",
        "is_verified": false,
        "line_number": 284,
        "is_secret": false
      },
      {
        "type": "Hex High Entropy String",
        "filename": "extensions/git/src/test/git.test.ts",
        "hashed_secret": "b3820b8646425e7ce86d52a14f0545675f5a0fb8",
        "is_verified": false,
        "line_number": 286,
        "is_secret": false
      },
      {
        "type": "Hex High Entropy String",
        "filename": "extensions/git/src/test/git.test.ts",
        "hashed_secret": "1bba808164c2bd2606270fd338b1bcfcbfb9972c",
        "is_verified": false,
        "line_number": 310,
        "is_secret": false
      },
      {
        "type": "Hex High Entropy String",
        "filename": "extensions/git/src/test/git.test.ts",
        "hashed_secret": "0026ab5726869f2f8d8d2b1e8c4ab07e66f75a98",
        "is_verified": false,
        "line_number": 463,
        "is_secret": false
      },
      {
        "type": "Hex High Entropy String",
        "filename": "extensions/git/src/test/git.test.ts",
        "hashed_secret": "15b70898ca2a438c30384441f139b460590fbe8a",
        "is_verified": false,
        "line_number": 465,
        "is_secret": false
      },
      {
        "type": "Hex High Entropy String",
        "filename": "extensions/git/src/test/git.test.ts",
        "hashed_secret": "4f4330cffae54a0d08fb33b66c533b2ee961accb",
        "is_verified": false,
        "line_number": 546,
        "is_secret": false
      },
      {
        "type": "Hex High Entropy String",
        "filename": "extensions/git/src/test/git.test.ts",
        "hashed_secret": "a3da0860baf4244389064b16f6788dafcf030d1f",
        "is_verified": false,
        "line_number": 547,
        "is_secret": false
      },
      {
        "type": "Hex High Entropy String",
        "filename": "extensions/git/src/test/git.test.ts",
        "hashed_secret": "30140192774a074079e5307bf65630ac4308a503",
        "is_verified": false,
        "line_number": 548,
        "is_secret": false
      },
      {
        "type": "Hex High Entropy String",
        "filename": "extensions/git/src/test/git.test.ts",
        "hashed_secret": "f339565b20b0740f51b54166570867fbcf37da8b",
        "is_verified": false,
        "line_number": 549,
        "is_secret": false
      },
      {
        "type": "Hex High Entropy String",
        "filename": "extensions/git/src/test/git.test.ts",
        "hashed_secret": "26bbee0ec44b5cb456171b8032b8494002b536d1",
        "is_verified": false,
        "line_number": 550,
        "is_secret": false
      },
      {
        "type": "Hex High Entropy String",
        "filename": "extensions/git/src/test/git.test.ts",
        "hashed_secret": "8cc5973678f7bed6507ba5440f0f7c132626affe",
        "is_verified": false,
        "line_number": 551,
        "is_secret": false
      },
      {
        "type": "Hex High Entropy String",
        "filename": "extensions/git/src/test/git.test.ts",
        "hashed_secret": "eafa4b025ed67291f5076bb171668e801c36b20e",
        "is_verified": false,
        "line_number": 552,
        "is_secret": false
      },
      {
        "type": "Hex High Entropy String",
        "filename": "extensions/git/src/test/git.test.ts",
        "hashed_secret": "2a0c0db2b79ee31c56309a893c2360be13f79f28",
        "is_verified": false,
        "line_number": 553,
        "is_secret": false
      },
      {
        "type": "Hex High Entropy String",
        "filename": "extensions/git/src/test/git.test.ts",
        "hashed_secret": "832e7e6717a35ffb092345019499f9c9c1db2eef",
        "is_verified": false,
        "line_number": 555,
        "is_secret": false
      },
      {
        "type": "Hex High Entropy String",
        "filename": "extensions/git/src/test/git.test.ts",
        "hashed_secret": "9b93e1d1a6c8e61ec6243d19841b85e081edc956",
        "is_verified": false,
        "line_number": 556,
        "is_secret": false
      },
      {
        "type": "Hex High Entropy String",
        "filename": "extensions/git/src/test/git.test.ts",
        "hashed_secret": "1d744d5f622cf01c4cb6d97dae876e634dc9b065",
        "is_verified": false,
        "line_number": 578,
        "is_secret": false
      }
    ],
    "extensions/github-authentication/src/config.ts": [
      {
        "type": "Hex High Entropy String",
        "filename": "extensions/github-authentication/src/config.ts",
        "hashed_secret": "b1ca527b736010b3f3125ce314832b9d92311cb2",
        "is_verified": false,
        "line_number": 20,
        "is_secret": false
      }
    ],
    "extensions/github-authentication/src/test/flows.test.ts": [
      {
        "type": "Secret Keyword",
        "filename": "extensions/github-authentication/src/test/flows.test.ts",
        "hashed_secret": "3da541559918a808c2402bba5012f6c60b27661c",
        "is_verified": false,
        "line_number": 21,
        "is_secret": false
      }
    ],
    "extensions/ipynb/src/notebookImagePaste.ts": [
      {
        "type": "Base64 High Entropy String",
        "filename": "extensions/ipynb/src/notebookImagePaste.ts",
        "hashed_secret": "e582429052cdb908833560f6f7582d232de37c4d",
        "is_verified": false,
        "line_number": 213,
        "is_secret": false
      }
    ],
    "extensions/npm/src/features/bowerJSONContribution.ts": [
      {
        "type": "Hex High Entropy String",
        "filename": "extensions/npm/src/features/bowerJSONContribution.ts",
        "hashed_secret": "e4f91dd323bac5bfc4f60a6e433787671dc2421d",
        "is_verified": false,
        "line_number": 16,
        "is_secret": false
      }
    ],
    "extensions/positron-assistant/src/models.ts": [
      {
        "type": "Secret Keyword",
        "filename": "extensions/positron-assistant/src/models.ts",
        "hashed_secret": "ba10d824a2c4c13ce293171d14843c0f0043d039",
        "is_verified": false,
        "line_number": 894,
        "is_secret": false
      }
    ],
    "extensions/positron-python/python_files/Notebooks intro.ipynb": [
      {
        "type": "Hex High Entropy String",
        "filename": "extensions/positron-python/python_files/Notebooks intro.ipynb",
        "hashed_secret": "c2e045c525442c9c56408ece0a534e0d48b30edd",
        "is_verified": false,
        "line_number": 142,
        "is_secret": false
      }
    ],
    "extensions/positron-supervisor/src/kcclient/common.ts": [
      {
        "type": "Secret Keyword",
        "filename": "extensions/positron-supervisor/src/kcclient/common.ts",
        "hashed_secret": "c218e39efa2e1aae69f39d2054528369ce1e1f46",
        "is_verified": false,
        "line_number": 44,
        "is_secret": false
      }
    ],
    "extensions/vscode-api-tests/testWorkspace/test.ipynb": [
      {
        "type": "Hex High Entropy String",
        "filename": "extensions/vscode-api-tests/testWorkspace/test.ipynb",
        "hashed_secret": "536dce5e06e6a83a5ba6163a3859935316485e8e",
        "is_verified": false,
        "line_number": 32,
        "is_secret": false
      }
    ],
    "package.json": [
      {
        "type": "Hex High Entropy String",
        "filename": "package.json",
        "hashed_secret": "bf59939c0b16a728e1888c5c2af4429d17d72b4a",
        "is_verified": false,
        "line_number": 4,
        "is_secret": false
      }
    ],
    "product.json": [
      {
        "type": "Hex High Entropy String",
        "filename": "product.json",
        "hashed_secret": "829eaa1d03499ac3be472b80e2d7a7b7df709fca",
        "is_verified": false,
        "line_number": 49,
        "is_secret": false
      },
      {
        "type": "Hex High Entropy String",
        "filename": "product.json",
        "hashed_secret": "cb85a333586160d9fb88f762231978837f1dfd4a",
        "is_verified": false,
        "line_number": 65,
        "is_secret": false
      },
      {
        "type": "Hex High Entropy String",
        "filename": "product.json",
        "hashed_secret": "98f6b0e364fc315e344dd24ce8ccd59b9a827ccd",
        "is_verified": false,
        "line_number": 81,
        "is_secret": false
      },
      {
        "type": "Hex High Entropy String",
        "filename": "product.json",
        "hashed_secret": "5b814ca57cd60fe405db9254ede91971a2e15767",
        "is_verified": false,
        "line_number": 114,
        "is_secret": false
      },
      {
        "type": "Hex High Entropy String",
        "filename": "product.json",
        "hashed_secret": "4ecc1a40769a784c894984448c2aa8fe7c6b6d9c",
        "is_verified": false,
        "line_number": 138,
        "is_secret": false
      },
      {
        "type": "Hex High Entropy String",
        "filename": "product.json",
        "hashed_secret": "62bc923c10a3b051de823593ac7dd26a5d1a3fd1",
        "is_verified": false,
        "line_number": 154,
        "is_secret": false
      },
      {
        "type": "Hex High Entropy String",
        "filename": "product.json",
        "hashed_secret": "a98c117e7ff47453ec91a18892f2158eee3391d1",
        "is_verified": false,
        "line_number": 170,
        "is_secret": false
      },
      {
        "type": "Hex High Entropy String",
        "filename": "product.json",
        "hashed_secret": "9304f16f014078b9de0f4267c44efc837ae3666a",
        "is_verified": false,
        "line_number": 186,
        "is_secret": false
      },
      {
        "type": "Hex High Entropy String",
        "filename": "product.json",
        "hashed_secret": "73bcd69ab87236e472896e228cd4282734e1a4e2",
        "is_verified": false,
        "line_number": 202,
        "is_secret": false
      },
      {
        "type": "Hex High Entropy String",
        "filename": "product.json",
        "hashed_secret": "5b80583ca00aca5674a7c4bb9d73858367e1cdcd",
        "is_verified": false,
        "line_number": 246,
        "is_secret": false
      },
      {
        "type": "Hex High Entropy String",
        "filename": "product.json",
        "hashed_secret": "29b8b11df19709699b12c77b05783910a619fb20",
        "is_verified": false,
        "line_number": 273,
        "is_secret": false
      }
    ],
    "scripts/playground-server.ts": [
      {
        "type": "Base64 High Entropy String",
        "filename": "scripts/playground-server.ts",
        "hashed_secret": "1d278d3c888d1a2fa7eed622bfc02927ce4049af",
        "is_verified": false,
        "line_number": 821,
        "is_secret": false
      }
    ],
    "src/vs/base/common/buffer.ts": [
      {
        "type": "Base64 High Entropy String",
        "filename": "src/vs/base/common/buffer.ts",
        "hashed_secret": "e582429052cdb908833560f6f7582d232de37c4d",
        "is_verified": false,
        "line_number": 428,
        "is_secret": false
      }
    ],
    "src/vs/base/common/extpath.ts": [
      {
        "type": "Base64 High Entropy String",
        "filename": "src/vs/base/common/extpath.ts",
        "hashed_secret": "3ce1fc6461a712abb4ae6a9eafd66264cc3b3b18",
        "is_verified": false,
        "line_number": 389,
        "is_secret": false
      }
    ],
    "src/vs/base/test/browser/hash.test.ts": [
      {
        "type": "Hex High Entropy String",
        "filename": "src/vs/base/test/browser/hash.test.ts",
        "hashed_secret": "66b60e6a2bcec249f7467e10476123722475d77f",
        "is_verified": false,
        "line_number": 90,
        "is_secret": false
      },
      {
        "type": "Hex High Entropy String",
        "filename": "src/vs/base/test/browser/hash.test.ts",
        "hashed_secret": "80b90c522083cd51a34e3f10ded8ff5f8a9897ad",
        "is_verified": false,
        "line_number": 98,
        "is_secret": false
      },
      {
        "type": "Hex High Entropy String",
        "filename": "src/vs/base/test/browser/hash.test.ts",
        "hashed_secret": "9cf5caf6c36f5cccde8c73fad8894c958f4983da",
        "is_verified": false,
        "line_number": 102,
        "is_secret": false
      }
    ],
    "src/vs/base/test/common/buffer.test.ts": [
      {
        "type": "Hex High Entropy String",
        "filename": "src/vs/base/test/common/buffer.test.ts",
        "hashed_secret": "2b979d2db42bd60a969e4ce8b6db0d3ec65684ee",
        "is_verified": false,
        "line_number": 556,
        "is_secret": false
      },
      {
        "type": "Hex High Entropy String",
        "filename": "src/vs/base/test/common/buffer.test.ts",
        "hashed_secret": "302c1c82fc540bfacc27cd1daa084bab7c38d310",
        "is_verified": false,
        "line_number": 557,
        "is_secret": false
      },
      {
        "type": "Hex High Entropy String",
        "filename": "src/vs/base/test/common/buffer.test.ts",
        "hashed_secret": "19323fdb415fb2fd108b0876c4521276e39f58d6",
        "is_verified": false,
        "line_number": 558,
        "is_secret": false
      },
      {
        "type": "Hex High Entropy String",
        "filename": "src/vs/base/test/common/buffer.test.ts",
        "hashed_secret": "58b9754604023e408f61e2ae322cfd165cc61421",
        "is_verified": false,
        "line_number": 559,
        "is_secret": false
      },
      {
        "type": "Hex High Entropy String",
        "filename": "src/vs/base/test/common/buffer.test.ts",
        "hashed_secret": "a67d031dfa8154a333af5faa45051f4dd02c739e",
        "is_verified": false,
        "line_number": 560,
        "is_secret": false
      },
      {
        "type": "Hex High Entropy String",
        "filename": "src/vs/base/test/common/buffer.test.ts",
        "hashed_secret": "0f8fb0d953ab03399866867bef5bb956a10410c0",
        "is_verified": false,
        "line_number": 561,
        "is_secret": false
      },
      {
        "type": "Hex High Entropy String",
        "filename": "src/vs/base/test/common/buffer.test.ts",
        "hashed_secret": "905d5341022655f880f5418b88a0af51f6e7f669",
        "is_verified": false,
        "line_number": 562,
        "is_secret": false
      },
      {
        "type": "Hex High Entropy String",
        "filename": "src/vs/base/test/common/buffer.test.ts",
        "hashed_secret": "f7fbdb95d6096766d6f52d1e6e794ffdb78b04ba",
        "is_verified": false,
        "line_number": 563,
        "is_secret": false
      }
    ],
    "src/vs/base/test/common/uri.test.ts": [
      {
        "type": "Basic Auth Credentials",
        "filename": "src/vs/base/test/common/uri.test.ts",
        "hashed_secret": "62cdb7020ff920e5aa642c3d4066950dd1f01f4d",
        "is_verified": false,
        "line_number": 346,
        "is_secret": false
      },
      {
        "type": "Basic Auth Credentials",
        "filename": "src/vs/base/test/common/uri.test.ts",
        "hashed_secret": "114838b44bb42c2832324bac6d42b6b693e15f60",
        "is_verified": false,
        "line_number": 352,
        "is_secret": false
      },
      {
        "type": "Basic Auth Credentials",
        "filename": "src/vs/base/test/common/uri.test.ts",
        "hashed_secret": "dde57062d0392ed551b4f21bb937d6f7f199a594",
        "is_verified": false,
        "line_number": 358,
        "is_secret": false
      }
    ],
    "src/vs/base/test/node/crypto.test.ts": [
      {
        "type": "Hex High Entropy String",
        "filename": "src/vs/base/test/node/crypto.test.ts",
        "hashed_secret": "9010fe091ace30090c9db33165cf7e7ee08c0cfb",
        "is_verified": false,
        "line_number": 34,
        "is_secret": false
      }
    ],
    "src/vs/code/electron-browser/workbench/workbench.ts": [
      {
        "type": "Hex High Entropy String",
        "filename": "src/vs/code/electron-browser/workbench/workbench.ts",
        "hashed_secret": "b6cb3f02e20180320687f4905a9c795d72e0ad3a",
        "is_verified": false,
        "line_number": 481,
        "is_secret": false
      }
    ],
    "src/vs/editor/browser/viewParts/minimap/minimapPreBaked.ts": [
      {
        "type": "Hex High Entropy String",
        "filename": "src/vs/editor/browser/viewParts/minimap/minimapPreBaked.ts",
        "hashed_secret": "be2768cb6754de2aa14a7eb7fb67e5db0abd8890",
        "is_verified": false,
        "line_number": 55,
        "is_secret": false
      },
      {
        "type": "Hex High Entropy String",
        "filename": "src/vs/editor/browser/viewParts/minimap/minimapPreBaked.ts",
        "hashed_secret": "7a15525cc2aa0af7747d53b65242a277dc582026",
        "is_verified": false,
        "line_number": 60,
        "is_secret": false
      }
    ],
    "src/vs/editor/contrib/suggest/test/browser/suggestController.test.ts": [
      {
        "type": "Hex High Entropy String",
        "filename": "src/vs/editor/contrib/suggest/test/browser/suggestController.test.ts",
        "hashed_secret": "e4e7bced229a170690fb933633e903876e75ee07",
        "is_verified": false,
        "line_number": 651,
        "is_secret": false
      }
    ],
    "src/vs/editor/test/browser/controller/cursor.test.ts": [
      {
        "type": "Hex High Entropy String",
        "filename": "src/vs/editor/test/browser/controller/cursor.test.ts",
        "hashed_secret": "9847b0d807e4b80605c9d9d8b9c7a0b40ed513da",
        "is_verified": false,
        "line_number": 6517,
        "is_secret": false
      },
      {
        "type": "Hex High Entropy String",
        "filename": "src/vs/editor/test/browser/controller/cursor.test.ts",
        "hashed_secret": "29d9451e16d9d7719529948763ce63f954c29915",
        "is_verified": false,
        "line_number": 6524,
        "is_secret": false
      },
      {
        "type": "Hex High Entropy String",
        "filename": "src/vs/editor/test/browser/controller/cursor.test.ts",
        "hashed_secret": "d78922db105aefeb9bab04128c3a135b0698117b",
        "is_verified": false,
        "line_number": 6548,
        "is_secret": false
      }
    ],
    "src/vs/editor/test/common/model/pieceTreeTextBuffer/pieceTreeTextBuffer.test.ts": [
      {
        "type": "Base64 High Entropy String",
        "filename": "src/vs/editor/test/common/model/pieceTreeTextBuffer/pieceTreeTextBuffer.test.ts",
        "hashed_secret": "2fbed46209c70d10fc62ec9c23e4a5b4969c4838",
        "is_verified": false,
        "line_number": 19,
        "is_secret": false
      },
      {
        "type": "Hex High Entropy String",
        "filename": "src/vs/editor/test/common/model/pieceTreeTextBuffer/pieceTreeTextBuffer.test.ts",
        "hashed_secret": "4f8be53e6119f97cd67d38d5ce03aba6dae2316d",
        "is_verified": false,
        "line_number": 1827,
        "is_secret": false
      },
      {
        "type": "Hex High Entropy String",
        "filename": "src/vs/editor/test/common/model/pieceTreeTextBuffer/pieceTreeTextBuffer.test.ts",
        "hashed_secret": "d84852bb1ee5e4a94dc72a90db9de265b7f18138",
        "is_verified": false,
        "line_number": 1832,
        "is_secret": false
      }
    ],
    "src/vs/platform/backup/test/electron-main/backupMainService.test.ts": [
      {
        "type": "Hex High Entropy String",
        "filename": "src/vs/platform/backup/test/electron-main/backupMainService.test.ts",
        "hashed_secret": "df85aee71ccafa1974bb0fab73f86de85f89eb52",
        "is_verified": false,
        "line_number": 595,
        "is_secret": false
      }
    ],
    "src/vs/platform/checksum/test/node/checksumService.test.ts": [
      {
        "type": "Base64 High Entropy String",
        "filename": "src/vs/platform/checksum/test/node/checksumService.test.ts",
        "hashed_secret": "4a211cacf9cf46abb61d97cd30f8927f8ff68949",
        "is_verified": false,
        "line_number": 38,
        "is_secret": false
      },
      {
        "type": "Base64 High Entropy String",
        "filename": "src/vs/platform/checksum/test/node/checksumService.test.ts",
        "hashed_secret": "8b3419d93a3815bab365c9148edef39d80e7c8de",
        "is_verified": false,
        "line_number": 38,
        "is_secret": false
      }
    ],
    "src/vs/platform/encryption/common/encryptionService.ts": [
      {
        "type": "Secret Keyword",
        "filename": "src/vs/platform/encryption/common/encryptionService.ts",
        "hashed_secret": "2164a98794e6e6f7a8c1862ca735183450643ab8",
        "is_verified": false,
        "line_number": 34,
        "is_secret": false
      },
      {
        "type": "Secret Keyword",
        "filename": "src/vs/platform/encryption/common/encryptionService.ts",
        "hashed_secret": "27941be9e491ea754419893f64b724450376db52",
        "is_verified": false,
        "line_number": 45,
        "is_secret": false
      }
    ],
    "src/vs/platform/extensionManagement/test/common/configRemotes.test.ts": [
      {
        "type": "Basic Auth Credentials",
        "filename": "src/vs/platform/extensionManagement/test/common/configRemotes.test.ts",
        "hashed_secret": "5baa61e4c9b93f3f0682250b6cf8331b7ee68fd8",
        "is_verified": false,
        "line_number": 29,
        "is_secret": false
      }
    ],
    "src/vs/platform/native/electron-main/auth.ts": [
      {
        "type": "Secret Keyword",
        "filename": "src/vs/platform/native/electron-main/auth.ts",
        "hashed_secret": "1552ab4cda3b3f85ebbe13ab82fddd1071a00904",
        "is_verified": false,
        "line_number": 43,
        "is_secret": false
      },
      {
        "type": "Secret Keyword",
        "filename": "src/vs/platform/native/electron-main/auth.ts",
        "hashed_secret": "ecb252044b5ea0f679ee78ec1a12904739e2904d",
        "is_verified": false,
        "line_number": 211,
        "is_secret": false
      }
    ],
    "src/vs/platform/telemetry/node/telemetryUtils.ts": [
      {
        "type": "Hex High Entropy String",
        "filename": "src/vs/platform/telemetry/node/telemetryUtils.ts",
        "hashed_secret": "def4e2deaa6e984c6eaa63b1f8ed02574aaa4bda",
        "is_verified": false,
        "line_number": 17,
        "is_secret": false
      }
    ],
    "src/vs/platform/telemetry/test/browser/1dsAppender.test.ts": [
      {
        "type": "Base64 High Entropy String",
        "filename": "src/vs/platform/telemetry/test/browser/1dsAppender.test.ts",
        "hashed_secret": "da43a8ebe3e071eb9f612ac529369068983ed590",
        "is_verified": false,
        "line_number": 70,
        "is_secret": false
      }
    ],
    "src/vs/platform/windows/test/electron-main/windowsStateHandler.test.ts": [
      {
        "type": "Hex High Entropy String",
        "filename": "src/vs/platform/windows/test/electron-main/windowsStateHandler.test.ts",
        "hashed_secret": "81902f90c165b5b742afc5a3be5180bb20fd6fa9",
        "is_verified": false,
        "line_number": 125,
        "is_secret": false
      }
    ],
    "src/vs/platform/workspaces/test/electron-main/workspaces.test.ts": [
      {
        "type": "Hex High Entropy String",
        "filename": "src/vs/platform/workspaces/test/electron-main/workspaces.test.ts",
        "hashed_secret": "80186838ad46c9ff7e226d081a5289b4b6dc9a3c",
        "is_verified": false,
        "line_number": 52,
        "is_secret": false
      },
      {
        "type": "Hex High Entropy String",
        "filename": "src/vs/platform/workspaces/test/electron-main/workspaces.test.ts",
        "hashed_secret": "db8ab9b302acd24863d9f8b173ce760e876452c7",
        "is_verified": false,
        "line_number": 52,
        "is_secret": false
      },
      {
        "type": "Hex High Entropy String",
        "filename": "src/vs/platform/workspaces/test/electron-main/workspaces.test.ts",
        "hashed_secret": "2d7b6bcb2710e7af54714bf26aa6df65d7d96bc9",
        "is_verified": false,
        "line_number": 60,
        "is_secret": false
      },
      {
        "type": "Hex High Entropy String",
        "filename": "src/vs/platform/workspaces/test/electron-main/workspaces.test.ts",
        "hashed_secret": "fc8e06e896a2fca7d730591b367221b493df4677",
        "is_verified": false,
        "line_number": 60,
        "is_secret": false
      },
      {
        "type": "Hex High Entropy String",
        "filename": "src/vs/platform/workspaces/test/electron-main/workspaces.test.ts",
        "hashed_secret": "11f36d26f88c98fc21501757dcaf1d189054b459",
        "is_verified": false,
        "line_number": 63,
        "is_secret": false
      }
    ],
    "src/vs/platform/workspaces/test/electron-main/workspacesHistoryStorage.test.ts": [
      {
        "type": "Hex High Entropy String",
        "filename": "src/vs/platform/workspaces/test/electron-main/workspacesHistoryStorage.test.ts",
        "hashed_secret": "81902f90c165b5b742afc5a3be5180bb20fd6fa9",
        "is_verified": false,
        "line_number": 120,
        "is_secret": false
      }
    ],
    "src/vs/server/node/webClientServer.ts": [
      {
        "type": "Base64 High Entropy String",
        "filename": "src/vs/server/node/webClientServer.ts",
        "hashed_secret": "66e26ed510af41f1d322d1ebda4389302f4a03c7",
        "is_verified": false,
        "line_number": 510,
        "is_secret": false
      },
      {
        "type": "Base64 High Entropy String",
        "filename": "src/vs/server/node/webClientServer.ts",
        "hashed_secret": "93f2efffc36c6e096cdb21d6aadb7087dc0d7478",
        "is_verified": false,
        "line_number": 516,
        "is_secret": false
      }
    ],
    "src/vs/workbench/api/test/browser/extHostTelemetry.test.ts": [
      {
        "type": "Secret Keyword",
        "filename": "src/vs/workbench/api/test/browser/extHostTelemetry.test.ts",
        "hashed_secret": "7fe54a7b420126077bba3453c0f9d31430735c5e",
        "is_verified": false,
        "line_number": 256,
        "is_secret": false
      }
    ],
    "src/vs/workbench/contrib/notebook/test/browser/diff/notebookDiffService.test.ts": [
      {
        "type": "Hex High Entropy String",
        "filename": "src/vs/workbench/contrib/notebook/test/browser/diff/notebookDiffService.test.ts",
        "hashed_secret": "69c5ba8c11c53cc23c5dd38f44bc1ea58cb7ac09",
        "is_verified": false,
        "line_number": 12644,
        "is_secret": false
      },
      {
        "type": "Hex High Entropy String",
        "filename": "src/vs/workbench/contrib/notebook/test/browser/diff/notebookDiffService.test.ts",
        "hashed_secret": "359d086dde2d33ba01605b433c9209c5943fdcc7",
        "is_verified": false,
        "line_number": 12645,
        "is_secret": false
      }
    ],
    "src/vs/workbench/contrib/positronAssistant/browser/types.ts": [
      {
        "type": "Secret Keyword",
        "filename": "src/vs/workbench/contrib/positronAssistant/browser/types.ts",
        "hashed_secret": "fca71afec681b7c2932610046e8e524820317e47",
        "is_verified": false,
        "line_number": 7,
        "is_secret": false
      }
    ],
    "src/vs/workbench/contrib/tags/test/node/workspaceTags.test.ts": [
      {
        "type": "Basic Auth Credentials",
        "filename": "src/vs/workbench/contrib/tags/test/node/workspaceTags.test.ts",
        "hashed_secret": "5baa61e4c9b93f3f0682250b6cf8331b7ee68fd8",
        "is_verified": false,
        "line_number": 26,
        "is_secret": false
      }
    ],
    "src/vs/workbench/contrib/webview/browser/pre/index.html": [
      {
        "type": "Base64 High Entropy String",
        "filename": "src/vs/workbench/contrib/webview/browser/pre/index.html",
        "hashed_secret": "e7a023150065e25d74a3ef59bdedb85e9f3f42c5",
        "is_verified": false,
        "line_number": 9,
        "is_secret": false
      }
    ],
    "src/vs/workbench/services/environment/browser/environmentService.ts": [
      {
        "type": "Hex High Entropy String",
        "filename": "src/vs/workbench/services/environment/browser/environmentService.ts",
        "hashed_secret": "3a8f125da17a2c187d430daf0045e0fdfa707bdd",
        "is_verified": false,
        "line_number": 299,
        "is_secret": false
      }
    ],
    "src/vs/workbench/services/extensions/worker/webWorkerExtensionHostIframe.html": [
      {
        "type": "Base64 High Entropy String",
        "filename": "src/vs/workbench/services/extensions/worker/webWorkerExtensionHostIframe.html",
        "hashed_secret": "96db22e5620887ff09f9da56175f200f30df6bf1",
        "is_verified": false,
        "line_number": 8,
        "is_secret": false
      }
    ],
    "src/vs/workbench/services/languageRuntime/common/positronUiComm.ts": [
      {
        "type": "Secret Keyword",
        "filename": "src/vs/workbench/services/languageRuntime/common/positronUiComm.ts",
        "hashed_secret": "659b2a0d48dff4354af7e730d2138e52d57f5a6b",
        "is_verified": false,
        "line_number": 897,
        "is_secret": false
      }
    ],
    "src/vs/workbench/test/browser/webview.test.ts": [
      {
        "type": "Base64 High Entropy String",
        "filename": "src/vs/workbench/test/browser/webview.test.ts",
        "hashed_secret": "bd86be67e83058d60b6ae73f8264b0e0f4a53faf",
        "is_verified": false,
        "line_number": 14,
        "is_secret": false
      },
      {
        "type": "Base64 High Entropy String",
        "filename": "src/vs/workbench/test/browser/webview.test.ts",
        "hashed_secret": "2cb6f8318e394386a6a2b875eca55c07e2af7045",
        "is_verified": false,
        "line_number": 19,
        "is_secret": false
      }
    ],
    "test/integration/browser/src/index.ts": [
      {
        "type": "Hex High Entropy String",
        "filename": "test/integration/browser/src/index.ts",
        "hashed_secret": "3a8f125da17a2c187d430daf0045e0fdfa707bdd",
        "is_verified": false,
        "line_number": 135,
        "is_secret": false
      }
    ]
  },
<<<<<<< HEAD
  "generated_at": "2025-09-30T20:20:13Z"
=======
  "generated_at": "2025-09-30T17:53:09Z"
>>>>>>> b53f42e6
}<|MERGE_RESOLUTION|>--- conflicted
+++ resolved
@@ -1750,9 +1750,5 @@
       }
     ]
   },
-<<<<<<< HEAD
-  "generated_at": "2025-09-30T20:20:13Z"
-=======
-  "generated_at": "2025-09-30T17:53:09Z"
->>>>>>> b53f42e6
+  "generated_at": "2025-09-30T20:25:04Z"
 }