{
  "version": "1.5.0",
  "plugins_used": [
    {
      "name": "ArtifactoryDetector"
    },
    {
      "name": "AWSKeyDetector"
    },
    {
      "name": "AzureStorageKeyDetector"
    },
    {
      "name": "Base64HighEntropyString",
      "limit": 4.5
    },
    {
      "name": "BasicAuthDetector"
    },
    {
      "name": "CloudantDetector"
    },
    {
      "name": "DiscordBotTokenDetector"
    },
    {
      "name": "GitHubTokenDetector"
    },
    {
      "name": "GitLabTokenDetector"
    },
    {
      "name": "HexHighEntropyString",
      "limit": 3.0
    },
    {
      "name": "IbmCloudIamDetector"
    },
    {
      "name": "IbmCosHmacDetector"
    },
    {
      "name": "IPPublicDetector"
    },
    {
      "name": "JwtTokenDetector"
    },
    {
      "name": "KeywordDetector",
      "keyword_exclude": ""
    },
    {
      "name": "MailchimpDetector"
    },
    {
      "name": "NpmDetector"
    },
    {
      "name": "OpenAIDetector"
    },
    {
      "name": "PrivateKeyDetector"
    },
    {
      "name": "PypiTokenDetector"
    },
    {
      "name": "SendGridDetector"
    },
    {
      "name": "SlackDetector"
    },
    {
      "name": "SoftlayerDetector"
    },
    {
      "name": "SquareOAuthDetector"
    },
    {
      "name": "StripeDetector"
    },
    {
      "name": "TelegramBotTokenDetector"
    },
    {
      "name": "TwilioKeyDetector"
    }
  ],
  "filters_used": [
    {
      "path": "detect_secrets.filters.allowlist.is_line_allowlisted"
    },
    {
      "path": "detect_secrets.filters.common.is_baseline_file",
      "filename": "build/secrets/.secrets.baseline"
    },
    {
      "path": "detect_secrets.filters.heuristic.is_indirect_reference"
    },
    {
      "path": "detect_secrets.filters.heuristic.is_likely_id_string"
    },
    {
      "path": "detect_secrets.filters.heuristic.is_lock_file"
    },
    {
      "path": "detect_secrets.filters.heuristic.is_not_alphanumeric_string"
    },
    {
      "path": "detect_secrets.filters.heuristic.is_potential_uuid"
    },
    {
      "path": "detect_secrets.filters.heuristic.is_prefixed_with_dollar_sign"
    },
    {
      "path": "detect_secrets.filters.heuristic.is_sequential_string"
    },
    {
      "path": "detect_secrets.filters.heuristic.is_swagger_file"
    },
    {
      "path": "detect_secrets.filters.heuristic.is_templated_secret"
    },
    {
      "path": "detect_secrets.filters.regex.should_exclude_file",
      "pattern": [
        ".*.secrets.baseline",
        ".*cgmanifest.json",
        ".*/html-manager/dist/embed-amd.js",
        "src/vs/base/test/common/filters.perf.data.js",
        ".*/test/browser/recordings/windows11.*"
      ]
    }
  ],
  "results": {
    ".config/guardian/.gdnbaselines": [
      {
        "type": "Hex High Entropy String",
        "filename": ".config/guardian/.gdnbaselines",
        "hashed_secret": "89328aa8c40e77e1a1460d736167a9e02a19d21f",
        "is_verified": false,
        "line_number": 14,
        "is_secret": false
      },
      {
        "type": "Hex High Entropy String",
        "filename": ".config/guardian/.gdnbaselines",
        "hashed_secret": "cd1128c4b9ab3eed57913a034f67eab24d0d1a30",
        "is_verified": false,
        "line_number": 17,
        "is_secret": false
      },
      {
        "type": "Hex High Entropy String",
        "filename": ".config/guardian/.gdnbaselines",
        "hashed_secret": "d2b212e86e158901b95ca26df0235d9e685753c4",
        "is_verified": false,
        "line_number": 29,
        "is_secret": false
      },
      {
        "type": "Hex High Entropy String",
        "filename": ".config/guardian/.gdnbaselines",
        "hashed_secret": "1520988dd79350fe57e1f857ace18f5121d44001",
        "is_verified": false,
        "line_number": 32,
        "is_secret": false
      },
      {
        "type": "Hex High Entropy String",
        "filename": ".config/guardian/.gdnbaselines",
        "hashed_secret": "533a0853098ca13af055fd7e176a6df0d0e15163",
        "is_verified": false,
        "line_number": 44,
        "is_secret": false
      },
      {
        "type": "Hex High Entropy String",
        "filename": ".config/guardian/.gdnbaselines",
        "hashed_secret": "291176827a0de3f853b3a02f9d4bdd4edb1930af",
        "is_verified": false,
        "line_number": 47,
        "is_secret": false
      },
      {
        "type": "Hex High Entropy String",
        "filename": ".config/guardian/.gdnbaselines",
        "hashed_secret": "f82be79abed1b0923a54a296b74746ef6a561e7d",
        "is_verified": false,
        "line_number": 59,
        "is_secret": false
      },
      {
        "type": "Hex High Entropy String",
        "filename": ".config/guardian/.gdnbaselines",
        "hashed_secret": "cf0c74d69dbf9337c43281d1c6e16d368bd34a79",
        "is_verified": false,
        "line_number": 62,
        "is_secret": false
      },
      {
        "type": "Hex High Entropy String",
        "filename": ".config/guardian/.gdnbaselines",
        "hashed_secret": "2d992a6d04dd3dfbc9c6bb72c5f9ee2692be2737",
        "is_verified": false,
        "line_number": 74,
        "is_secret": false
      },
      {
        "type": "Hex High Entropy String",
        "filename": ".config/guardian/.gdnbaselines",
        "hashed_secret": "26b1f29f90d18ebe9cfda84027b8430c6a63b569",
        "is_verified": false,
        "line_number": 77,
        "is_secret": false
      },
      {
        "type": "Hex High Entropy String",
        "filename": ".config/guardian/.gdnbaselines",
        "hashed_secret": "ae4db014a3008e6803b56f693f836afa0b0263c3",
        "is_verified": false,
        "line_number": 89,
        "is_secret": false
      },
      {
        "type": "Hex High Entropy String",
        "filename": ".config/guardian/.gdnbaselines",
        "hashed_secret": "0b50850154bec0e2f8bc05158871e9b61cb7ee8d",
        "is_verified": false,
        "line_number": 92,
        "is_secret": false
      },
      {
        "type": "Hex High Entropy String",
        "filename": ".config/guardian/.gdnbaselines",
        "hashed_secret": "8e88939606fcad572843228ba53186e7ac718682",
        "is_verified": false,
        "line_number": 104,
        "is_secret": false
      },
      {
        "type": "Hex High Entropy String",
        "filename": ".config/guardian/.gdnbaselines",
        "hashed_secret": "42cb3d449b55b26e66351693481f31a0de608e81",
        "is_verified": false,
        "line_number": 107,
        "is_secret": false
      },
      {
        "type": "Hex High Entropy String",
        "filename": ".config/guardian/.gdnbaselines",
        "hashed_secret": "b1893a6af61ebe23cda57a08ef0c6ba7e4ee3855",
        "is_verified": false,
        "line_number": 119,
        "is_secret": false
      },
      {
        "type": "Hex High Entropy String",
        "filename": ".config/guardian/.gdnbaselines",
        "hashed_secret": "ab231e27003b42e490daa66e42146f599f0f9a37",
        "is_verified": false,
        "line_number": 122,
        "is_secret": false
      },
      {
        "type": "Hex High Entropy String",
        "filename": ".config/guardian/.gdnbaselines",
        "hashed_secret": "3e772269b8087bcaf0a767c0cf94016c8ca713e7",
        "is_verified": false,
        "line_number": 134,
        "is_secret": false
      },
      {
        "type": "Hex High Entropy String",
        "filename": ".config/guardian/.gdnbaselines",
        "hashed_secret": "393067221309b5554ef4c374b1a86490fdece1fa",
        "is_verified": false,
        "line_number": 137,
        "is_secret": false
      },
      {
        "type": "Hex High Entropy String",
        "filename": ".config/guardian/.gdnbaselines",
        "hashed_secret": "7a082d5bc5023528a26da351ed1a822bdc17d7b2",
        "is_verified": false,
        "line_number": 149,
        "is_secret": false
      },
      {
        "type": "Hex High Entropy String",
        "filename": ".config/guardian/.gdnbaselines",
        "hashed_secret": "dc8bbf47327616b0a79c9dbc1f53fb50f5958853",
        "is_verified": false,
        "line_number": 152,
        "is_secret": false
      },
      {
        "type": "Hex High Entropy String",
        "filename": ".config/guardian/.gdnbaselines",
        "hashed_secret": "c938b941c614370759080c22b27d773c82bea425",
        "is_verified": false,
        "line_number": 164,
        "is_secret": false
      },
      {
        "type": "Hex High Entropy String",
        "filename": ".config/guardian/.gdnbaselines",
        "hashed_secret": "e3883901469805522e8f356288f83a4d11cae70c",
        "is_verified": false,
        "line_number": 167,
        "is_secret": false
      },
      {
        "type": "Hex High Entropy String",
        "filename": ".config/guardian/.gdnbaselines",
        "hashed_secret": "3707ff66d735b588f41aedc37d9f8f80357b6aad",
        "is_verified": false,
        "line_number": 179,
        "is_secret": false
      },
      {
        "type": "Hex High Entropy String",
        "filename": ".config/guardian/.gdnbaselines",
        "hashed_secret": "949a5438cec913b960bbc6a199e2a083446d89bd",
        "is_verified": false,
        "line_number": 182,
        "is_secret": false
      },
      {
        "type": "Hex High Entropy String",
        "filename": ".config/guardian/.gdnbaselines",
        "hashed_secret": "8e566c92eaf367ee0fdd0e58f9e603b725ddad0d",
        "is_verified": false,
        "line_number": 194,
        "is_secret": false
      },
      {
        "type": "Hex High Entropy String",
        "filename": ".config/guardian/.gdnbaselines",
        "hashed_secret": "3a2a672ee5a84518e99e2bce5f00efe23024ff41",
        "is_verified": false,
        "line_number": 197,
        "is_secret": false
      },
      {
        "type": "Hex High Entropy String",
        "filename": ".config/guardian/.gdnbaselines",
        "hashed_secret": "7f393e8d3569d4d45f30a57f66c86b678fae369f",
        "is_verified": false,
        "line_number": 209,
        "is_secret": false
      },
      {
        "type": "Hex High Entropy String",
        "filename": ".config/guardian/.gdnbaselines",
        "hashed_secret": "c641e3ae22f168d4082c8baeaa07e7b351d7d1ab",
        "is_verified": false,
        "line_number": 212,
        "is_secret": false
      },
      {
        "type": "Hex High Entropy String",
        "filename": ".config/guardian/.gdnbaselines",
        "hashed_secret": "f9572f2918aa936477d33c735fe6565793f36f28",
        "is_verified": false,
        "line_number": 224,
        "is_secret": false
      },
      {
        "type": "Hex High Entropy String",
        "filename": ".config/guardian/.gdnbaselines",
        "hashed_secret": "f5f4e297ad753c0a1a1891bdd09642f7006d800c",
        "is_verified": false,
        "line_number": 227,
        "is_secret": false
      },
      {
        "type": "Hex High Entropy String",
        "filename": ".config/guardian/.gdnbaselines",
        "hashed_secret": "1bb8705dfb6693df0ba63cd684361a183daa13a1",
        "is_verified": false,
        "line_number": 239,
        "is_secret": false
      },
      {
        "type": "Hex High Entropy String",
        "filename": ".config/guardian/.gdnbaselines",
        "hashed_secret": "8e3f842499464ef76f67b6afbd3ca1e6dfe9498e",
        "is_verified": false,
        "line_number": 242,
        "is_secret": false
      },
      {
        "type": "Hex High Entropy String",
        "filename": ".config/guardian/.gdnbaselines",
        "hashed_secret": "f82bd092f17cd3246d5962da9306722c0a03ec71",
        "is_verified": false,
        "line_number": 254,
        "is_secret": false
      },
      {
        "type": "Hex High Entropy String",
        "filename": ".config/guardian/.gdnbaselines",
        "hashed_secret": "c38b9fea1e6aa73ea99de5aa6b3034640f612a0d",
        "is_verified": false,
        "line_number": 257,
        "is_secret": false
      },
      {
        "type": "Hex High Entropy String",
        "filename": ".config/guardian/.gdnbaselines",
        "hashed_secret": "e8fcd721f02ca2982b3a7db1de8f5a9500295343",
        "is_verified": false,
        "line_number": 269,
        "is_secret": false
      },
      {
        "type": "Hex High Entropy String",
        "filename": ".config/guardian/.gdnbaselines",
        "hashed_secret": "8fc8a34eed94b4f6cc64297072b8ad9f8ae89b7c",
        "is_verified": false,
        "line_number": 272,
        "is_secret": false
      },
      {
        "type": "Hex High Entropy String",
        "filename": ".config/guardian/.gdnbaselines",
        "hashed_secret": "351949abcaee18988562d311e5d33fba6b8e2b20",
        "is_verified": false,
        "line_number": 284,
        "is_secret": false
      },
      {
        "type": "Hex High Entropy String",
        "filename": ".config/guardian/.gdnbaselines",
        "hashed_secret": "b2322a77aeaf61c17a7fc45f937b50f302f8c27a",
        "is_verified": false,
        "line_number": 287,
        "is_secret": false
      },
      {
        "type": "Hex High Entropy String",
        "filename": ".config/guardian/.gdnbaselines",
        "hashed_secret": "e6e47a9c05a151f42e2c2bfbffd9298cefd7fad2",
        "is_verified": false,
        "line_number": 299,
        "is_secret": false
      },
      {
        "type": "Hex High Entropy String",
        "filename": ".config/guardian/.gdnbaselines",
        "hashed_secret": "266c2ad0417594303627a716fb7bbc6db8b8fbc1",
        "is_verified": false,
        "line_number": 302,
        "is_secret": false
      },
      {
        "type": "Hex High Entropy String",
        "filename": ".config/guardian/.gdnbaselines",
        "hashed_secret": "0d6c0b5ec58398f5c394e4674e6f98ede80258a9",
        "is_verified": false,
        "line_number": 314,
        "is_secret": false
      },
      {
        "type": "Hex High Entropy String",
        "filename": ".config/guardian/.gdnbaselines",
        "hashed_secret": "af0628ce21af74bcd9d5e8795a2e10698be9df9d",
        "is_verified": false,
        "line_number": 317,
        "is_secret": false
      },
      {
        "type": "Hex High Entropy String",
        "filename": ".config/guardian/.gdnbaselines",
        "hashed_secret": "a671787da5ca6c74ecda3bff7426c76672b6602a",
        "is_verified": false,
        "line_number": 329,
        "is_secret": false
      },
      {
        "type": "Hex High Entropy String",
        "filename": ".config/guardian/.gdnbaselines",
        "hashed_secret": "7bc24f168e3560e9912a61206d3b71b6fb1ccec9",
        "is_verified": false,
        "line_number": 332,
        "is_secret": false
      },
      {
        "type": "Hex High Entropy String",
        "filename": ".config/guardian/.gdnbaselines",
        "hashed_secret": "ed4262bab555a20e2340b28db79847e39093d2a9",
        "is_verified": false,
        "line_number": 344,
        "is_secret": false
      },
      {
        "type": "Hex High Entropy String",
        "filename": ".config/guardian/.gdnbaselines",
        "hashed_secret": "c9fbebc8026ae4649f76af96baefc7bc009b7856",
        "is_verified": false,
        "line_number": 347,
        "is_secret": false
      },
      {
        "type": "Hex High Entropy String",
        "filename": ".config/guardian/.gdnbaselines",
        "hashed_secret": "46669cdda3fc07caa6fc278b6134721ed3135172",
        "is_verified": false,
        "line_number": 359,
        "is_secret": false
      },
      {
        "type": "Hex High Entropy String",
        "filename": ".config/guardian/.gdnbaselines",
        "hashed_secret": "253cdb1ae5aafe81025e63554f9459099ab4e57b",
        "is_verified": false,
        "line_number": 362,
        "is_secret": false
      },
      {
        "type": "Hex High Entropy String",
        "filename": ".config/guardian/.gdnbaselines",
        "hashed_secret": "58264f2a80240f48860983dfd0b95eadcd9391ab",
        "is_verified": false,
        "line_number": 374,
        "is_secret": false
      },
      {
        "type": "Hex High Entropy String",
        "filename": ".config/guardian/.gdnbaselines",
        "hashed_secret": "501d2ef1ebb59956b10e9cd798d34cad5b8126ff",
        "is_verified": false,
        "line_number": 377,
        "is_secret": false
      },
      {
        "type": "Hex High Entropy String",
        "filename": ".config/guardian/.gdnbaselines",
        "hashed_secret": "5eea77dccd7066d02f85abbc0d6cc58ba6024bc6",
        "is_verified": false,
        "line_number": 389,
        "is_secret": false
      },
      {
        "type": "Hex High Entropy String",
        "filename": ".config/guardian/.gdnbaselines",
        "hashed_secret": "c99a62948a73df0140aec1e1773a9dbfeefe28ff",
        "is_verified": false,
        "line_number": 392,
        "is_secret": false
      },
      {
        "type": "Hex High Entropy String",
        "filename": ".config/guardian/.gdnbaselines",
        "hashed_secret": "b50bc9c3f2c0bf038f8dad4c33d60c2d3318feda",
        "is_verified": false,
        "line_number": 404,
        "is_secret": false
      },
      {
        "type": "Hex High Entropy String",
        "filename": ".config/guardian/.gdnbaselines",
        "hashed_secret": "98674db45f209e08a08bc8fdc69b08e4fb2ee710",
        "is_verified": false,
        "line_number": 407,
        "is_secret": false
      }
    ],
    ".config/guardian/.gdnsuppress": [
      {
        "type": "Hex High Entropy String",
        "filename": ".config/guardian/.gdnsuppress",
        "hashed_secret": "85d819d560eee2c39d132c6b64d423ac0b51cb64",
        "is_verified": false,
        "line_number": 15,
        "is_secret": false
      },
      {
        "type": "Hex High Entropy String",
        "filename": ".config/guardian/.gdnsuppress",
        "hashed_secret": "a51813568421e33416e9677f5abf9cbdbb78d5d2",
        "is_verified": false,
        "line_number": 18,
        "is_secret": false
      },
      {
        "type": "Hex High Entropy String",
        "filename": ".config/guardian/.gdnsuppress",
        "hashed_secret": "a40a44b0fc85fdd60e348a0e81c566c21e897168",
        "is_verified": false,
        "line_number": 25,
        "is_secret": false
      },
      {
        "type": "Hex High Entropy String",
        "filename": ".config/guardian/.gdnsuppress",
        "hashed_secret": "3b65278ea81525d3cb95e83ac4f2b287c3b77e80",
        "is_verified": false,
        "line_number": 28,
        "is_secret": false
      },
      {
        "type": "Hex High Entropy String",
        "filename": ".config/guardian/.gdnsuppress",
        "hashed_secret": "f77aab176d7fe08dc87889cff00d1ee06cb1e247",
        "is_verified": false,
        "line_number": 35,
        "is_secret": false
      },
      {
        "type": "Hex High Entropy String",
        "filename": ".config/guardian/.gdnsuppress",
        "hashed_secret": "98524b4d37c96618662a795c3e516471bd2908a2",
        "is_verified": false,
        "line_number": 38,
        "is_secret": false
      }
    ],
    ".github/workflows/test-full-suite.yml": [
      {
        "type": "Secret Keyword",
        "filename": ".github/workflows/test-full-suite.yml",
        "hashed_secret": "3e26d6750975d678acb8fa35a0f69237881576b0",
        "is_verified": false,
        "line_number": 51,
        "is_secret": false
      }
    ],
    ".github/workflows/test-merge.yml": [
      {
        "type": "Secret Keyword",
        "filename": ".github/workflows/test-merge.yml",
        "hashed_secret": "3e26d6750975d678acb8fa35a0f69237881576b0",
        "is_verified": false,
        "line_number": 23,
        "is_secret": false
      }
    ],
    ".github/workflows/test-pull-request.yml": [
      {
        "type": "Secret Keyword",
        "filename": ".github/workflows/test-pull-request.yml",
        "hashed_secret": "3e26d6750975d678acb8fa35a0f69237881576b0",
        "is_verified": false,
        "line_number": 46,
        "is_secret": false
      }
    ],
    "build/azure-pipelines/alpine/product-build-alpine.yml": [
      {
        "type": "Secret Keyword",
        "filename": "build/azure-pipelines/alpine/product-build-alpine.yml",
        "hashed_secret": "6bca595fb7e6690f8bacc9e0c1e056cd60e4b7cb",
        "is_verified": false,
        "line_number": 23,
        "is_secret": false
      }
    ],
    "build/azure-pipelines/darwin/product-build-darwin-cli-sign.yml": [
      {
        "type": "Secret Keyword",
        "filename": "build/azure-pipelines/darwin/product-build-darwin-cli-sign.yml",
        "hashed_secret": "6bca595fb7e6690f8bacc9e0c1e056cd60e4b7cb",
        "is_verified": false,
        "line_number": 22,
        "is_secret": false
      }
    ],
    "build/azure-pipelines/darwin/product-build-darwin-universal.yml": [
      {
        "type": "Secret Keyword",
        "filename": "build/azure-pipelines/darwin/product-build-darwin-universal.yml",
        "hashed_secret": "d8368fc8fec27a14a70083cc2cd6d959085086a9",
        "is_verified": false,
        "line_number": 15,
        "is_secret": false
      }
    ],
    "build/azure-pipelines/darwin/product-build-darwin.yml": [
      {
        "type": "Secret Keyword",
        "filename": "build/azure-pipelines/darwin/product-build-darwin.yml",
        "hashed_secret": "d8368fc8fec27a14a70083cc2cd6d959085086a9",
        "is_verified": false,
        "line_number": 41,
        "is_secret": false
      }
    ],
    "build/azure-pipelines/distro/download-distro.yml": [
      {
        "type": "Secret Keyword",
        "filename": "build/azure-pipelines/distro/download-distro.yml",
        "hashed_secret": "6bca595fb7e6690f8bacc9e0c1e056cd60e4b7cb",
        "is_verified": false,
        "line_number": 7,
        "is_secret": false
      }
    ],
    "build/azure-pipelines/linux/product-build-linux-legacy-server.yml": [
      {
        "type": "Secret Keyword",
        "filename": "build/azure-pipelines/linux/product-build-linux-legacy-server.yml",
        "hashed_secret": "6bca595fb7e6690f8bacc9e0c1e056cd60e4b7cb",
        "is_verified": false,
        "line_number": 23,
        "is_secret": false
      }
    ],
    "build/azure-pipelines/linux/product-build-linux.yml": [
      {
        "type": "Secret Keyword",
        "filename": "build/azure-pipelines/linux/product-build-linux.yml",
        "hashed_secret": "6bca595fb7e6690f8bacc9e0c1e056cd60e4b7cb",
        "is_verified": false,
        "line_number": 41,
        "is_secret": false
      }
    ],
    "build/azure-pipelines/product-compile.yml": [
      {
        "type": "Secret Keyword",
        "filename": "build/azure-pipelines/product-compile.yml",
        "hashed_secret": "6bca595fb7e6690f8bacc9e0c1e056cd60e4b7cb",
        "is_verified": false,
        "line_number": 20,
        "is_secret": false
      }
    ],
    "build/azure-pipelines/product-publish.yml": [
      {
        "type": "Secret Keyword",
        "filename": "build/azure-pipelines/product-publish.yml",
        "hashed_secret": "6bca595fb7e6690f8bacc9e0c1e056cd60e4b7cb",
        "is_verified": false,
        "line_number": 13,
        "is_secret": false
      },
      {
        "type": "Secret Keyword",
        "filename": "build/azure-pipelines/product-publish.yml",
        "hashed_secret": "f38b5618311373a766cdff2e405d6cbb08cdeeb6",
        "is_verified": false,
        "line_number": 20,
        "is_secret": false
      },
      {
        "type": "Secret Keyword",
        "filename": "build/azure-pipelines/product-publish.yml",
        "hashed_secret": "1bf2ebe6cfdadfebbe51dd18d36f3d42a9bf2d62",
        "is_verified": false,
        "line_number": 66,
        "is_secret": false
      }
    ],
    "build/azure-pipelines/web/product-build-web.yml": [
      {
        "type": "Secret Keyword",
        "filename": "build/azure-pipelines/web/product-build-web.yml",
        "hashed_secret": "6bca595fb7e6690f8bacc9e0c1e056cd60e4b7cb",
        "is_verified": false,
        "line_number": 15,
        "is_secret": false
      }
    ],
    "build/azure-pipelines/win32/product-build-win32-cli-sign.yml": [
      {
        "type": "Secret Keyword",
        "filename": "build/azure-pipelines/win32/product-build-win32-cli-sign.yml",
        "hashed_secret": "6bca595fb7e6690f8bacc9e0c1e056cd60e4b7cb",
        "is_verified": false,
        "line_number": 23,
        "is_secret": false
      }
    ],
    "build/azure-pipelines/win32/product-build-win32.yml": [
      {
        "type": "Secret Keyword",
        "filename": "build/azure-pipelines/win32/product-build-win32.yml",
        "hashed_secret": "6bca595fb7e6690f8bacc9e0c1e056cd60e4b7cb",
        "is_verified": false,
        "line_number": 46,
        "is_secret": false
      }
    ],
    "build/azure-pipelines/win32/sdl-scan-win32.yml": [
      {
        "type": "Secret Keyword",
        "filename": "build/azure-pipelines/win32/sdl-scan-win32.yml",
        "hashed_secret": "6bca595fb7e6690f8bacc9e0c1e056cd60e4b7cb",
        "is_verified": false,
        "line_number": 26,
        "is_secret": false
      }
    ],
    "build/lib/stylelint/vscode-known-variables.json": [
      {
        "type": "Base64 High Entropy String",
        "filename": "build/lib/stylelint/vscode-known-variables.json",
        "hashed_secret": "bebac042cf8ae1cf5954a7f233759a1373a1bd5b",
        "is_verified": false,
        "line_number": 767,
        "is_secret": false
      }
    ],
    "build/secrets/README.md": [
      {
        "type": "Secret Keyword",
        "filename": "build/secrets/README.md",
        "hashed_secret": "7585d1f7ceb90fd0b1ab42d0a6ca39fcf55065c7",
        "is_verified": false,
        "line_number": 82,
        "is_secret": false
      }
    ],
    "cli/Cargo.toml": [
      {
        "type": "Hex High Entropy String",
        "filename": "cli/Cargo.toml",
        "hashed_secret": "c9f4c5531397166586187c7c9fac98fc1f5624e6",
        "is_verified": false,
        "line_number": 37,
        "is_secret": false
      }
    ],
    "cli/src/auth.rs": [
      {
        "type": "Hex High Entropy String",
        "filename": "cli/src/auth.rs",
        "hashed_secret": "b1ca527b736010b3f3125ce314832b9d92311cb2",
        "is_verified": false,
        "line_number": 72,
        "is_secret": false
      }
    ],
    "cli/src/desktop/version_manager.rs": [
      {
        "type": "Base64 High Entropy String",
        "filename": "cli/src/desktop/version_manager.rs",
        "hashed_secret": "4f29d0426d3ecc42e70ac2127ee3d7fd9d23f5c7",
        "is_verified": false,
        "line_number": 329,
        "is_secret": false
      }
    ],
    "cli/src/tunnels/socket_signal.rs": [
      {
        "type": "Base64 High Entropy String",
        "filename": "cli/src/tunnels/socket_signal.rs",
        "hashed_secret": "9d594c96ec4c8eb6d9ec54efd05ceca6052a8259",
        "is_verified": false,
        "line_number": 353,
        "is_secret": false
      },
      {
        "type": "Base64 High Entropy String",
        "filename": "cli/src/tunnels/socket_signal.rs",
        "hashed_secret": "ede64ff4b2c5d298f40c0639b8dffeb241596cca",
        "is_verified": false,
        "line_number": 354,
        "is_secret": false
      },
      {
        "type": "Base64 High Entropy String",
        "filename": "cli/src/tunnels/socket_signal.rs",
        "hashed_secret": "8758646166da378eb67718f0780b967bd1b0d5d2",
        "is_verified": false,
        "line_number": 355,
        "is_secret": false
      }
    ],
    "extensions/cpp/syntaxes/platform.tmLanguage.json": [
      {
        "type": "Base64 High Entropy String",
        "filename": "extensions/cpp/syntaxes/platform.tmLanguage.json",
        "hashed_secret": "f4f4522002ae0895566ebbc726b9ebc6064b5003",
        "is_verified": false,
        "line_number": 213,
        "is_secret": false
      }
    ],
    "extensions/git/src/test/git.test.ts": [
      {
        "type": "Hex High Entropy String",
        "filename": "extensions/git/src/test/git.test.ts",
        "hashed_secret": "3100a15f2a0660239142c51a09a9860091a57eb6",
        "is_verified": false,
        "line_number": 284,
        "is_secret": false
      },
      {
        "type": "Hex High Entropy String",
        "filename": "extensions/git/src/test/git.test.ts",
        "hashed_secret": "b3820b8646425e7ce86d52a14f0545675f5a0fb8",
        "is_verified": false,
        "line_number": 286,
        "is_secret": false
      },
      {
        "type": "Hex High Entropy String",
        "filename": "extensions/git/src/test/git.test.ts",
        "hashed_secret": "1bba808164c2bd2606270fd338b1bcfcbfb9972c",
        "is_verified": false,
        "line_number": 310,
        "is_secret": false
      },
      {
        "type": "Hex High Entropy String",
        "filename": "extensions/git/src/test/git.test.ts",
        "hashed_secret": "0026ab5726869f2f8d8d2b1e8c4ab07e66f75a98",
        "is_verified": false,
        "line_number": 463,
        "is_secret": false
      },
      {
        "type": "Hex High Entropy String",
        "filename": "extensions/git/src/test/git.test.ts",
        "hashed_secret": "15b70898ca2a438c30384441f139b460590fbe8a",
        "is_verified": false,
        "line_number": 465,
        "is_secret": false
      },
      {
        "type": "Hex High Entropy String",
        "filename": "extensions/git/src/test/git.test.ts",
        "hashed_secret": "4f4330cffae54a0d08fb33b66c533b2ee961accb",
        "is_verified": false,
        "line_number": 546,
        "is_secret": false
      },
      {
        "type": "Hex High Entropy String",
        "filename": "extensions/git/src/test/git.test.ts",
        "hashed_secret": "a3da0860baf4244389064b16f6788dafcf030d1f",
        "is_verified": false,
        "line_number": 547,
        "is_secret": false
      },
      {
        "type": "Hex High Entropy String",
        "filename": "extensions/git/src/test/git.test.ts",
        "hashed_secret": "30140192774a074079e5307bf65630ac4308a503",
        "is_verified": false,
        "line_number": 548,
        "is_secret": false
      },
      {
        "type": "Hex High Entropy String",
        "filename": "extensions/git/src/test/git.test.ts",
        "hashed_secret": "f339565b20b0740f51b54166570867fbcf37da8b",
        "is_verified": false,
        "line_number": 549,
        "is_secret": false
      },
      {
        "type": "Hex High Entropy String",
        "filename": "extensions/git/src/test/git.test.ts",
        "hashed_secret": "26bbee0ec44b5cb456171b8032b8494002b536d1",
        "is_verified": false,
        "line_number": 550,
        "is_secret": false
      },
      {
        "type": "Hex High Entropy String",
        "filename": "extensions/git/src/test/git.test.ts",
        "hashed_secret": "8cc5973678f7bed6507ba5440f0f7c132626affe",
        "is_verified": false,
        "line_number": 551,
        "is_secret": false
      },
      {
        "type": "Hex High Entropy String",
        "filename": "extensions/git/src/test/git.test.ts",
        "hashed_secret": "eafa4b025ed67291f5076bb171668e801c36b20e",
        "is_verified": false,
        "line_number": 552,
        "is_secret": false
      },
      {
        "type": "Hex High Entropy String",
        "filename": "extensions/git/src/test/git.test.ts",
        "hashed_secret": "2a0c0db2b79ee31c56309a893c2360be13f79f28",
        "is_verified": false,
        "line_number": 553,
        "is_secret": false
      },
      {
        "type": "Hex High Entropy String",
        "filename": "extensions/git/src/test/git.test.ts",
        "hashed_secret": "832e7e6717a35ffb092345019499f9c9c1db2eef",
        "is_verified": false,
        "line_number": 555,
        "is_secret": false
      },
      {
        "type": "Hex High Entropy String",
        "filename": "extensions/git/src/test/git.test.ts",
        "hashed_secret": "9b93e1d1a6c8e61ec6243d19841b85e081edc956",
        "is_verified": false,
        "line_number": 556,
        "is_secret": false
      },
      {
        "type": "Hex High Entropy String",
        "filename": "extensions/git/src/test/git.test.ts",
        "hashed_secret": "1d744d5f622cf01c4cb6d97dae876e634dc9b065",
        "is_verified": false,
        "line_number": 578,
        "is_secret": false
      }
    ],
    "extensions/github-authentication/src/config.ts": [
      {
        "type": "Hex High Entropy String",
        "filename": "extensions/github-authentication/src/config.ts",
        "hashed_secret": "b1ca527b736010b3f3125ce314832b9d92311cb2",
        "is_verified": false,
        "line_number": 20,
        "is_secret": false
      }
    ],
    "extensions/github-authentication/src/test/flows.test.ts": [
      {
        "type": "Secret Keyword",
        "filename": "extensions/github-authentication/src/test/flows.test.ts",
        "hashed_secret": "3da541559918a808c2402bba5012f6c60b27661c",
        "is_verified": false,
        "line_number": 21,
        "is_secret": false
      }
    ],
    "extensions/ipynb/src/notebookImagePaste.ts": [
      {
        "type": "Base64 High Entropy String",
        "filename": "extensions/ipynb/src/notebookImagePaste.ts",
        "hashed_secret": "e582429052cdb908833560f6f7582d232de37c4d",
        "is_verified": false,
        "line_number": 213,
        "is_secret": false
      }
    ],
    "extensions/npm/src/features/bowerJSONContribution.ts": [
      {
        "type": "Hex High Entropy String",
        "filename": "extensions/npm/src/features/bowerJSONContribution.ts",
        "hashed_secret": "e4f91dd323bac5bfc4f60a6e433787671dc2421d",
        "is_verified": false,
        "line_number": 16,
        "is_secret": false
      }
    ],
    "extensions/positron-assistant/src/models.ts": [
      {
        "type": "Secret Keyword",
        "filename": "extensions/positron-assistant/src/models.ts",
        "hashed_secret": "ba10d824a2c4c13ce293171d14843c0f0043d039",
        "is_verified": false,
        "line_number": 819,
        "is_secret": false
      }
    ],
    "extensions/positron-python/python_files/Notebooks intro.ipynb": [
      {
        "type": "Hex High Entropy String",
        "filename": "extensions/positron-python/python_files/Notebooks intro.ipynb",
        "hashed_secret": "c2e045c525442c9c56408ece0a534e0d48b30edd",
        "is_verified": false,
        "line_number": 142,
        "is_secret": false
      }
    ],
    "extensions/vscode-api-tests/testWorkspace/test.ipynb": [
      {
        "type": "Hex High Entropy String",
        "filename": "extensions/vscode-api-tests/testWorkspace/test.ipynb",
        "hashed_secret": "536dce5e06e6a83a5ba6163a3859935316485e8e",
        "is_verified": false,
        "line_number": 32,
        "is_secret": false
      }
    ],
    "package.json": [
      {
        "type": "Hex High Entropy String",
        "filename": "package.json",
        "hashed_secret": "bf59939c0b16a728e1888c5c2af4429d17d72b4a",
        "is_verified": false,
        "line_number": 4,
        "is_secret": false
      }
    ],
    "product.json": [
      {
        "type": "Hex High Entropy String",
        "filename": "product.json",
        "hashed_secret": "829eaa1d03499ac3be472b80e2d7a7b7df709fca",
        "is_verified": false,
        "line_number": 49,
        "is_secret": false
      },
      {
        "type": "Hex High Entropy String",
        "filename": "product.json",
        "hashed_secret": "cb85a333586160d9fb88f762231978837f1dfd4a",
        "is_verified": false,
        "line_number": 65,
        "is_secret": false
      },
      {
        "type": "Hex High Entropy String",
        "filename": "product.json",
        "hashed_secret": "98f6b0e364fc315e344dd24ce8ccd59b9a827ccd",
        "is_verified": false,
        "line_number": 81,
        "is_secret": false
      },
      {
        "type": "Hex High Entropy String",
        "filename": "product.json",
        "hashed_secret": "cc79c1d278e908dda36350d2b88f9b78f35d4be8",
        "is_verified": false,
        "line_number": 114,
        "is_secret": false
      },
      {
        "type": "Hex High Entropy String",
        "filename": "product.json",
        "hashed_secret": "4ecc1a40769a784c894984448c2aa8fe7c6b6d9c",
        "is_verified": false,
        "line_number": 138,
        "is_secret": false
      },
      {
        "type": "Hex High Entropy String",
        "filename": "product.json",
        "hashed_secret": "62bc923c10a3b051de823593ac7dd26a5d1a3fd1",
        "is_verified": false,
        "line_number": 154,
        "is_secret": false
      },
      {
        "type": "Hex High Entropy String",
        "filename": "product.json",
        "hashed_secret": "a98c117e7ff47453ec91a18892f2158eee3391d1",
        "is_verified": false,
        "line_number": 170,
        "is_secret": false
      },
      {
        "type": "Hex High Entropy String",
        "filename": "product.json",
        "hashed_secret": "9304f16f014078b9de0f4267c44efc837ae3666a",
        "is_verified": false,
        "line_number": 186,
        "is_secret": false
      },
      {
        "type": "Hex High Entropy String",
        "filename": "product.json",
        "hashed_secret": "73bcd69ab87236e472896e228cd4282734e1a4e2",
        "is_verified": false,
        "line_number": 202,
        "is_secret": false
      },
      {
        "type": "Hex High Entropy String",
        "filename": "product.json",
        "hashed_secret": "5b80583ca00aca5674a7c4bb9d73858367e1cdcd",
        "is_verified": false,
        "line_number": 246,
        "is_secret": false
      },
      {
        "type": "Hex High Entropy String",
        "filename": "product.json",
        "hashed_secret": "29b8b11df19709699b12c77b05783910a619fb20",
        "is_verified": false,
        "line_number": 273,
        "is_secret": false
      }
    ],
    "scripts/playground-server.ts": [
      {
        "type": "Base64 High Entropy String",
        "filename": "scripts/playground-server.ts",
        "hashed_secret": "1d278d3c888d1a2fa7eed622bfc02927ce4049af",
        "is_verified": false,
        "line_number": 821,
        "is_secret": false
      }
    ],
    "src/vs/base/common/buffer.ts": [
      {
        "type": "Base64 High Entropy String",
        "filename": "src/vs/base/common/buffer.ts",
        "hashed_secret": "e582429052cdb908833560f6f7582d232de37c4d",
        "is_verified": false,
        "line_number": 428,
        "is_secret": false
      }
    ],
    "src/vs/base/common/extpath.ts": [
      {
        "type": "Base64 High Entropy String",
        "filename": "src/vs/base/common/extpath.ts",
        "hashed_secret": "3ce1fc6461a712abb4ae6a9eafd66264cc3b3b18",
        "is_verified": false,
        "line_number": 389,
        "is_secret": false
      }
    ],
    "src/vs/base/test/browser/hash.test.ts": [
      {
        "type": "Hex High Entropy String",
        "filename": "src/vs/base/test/browser/hash.test.ts",
        "hashed_secret": "66b60e6a2bcec249f7467e10476123722475d77f",
        "is_verified": false,
        "line_number": 90,
        "is_secret": false
      },
      {
        "type": "Hex High Entropy String",
        "filename": "src/vs/base/test/browser/hash.test.ts",
        "hashed_secret": "80b90c522083cd51a34e3f10ded8ff5f8a9897ad",
        "is_verified": false,
        "line_number": 98,
        "is_secret": false
      },
      {
        "type": "Hex High Entropy String",
        "filename": "src/vs/base/test/browser/hash.test.ts",
        "hashed_secret": "9cf5caf6c36f5cccde8c73fad8894c958f4983da",
        "is_verified": false,
        "line_number": 102,
        "is_secret": false
      }
    ],
    "src/vs/base/test/common/buffer.test.ts": [
      {
        "type": "Hex High Entropy String",
        "filename": "src/vs/base/test/common/buffer.test.ts",
        "hashed_secret": "2b979d2db42bd60a969e4ce8b6db0d3ec65684ee",
        "is_verified": false,
        "line_number": 556,
        "is_secret": false
      },
      {
        "type": "Hex High Entropy String",
        "filename": "src/vs/base/test/common/buffer.test.ts",
        "hashed_secret": "302c1c82fc540bfacc27cd1daa084bab7c38d310",
        "is_verified": false,
        "line_number": 557,
        "is_secret": false
      },
      {
        "type": "Hex High Entropy String",
        "filename": "src/vs/base/test/common/buffer.test.ts",
        "hashed_secret": "19323fdb415fb2fd108b0876c4521276e39f58d6",
        "is_verified": false,
        "line_number": 558,
        "is_secret": false
      },
      {
        "type": "Hex High Entropy String",
        "filename": "src/vs/base/test/common/buffer.test.ts",
        "hashed_secret": "58b9754604023e408f61e2ae322cfd165cc61421",
        "is_verified": false,
        "line_number": 559,
        "is_secret": false
      },
      {
        "type": "Hex High Entropy String",
        "filename": "src/vs/base/test/common/buffer.test.ts",
        "hashed_secret": "a67d031dfa8154a333af5faa45051f4dd02c739e",
        "is_verified": false,
        "line_number": 560,
        "is_secret": false
      },
      {
        "type": "Hex High Entropy String",
        "filename": "src/vs/base/test/common/buffer.test.ts",
        "hashed_secret": "0f8fb0d953ab03399866867bef5bb956a10410c0",
        "is_verified": false,
        "line_number": 561,
        "is_secret": false
      },
      {
        "type": "Hex High Entropy String",
        "filename": "src/vs/base/test/common/buffer.test.ts",
        "hashed_secret": "905d5341022655f880f5418b88a0af51f6e7f669",
        "is_verified": false,
        "line_number": 562,
        "is_secret": false
      },
      {
        "type": "Hex High Entropy String",
        "filename": "src/vs/base/test/common/buffer.test.ts",
        "hashed_secret": "f7fbdb95d6096766d6f52d1e6e794ffdb78b04ba",
        "is_verified": false,
        "line_number": 563,
        "is_secret": false
      }
    ],
    "src/vs/base/test/common/uri.test.ts": [
      {
        "type": "Basic Auth Credentials",
        "filename": "src/vs/base/test/common/uri.test.ts",
        "hashed_secret": "62cdb7020ff920e5aa642c3d4066950dd1f01f4d",
        "is_verified": false,
        "line_number": 346,
        "is_secret": false
      },
      {
        "type": "Basic Auth Credentials",
        "filename": "src/vs/base/test/common/uri.test.ts",
        "hashed_secret": "114838b44bb42c2832324bac6d42b6b693e15f60",
        "is_verified": false,
        "line_number": 352,
        "is_secret": false
      },
      {
        "type": "Basic Auth Credentials",
        "filename": "src/vs/base/test/common/uri.test.ts",
        "hashed_secret": "dde57062d0392ed551b4f21bb937d6f7f199a594",
        "is_verified": false,
        "line_number": 358,
        "is_secret": false
      }
    ],
    "src/vs/base/test/node/crypto.test.ts": [
      {
        "type": "Hex High Entropy String",
        "filename": "src/vs/base/test/node/crypto.test.ts",
        "hashed_secret": "9010fe091ace30090c9db33165cf7e7ee08c0cfb",
        "is_verified": false,
        "line_number": 34,
        "is_secret": false
      }
    ],
    "src/vs/code/electron-browser/workbench/workbench.ts": [
      {
        "type": "Hex High Entropy String",
        "filename": "src/vs/code/electron-browser/workbench/workbench.ts",
        "hashed_secret": "b6cb3f02e20180320687f4905a9c795d72e0ad3a",
        "is_verified": false,
        "line_number": 481,
        "is_secret": false
      }
    ],
    "src/vs/editor/browser/viewParts/minimap/minimapPreBaked.ts": [
      {
        "type": "Hex High Entropy String",
        "filename": "src/vs/editor/browser/viewParts/minimap/minimapPreBaked.ts",
        "hashed_secret": "be2768cb6754de2aa14a7eb7fb67e5db0abd8890",
        "is_verified": false,
        "line_number": 55,
        "is_secret": false
      },
      {
        "type": "Hex High Entropy String",
        "filename": "src/vs/editor/browser/viewParts/minimap/minimapPreBaked.ts",
        "hashed_secret": "7a15525cc2aa0af7747d53b65242a277dc582026",
        "is_verified": false,
        "line_number": 60,
        "is_secret": false
      }
    ],
    "src/vs/editor/contrib/suggest/test/browser/suggestController.test.ts": [
      {
        "type": "Hex High Entropy String",
        "filename": "src/vs/editor/contrib/suggest/test/browser/suggestController.test.ts",
        "hashed_secret": "e4e7bced229a170690fb933633e903876e75ee07",
        "is_verified": false,
        "line_number": 651,
        "is_secret": false
      }
    ],
    "src/vs/editor/test/browser/controller/cursor.test.ts": [
      {
        "type": "Hex High Entropy String",
        "filename": "src/vs/editor/test/browser/controller/cursor.test.ts",
        "hashed_secret": "9847b0d807e4b80605c9d9d8b9c7a0b40ed513da",
        "is_verified": false,
        "line_number": 6517,
        "is_secret": false
      },
      {
        "type": "Hex High Entropy String",
        "filename": "src/vs/editor/test/browser/controller/cursor.test.ts",
        "hashed_secret": "29d9451e16d9d7719529948763ce63f954c29915",
        "is_verified": false,
        "line_number": 6524,
        "is_secret": false
      },
      {
        "type": "Hex High Entropy String",
        "filename": "src/vs/editor/test/browser/controller/cursor.test.ts",
        "hashed_secret": "d78922db105aefeb9bab04128c3a135b0698117b",
        "is_verified": false,
        "line_number": 6548,
        "is_secret": false
      }
    ],
    "src/vs/editor/test/common/model/pieceTreeTextBuffer/pieceTreeTextBuffer.test.ts": [
      {
        "type": "Base64 High Entropy String",
        "filename": "src/vs/editor/test/common/model/pieceTreeTextBuffer/pieceTreeTextBuffer.test.ts",
        "hashed_secret": "2fbed46209c70d10fc62ec9c23e4a5b4969c4838",
        "is_verified": false,
        "line_number": 19,
        "is_secret": false
      },
      {
        "type": "Hex High Entropy String",
        "filename": "src/vs/editor/test/common/model/pieceTreeTextBuffer/pieceTreeTextBuffer.test.ts",
        "hashed_secret": "4f8be53e6119f97cd67d38d5ce03aba6dae2316d",
        "is_verified": false,
        "line_number": 1827,
        "is_secret": false
      },
      {
        "type": "Hex High Entropy String",
        "filename": "src/vs/editor/test/common/model/pieceTreeTextBuffer/pieceTreeTextBuffer.test.ts",
        "hashed_secret": "d84852bb1ee5e4a94dc72a90db9de265b7f18138",
        "is_verified": false,
        "line_number": 1832,
        "is_secret": false
      }
    ],
    "src/vs/platform/backup/test/electron-main/backupMainService.test.ts": [
      {
        "type": "Hex High Entropy String",
        "filename": "src/vs/platform/backup/test/electron-main/backupMainService.test.ts",
        "hashed_secret": "df85aee71ccafa1974bb0fab73f86de85f89eb52",
        "is_verified": false,
        "line_number": 595,
        "is_secret": false
      }
    ],
    "src/vs/platform/checksum/test/node/checksumService.test.ts": [
      {
        "type": "Base64 High Entropy String",
        "filename": "src/vs/platform/checksum/test/node/checksumService.test.ts",
        "hashed_secret": "4a211cacf9cf46abb61d97cd30f8927f8ff68949",
        "is_verified": false,
        "line_number": 38,
        "is_secret": false
      },
      {
        "type": "Base64 High Entropy String",
        "filename": "src/vs/platform/checksum/test/node/checksumService.test.ts",
        "hashed_secret": "8b3419d93a3815bab365c9148edef39d80e7c8de",
        "is_verified": false,
        "line_number": 38,
        "is_secret": false
      }
    ],
    "src/vs/platform/encryption/common/encryptionService.ts": [
      {
        "type": "Secret Keyword",
        "filename": "src/vs/platform/encryption/common/encryptionService.ts",
        "hashed_secret": "2164a98794e6e6f7a8c1862ca735183450643ab8",
        "is_verified": false,
        "line_number": 34,
        "is_secret": false
      },
      {
        "type": "Secret Keyword",
        "filename": "src/vs/platform/encryption/common/encryptionService.ts",
        "hashed_secret": "27941be9e491ea754419893f64b724450376db52",
        "is_verified": false,
        "line_number": 45,
        "is_secret": false
      }
    ],
    "src/vs/platform/extensionManagement/test/common/configRemotes.test.ts": [
      {
        "type": "Basic Auth Credentials",
        "filename": "src/vs/platform/extensionManagement/test/common/configRemotes.test.ts",
        "hashed_secret": "5baa61e4c9b93f3f0682250b6cf8331b7ee68fd8",
        "is_verified": false,
        "line_number": 29,
        "is_secret": false
      }
    ],
    "src/vs/platform/native/electron-main/auth.ts": [
      {
        "type": "Secret Keyword",
        "filename": "src/vs/platform/native/electron-main/auth.ts",
        "hashed_secret": "1552ab4cda3b3f85ebbe13ab82fddd1071a00904",
        "is_verified": false,
        "line_number": 43,
        "is_secret": false
      },
      {
        "type": "Secret Keyword",
        "filename": "src/vs/platform/native/electron-main/auth.ts",
        "hashed_secret": "ecb252044b5ea0f679ee78ec1a12904739e2904d",
        "is_verified": false,
        "line_number": 211,
        "is_secret": false
      }
    ],
    "src/vs/platform/telemetry/node/telemetryUtils.ts": [
      {
        "type": "Hex High Entropy String",
        "filename": "src/vs/platform/telemetry/node/telemetryUtils.ts",
        "hashed_secret": "def4e2deaa6e984c6eaa63b1f8ed02574aaa4bda",
        "is_verified": false,
        "line_number": 17,
        "is_secret": false
      }
    ],
    "src/vs/platform/telemetry/test/browser/1dsAppender.test.ts": [
      {
        "type": "Base64 High Entropy String",
        "filename": "src/vs/platform/telemetry/test/browser/1dsAppender.test.ts",
        "hashed_secret": "da43a8ebe3e071eb9f612ac529369068983ed590",
        "is_verified": false,
        "line_number": 70,
        "is_secret": false
      }
    ],
    "src/vs/platform/windows/test/electron-main/windowsStateHandler.test.ts": [
      {
        "type": "Hex High Entropy String",
        "filename": "src/vs/platform/windows/test/electron-main/windowsStateHandler.test.ts",
        "hashed_secret": "81902f90c165b5b742afc5a3be5180bb20fd6fa9",
        "is_verified": false,
        "line_number": 125,
        "is_secret": false
      }
    ],
    "src/vs/platform/workspaces/test/electron-main/workspaces.test.ts": [
      {
        "type": "Hex High Entropy String",
        "filename": "src/vs/platform/workspaces/test/electron-main/workspaces.test.ts",
        "hashed_secret": "80186838ad46c9ff7e226d081a5289b4b6dc9a3c",
        "is_verified": false,
        "line_number": 52,
        "is_secret": false
      },
      {
        "type": "Hex High Entropy String",
        "filename": "src/vs/platform/workspaces/test/electron-main/workspaces.test.ts",
        "hashed_secret": "db8ab9b302acd24863d9f8b173ce760e876452c7",
        "is_verified": false,
        "line_number": 52,
        "is_secret": false
      },
      {
        "type": "Hex High Entropy String",
        "filename": "src/vs/platform/workspaces/test/electron-main/workspaces.test.ts",
        "hashed_secret": "2d7b6bcb2710e7af54714bf26aa6df65d7d96bc9",
        "is_verified": false,
        "line_number": 60,
        "is_secret": false
      },
      {
        "type": "Hex High Entropy String",
        "filename": "src/vs/platform/workspaces/test/electron-main/workspaces.test.ts",
        "hashed_secret": "fc8e06e896a2fca7d730591b367221b493df4677",
        "is_verified": false,
        "line_number": 60,
        "is_secret": false
      },
      {
        "type": "Hex High Entropy String",
        "filename": "src/vs/platform/workspaces/test/electron-main/workspaces.test.ts",
        "hashed_secret": "11f36d26f88c98fc21501757dcaf1d189054b459",
        "is_verified": false,
        "line_number": 63,
        "is_secret": false
      }
    ],
    "src/vs/platform/workspaces/test/electron-main/workspacesHistoryStorage.test.ts": [
      {
        "type": "Hex High Entropy String",
        "filename": "src/vs/platform/workspaces/test/electron-main/workspacesHistoryStorage.test.ts",
        "hashed_secret": "81902f90c165b5b742afc5a3be5180bb20fd6fa9",
        "is_verified": false,
        "line_number": 120,
        "is_secret": false
      }
    ],
    "src/vs/server/node/webClientServer.ts": [
      {
        "type": "Base64 High Entropy String",
        "filename": "src/vs/server/node/webClientServer.ts",
        "hashed_secret": "66e26ed510af41f1d322d1ebda4389302f4a03c7",
        "is_verified": false,
        "line_number": 510,
        "is_secret": false
      },
      {
        "type": "Base64 High Entropy String",
        "filename": "src/vs/server/node/webClientServer.ts",
        "hashed_secret": "93f2efffc36c6e096cdb21d6aadb7087dc0d7478",
        "is_verified": false,
        "line_number": 516,
        "is_secret": false
      }
    ],
    "src/vs/workbench/api/node/loopbackServer.ts": [
      {
        "type": "AWS Access Key",
        "filename": "src/vs/workbench/api/node/loopbackServer.ts",
        "hashed_secret": "094ab4147707513f945937285ac0a6ef8472a356",
        "is_verified": false,
        "line_number": 184,
        "is_secret": false
      }
    ],
    "src/vs/workbench/api/test/browser/extHostTelemetry.test.ts": [
      {
        "type": "Secret Keyword",
        "filename": "src/vs/workbench/api/test/browser/extHostTelemetry.test.ts",
        "hashed_secret": "7fe54a7b420126077bba3453c0f9d31430735c5e",
        "is_verified": false,
        "line_number": 256,
        "is_secret": false
      }
    ],
    "src/vs/workbench/contrib/notebook/test/browser/diff/notebookDiffService.test.ts": [
      {
        "type": "Hex High Entropy String",
        "filename": "src/vs/workbench/contrib/notebook/test/browser/diff/notebookDiffService.test.ts",
        "hashed_secret": "69c5ba8c11c53cc23c5dd38f44bc1ea58cb7ac09",
        "is_verified": false,
        "line_number": 12644,
        "is_secret": false
      },
      {
        "type": "Hex High Entropy String",
        "filename": "src/vs/workbench/contrib/notebook/test/browser/diff/notebookDiffService.test.ts",
        "hashed_secret": "359d086dde2d33ba01605b433c9209c5943fdcc7",
        "is_verified": false,
        "line_number": 12645,
        "is_secret": false
      }
    ],
    "src/vs/workbench/contrib/positronAssistant/browser/types.ts": [
      {
        "type": "Secret Keyword",
        "filename": "src/vs/workbench/contrib/positronAssistant/browser/types.ts",
        "hashed_secret": "fca71afec681b7c2932610046e8e524820317e47",
        "is_verified": false,
        "line_number": 7,
        "is_secret": false
      }
    ],
    "src/vs/workbench/contrib/tags/test/node/workspaceTags.test.ts": [
      {
        "type": "Basic Auth Credentials",
        "filename": "src/vs/workbench/contrib/tags/test/node/workspaceTags.test.ts",
        "hashed_secret": "5baa61e4c9b93f3f0682250b6cf8331b7ee68fd8",
        "is_verified": false,
        "line_number": 26,
        "is_secret": false
      }
    ],
    "src/vs/workbench/contrib/webview/browser/pre/index.html": [
      {
        "type": "Base64 High Entropy String",
        "filename": "src/vs/workbench/contrib/webview/browser/pre/index.html",
        "hashed_secret": "e7a023150065e25d74a3ef59bdedb85e9f3f42c5",
        "is_verified": false,
        "line_number": 9,
        "is_secret": false
      }
    ],
    "src/vs/workbench/services/environment/browser/environmentService.ts": [
      {
        "type": "Hex High Entropy String",
        "filename": "src/vs/workbench/services/environment/browser/environmentService.ts",
        "hashed_secret": "3a8f125da17a2c187d430daf0045e0fdfa707bdd",
        "is_verified": false,
        "line_number": 299,
        "is_secret": false
      }
    ],
    "src/vs/workbench/services/extensions/browser/webWorkerExtensionHost.ts": [
      {
        "type": "IBM Cloud IAM Key",
        "filename": "src/vs/workbench/services/extensions/browser/webWorkerExtensionHost.ts",
        "hashed_secret": "0d43d6e259826e4ecbda1644424b26de54faa665",
        "is_verified": false,
        "line_number": 96,
        "is_secret": false
      }
    ],
    "src/vs/workbench/services/extensions/worker/webWorkerExtensionHostIframe.html": [
      {
        "type": "Base64 High Entropy String",
        "filename": "src/vs/workbench/services/extensions/worker/webWorkerExtensionHostIframe.html",
        "hashed_secret": "96db22e5620887ff09f9da56175f200f30df6bf1",
        "is_verified": false,
        "line_number": 8,
        "is_secret": false
      }
    ],
    "src/vs/workbench/services/languageRuntime/common/positronUiComm.ts": [
      {
        "type": "Secret Keyword",
        "filename": "src/vs/workbench/services/languageRuntime/common/positronUiComm.ts",
        "hashed_secret": "659b2a0d48dff4354af7e730d2138e52d57f5a6b",
        "is_verified": false,
        "line_number": 819,
        "is_secret": false
      }
    ],
    "src/vs/workbench/test/browser/webview.test.ts": [
      {
        "type": "Base64 High Entropy String",
        "filename": "src/vs/workbench/test/browser/webview.test.ts",
        "hashed_secret": "bd86be67e83058d60b6ae73f8264b0e0f4a53faf",
        "is_verified": false,
        "line_number": 14,
        "is_secret": false
      },
      {
        "type": "Base64 High Entropy String",
        "filename": "src/vs/workbench/test/browser/webview.test.ts",
        "hashed_secret": "2cb6f8318e394386a6a2b875eca55c07e2af7045",
        "is_verified": false,
        "line_number": 19,
        "is_secret": false
      }
    ],
    "test/integration/browser/src/index.ts": [
      {
        "type": "Hex High Entropy String",
        "filename": "test/integration/browser/src/index.ts",
        "hashed_secret": "3a8f125da17a2c187d430daf0045e0fdfa707bdd",
        "is_verified": false,
        "line_number": 135,
        "is_secret": false
      }
    ]
  },
<<<<<<< HEAD
  "generated_at": "2025-08-21T16:54:11Z"
=======
  "generated_at": "2025-08-25T14:05:12Z"
>>>>>>> dc90a8ae
}<|MERGE_RESOLUTION|>--- conflicted
+++ resolved
@@ -1738,9 +1738,5 @@
       }
     ]
   },
-<<<<<<< HEAD
-  "generated_at": "2025-08-21T16:54:11Z"
-=======
   "generated_at": "2025-08-25T14:05:12Z"
->>>>>>> dc90a8ae
 }