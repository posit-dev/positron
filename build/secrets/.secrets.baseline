{
  "version": "1.5.0",
  "plugins_used": [
    {
      "name": "ArtifactoryDetector"
    },
    {
      "name": "AWSKeyDetector"
    },
    {
      "name": "AzureStorageKeyDetector"
    },
    {
      "name": "Base64HighEntropyString",
      "limit": 4.5
    },
    {
      "name": "BasicAuthDetector"
    },
    {
      "name": "CloudantDetector"
    },
    {
      "name": "DiscordBotTokenDetector"
    },
    {
      "name": "GitHubTokenDetector"
    },
    {
      "name": "GitLabTokenDetector"
    },
    {
      "name": "HexHighEntropyString",
      "limit": 3.0
    },
    {
      "name": "IbmCloudIamDetector"
    },
    {
      "name": "IbmCosHmacDetector"
    },
    {
      "name": "IPPublicDetector"
    },
    {
      "name": "JwtTokenDetector"
    },
    {
      "name": "KeywordDetector",
      "keyword_exclude": ""
    },
    {
      "name": "MailchimpDetector"
    },
    {
      "name": "NpmDetector"
    },
    {
      "name": "OpenAIDetector"
    },
    {
      "name": "PrivateKeyDetector"
    },
    {
      "name": "PypiTokenDetector"
    },
    {
      "name": "SendGridDetector"
    },
    {
      "name": "SlackDetector"
    },
    {
      "name": "SoftlayerDetector"
    },
    {
      "name": "SquareOAuthDetector"
    },
    {
      "name": "StripeDetector"
    },
    {
      "name": "TelegramBotTokenDetector"
    },
    {
      "name": "TwilioKeyDetector"
    }
  ],
  "filters_used": [
    {
      "path": "detect_secrets.filters.allowlist.is_line_allowlisted"
    },
    {
      "path": "detect_secrets.filters.common.is_baseline_file",
      "filename": "build/secrets/.secrets.baseline"
    },
    {
      "path": "detect_secrets.filters.common.is_ignored_due_to_verification_policies",
      "min_level": 2
    },
    {
      "path": "detect_secrets.filters.heuristic.is_indirect_reference"
    },
    {
      "path": "detect_secrets.filters.heuristic.is_likely_id_string"
    },
    {
      "path": "detect_secrets.filters.heuristic.is_lock_file"
    },
    {
      "path": "detect_secrets.filters.heuristic.is_not_alphanumeric_string"
    },
    {
      "path": "detect_secrets.filters.heuristic.is_potential_uuid"
    },
    {
      "path": "detect_secrets.filters.heuristic.is_prefixed_with_dollar_sign"
    },
    {
      "path": "detect_secrets.filters.heuristic.is_sequential_string"
    },
    {
      "path": "detect_secrets.filters.heuristic.is_swagger_file"
    },
    {
      "path": "detect_secrets.filters.heuristic.is_templated_secret"
    },
    {
      "path": "detect_secrets.filters.regex.should_exclude_file",
      "pattern": [
        ".*.secrets.baseline",
        ".*cgmanifest.json",
        ".*/html-manager/dist/embed-amd.js",
        "src/vs/base/test/common/filters.perf.data.js",
        ".*/test/browser/recordings/windows11.*"
      ]
    }
  ],
  "results": {
    ".config/guardian/.gdnbaselines": [
      {
        "type": "Hex High Entropy String",
        "filename": ".config/guardian/.gdnbaselines",
        "hashed_secret": "89328aa8c40e77e1a1460d736167a9e02a19d21f",
        "is_verified": false,
        "line_number": 14,
        "is_secret": false
      },
      {
        "type": "Hex High Entropy String",
        "filename": ".config/guardian/.gdnbaselines",
        "hashed_secret": "cd1128c4b9ab3eed57913a034f67eab24d0d1a30",
        "is_verified": false,
        "line_number": 17,
        "is_secret": false
      },
      {
        "type": "Hex High Entropy String",
        "filename": ".config/guardian/.gdnbaselines",
        "hashed_secret": "d2b212e86e158901b95ca26df0235d9e685753c4",
        "is_verified": false,
        "line_number": 29,
        "is_secret": false
      },
      {
        "type": "Hex High Entropy String",
        "filename": ".config/guardian/.gdnbaselines",
        "hashed_secret": "1520988dd79350fe57e1f857ace18f5121d44001",
        "is_verified": false,
        "line_number": 32,
        "is_secret": false
      },
      {
        "type": "Hex High Entropy String",
        "filename": ".config/guardian/.gdnbaselines",
        "hashed_secret": "533a0853098ca13af055fd7e176a6df0d0e15163",
        "is_verified": false,
        "line_number": 44,
        "is_secret": false
      },
      {
        "type": "Hex High Entropy String",
        "filename": ".config/guardian/.gdnbaselines",
        "hashed_secret": "291176827a0de3f853b3a02f9d4bdd4edb1930af",
        "is_verified": false,
        "line_number": 47,
        "is_secret": false
      },
      {
        "type": "Hex High Entropy String",
        "filename": ".config/guardian/.gdnbaselines",
        "hashed_secret": "f82be79abed1b0923a54a296b74746ef6a561e7d",
        "is_verified": false,
        "line_number": 59,
        "is_secret": false
      },
      {
        "type": "Hex High Entropy String",
        "filename": ".config/guardian/.gdnbaselines",
        "hashed_secret": "cf0c74d69dbf9337c43281d1c6e16d368bd34a79",
        "is_verified": false,
        "line_number": 62,
        "is_secret": false
      },
      {
        "type": "Hex High Entropy String",
        "filename": ".config/guardian/.gdnbaselines",
        "hashed_secret": "2d992a6d04dd3dfbc9c6bb72c5f9ee2692be2737",
        "is_verified": false,
        "line_number": 74,
        "is_secret": false
      },
      {
        "type": "Hex High Entropy String",
        "filename": ".config/guardian/.gdnbaselines",
        "hashed_secret": "26b1f29f90d18ebe9cfda84027b8430c6a63b569",
        "is_verified": false,
        "line_number": 77,
        "is_secret": false
      },
      {
        "type": "Hex High Entropy String",
        "filename": ".config/guardian/.gdnbaselines",
        "hashed_secret": "ae4db014a3008e6803b56f693f836afa0b0263c3",
        "is_verified": false,
        "line_number": 89,
        "is_secret": false
      },
      {
        "type": "Hex High Entropy String",
        "filename": ".config/guardian/.gdnbaselines",
        "hashed_secret": "0b50850154bec0e2f8bc05158871e9b61cb7ee8d",
        "is_verified": false,
        "line_number": 92,
        "is_secret": false
      },
      {
        "type": "Hex High Entropy String",
        "filename": ".config/guardian/.gdnbaselines",
        "hashed_secret": "8e88939606fcad572843228ba53186e7ac718682",
        "is_verified": false,
        "line_number": 104,
        "is_secret": false
      },
      {
        "type": "Hex High Entropy String",
        "filename": ".config/guardian/.gdnbaselines",
        "hashed_secret": "42cb3d449b55b26e66351693481f31a0de608e81",
        "is_verified": false,
        "line_number": 107,
        "is_secret": false
      },
      {
        "type": "Hex High Entropy String",
        "filename": ".config/guardian/.gdnbaselines",
        "hashed_secret": "b1893a6af61ebe23cda57a08ef0c6ba7e4ee3855",
        "is_verified": false,
        "line_number": 119,
        "is_secret": false
      },
      {
        "type": "Hex High Entropy String",
        "filename": ".config/guardian/.gdnbaselines",
        "hashed_secret": "ab231e27003b42e490daa66e42146f599f0f9a37",
        "is_verified": false,
        "line_number": 122,
        "is_secret": false
      },
      {
        "type": "Hex High Entropy String",
        "filename": ".config/guardian/.gdnbaselines",
        "hashed_secret": "3e772269b8087bcaf0a767c0cf94016c8ca713e7",
        "is_verified": false,
        "line_number": 134,
        "is_secret": false
      },
      {
        "type": "Hex High Entropy String",
        "filename": ".config/guardian/.gdnbaselines",
        "hashed_secret": "393067221309b5554ef4c374b1a86490fdece1fa",
        "is_verified": false,
        "line_number": 137,
        "is_secret": false
      },
      {
        "type": "Hex High Entropy String",
        "filename": ".config/guardian/.gdnbaselines",
        "hashed_secret": "7a082d5bc5023528a26da351ed1a822bdc17d7b2",
        "is_verified": false,
        "line_number": 149,
        "is_secret": false
      },
      {
        "type": "Hex High Entropy String",
        "filename": ".config/guardian/.gdnbaselines",
        "hashed_secret": "dc8bbf47327616b0a79c9dbc1f53fb50f5958853",
        "is_verified": false,
        "line_number": 152,
        "is_secret": false
      },
      {
        "type": "Hex High Entropy String",
        "filename": ".config/guardian/.gdnbaselines",
        "hashed_secret": "c938b941c614370759080c22b27d773c82bea425",
        "is_verified": false,
        "line_number": 164,
        "is_secret": false
      },
      {
        "type": "Hex High Entropy String",
        "filename": ".config/guardian/.gdnbaselines",
        "hashed_secret": "e3883901469805522e8f356288f83a4d11cae70c",
        "is_verified": false,
        "line_number": 167,
        "is_secret": false
      },
      {
        "type": "Hex High Entropy String",
        "filename": ".config/guardian/.gdnbaselines",
        "hashed_secret": "3707ff66d735b588f41aedc37d9f8f80357b6aad",
        "is_verified": false,
        "line_number": 179,
        "is_secret": false
      },
      {
        "type": "Hex High Entropy String",
        "filename": ".config/guardian/.gdnbaselines",
        "hashed_secret": "949a5438cec913b960bbc6a199e2a083446d89bd",
        "is_verified": false,
        "line_number": 182,
        "is_secret": false
      },
      {
        "type": "Hex High Entropy String",
        "filename": ".config/guardian/.gdnbaselines",
        "hashed_secret": "8e566c92eaf367ee0fdd0e58f9e603b725ddad0d",
        "is_verified": false,
        "line_number": 194,
        "is_secret": false
      },
      {
        "type": "Hex High Entropy String",
        "filename": ".config/guardian/.gdnbaselines",
        "hashed_secret": "3a2a672ee5a84518e99e2bce5f00efe23024ff41",
        "is_verified": false,
        "line_number": 197,
        "is_secret": false
      },
      {
        "type": "Hex High Entropy String",
        "filename": ".config/guardian/.gdnbaselines",
        "hashed_secret": "7f393e8d3569d4d45f30a57f66c86b678fae369f",
        "is_verified": false,
        "line_number": 209,
        "is_secret": false
      },
      {
        "type": "Hex High Entropy String",
        "filename": ".config/guardian/.gdnbaselines",
        "hashed_secret": "c641e3ae22f168d4082c8baeaa07e7b351d7d1ab",
        "is_verified": false,
        "line_number": 212,
        "is_secret": false
      },
      {
        "type": "Hex High Entropy String",
        "filename": ".config/guardian/.gdnbaselines",
        "hashed_secret": "f9572f2918aa936477d33c735fe6565793f36f28",
        "is_verified": false,
        "line_number": 224,
        "is_secret": false
      },
      {
        "type": "Hex High Entropy String",
        "filename": ".config/guardian/.gdnbaselines",
        "hashed_secret": "f5f4e297ad753c0a1a1891bdd09642f7006d800c",
        "is_verified": false,
        "line_number": 227,
        "is_secret": false
      },
      {
        "type": "Hex High Entropy String",
        "filename": ".config/guardian/.gdnbaselines",
        "hashed_secret": "1bb8705dfb6693df0ba63cd684361a183daa13a1",
        "is_verified": false,
        "line_number": 239,
        "is_secret": false
      },
      {
        "type": "Hex High Entropy String",
        "filename": ".config/guardian/.gdnbaselines",
        "hashed_secret": "8e3f842499464ef76f67b6afbd3ca1e6dfe9498e",
        "is_verified": false,
        "line_number": 242,
        "is_secret": false
      },
      {
        "type": "Hex High Entropy String",
        "filename": ".config/guardian/.gdnbaselines",
        "hashed_secret": "f82bd092f17cd3246d5962da9306722c0a03ec71",
        "is_verified": false,
        "line_number": 254,
        "is_secret": false
      },
      {
        "type": "Hex High Entropy String",
        "filename": ".config/guardian/.gdnbaselines",
        "hashed_secret": "c38b9fea1e6aa73ea99de5aa6b3034640f612a0d",
        "is_verified": false,
        "line_number": 257,
        "is_secret": false
      },
      {
        "type": "Hex High Entropy String",
        "filename": ".config/guardian/.gdnbaselines",
        "hashed_secret": "e8fcd721f02ca2982b3a7db1de8f5a9500295343",
        "is_verified": false,
        "line_number": 269,
        "is_secret": false
      },
      {
        "type": "Hex High Entropy String",
        "filename": ".config/guardian/.gdnbaselines",
        "hashed_secret": "8fc8a34eed94b4f6cc64297072b8ad9f8ae89b7c",
        "is_verified": false,
        "line_number": 272,
        "is_secret": false
      },
      {
        "type": "Hex High Entropy String",
        "filename": ".config/guardian/.gdnbaselines",
        "hashed_secret": "351949abcaee18988562d311e5d33fba6b8e2b20",
        "is_verified": false,
        "line_number": 284,
        "is_secret": false
      },
      {
        "type": "Hex High Entropy String",
        "filename": ".config/guardian/.gdnbaselines",
        "hashed_secret": "b2322a77aeaf61c17a7fc45f937b50f302f8c27a",
        "is_verified": false,
        "line_number": 287,
        "is_secret": false
      },
      {
        "type": "Hex High Entropy String",
        "filename": ".config/guardian/.gdnbaselines",
        "hashed_secret": "e6e47a9c05a151f42e2c2bfbffd9298cefd7fad2",
        "is_verified": false,
        "line_number": 299,
        "is_secret": false
      },
      {
        "type": "Hex High Entropy String",
        "filename": ".config/guardian/.gdnbaselines",
        "hashed_secret": "266c2ad0417594303627a716fb7bbc6db8b8fbc1",
        "is_verified": false,
        "line_number": 302,
        "is_secret": false
      },
      {
        "type": "Hex High Entropy String",
        "filename": ".config/guardian/.gdnbaselines",
        "hashed_secret": "0d6c0b5ec58398f5c394e4674e6f98ede80258a9",
        "is_verified": false,
        "line_number": 314,
        "is_secret": false
      },
      {
        "type": "Hex High Entropy String",
        "filename": ".config/guardian/.gdnbaselines",
        "hashed_secret": "af0628ce21af74bcd9d5e8795a2e10698be9df9d",
        "is_verified": false,
        "line_number": 317,
        "is_secret": false
      },
      {
        "type": "Hex High Entropy String",
        "filename": ".config/guardian/.gdnbaselines",
        "hashed_secret": "a671787da5ca6c74ecda3bff7426c76672b6602a",
        "is_verified": false,
        "line_number": 329,
        "is_secret": false
      },
      {
        "type": "Hex High Entropy String",
        "filename": ".config/guardian/.gdnbaselines",
        "hashed_secret": "7bc24f168e3560e9912a61206d3b71b6fb1ccec9",
        "is_verified": false,
        "line_number": 332,
        "is_secret": false
      },
      {
        "type": "Hex High Entropy String",
        "filename": ".config/guardian/.gdnbaselines",
        "hashed_secret": "ed4262bab555a20e2340b28db79847e39093d2a9",
        "is_verified": false,
        "line_number": 344,
        "is_secret": false
      },
      {
        "type": "Hex High Entropy String",
        "filename": ".config/guardian/.gdnbaselines",
        "hashed_secret": "c9fbebc8026ae4649f76af96baefc7bc009b7856",
        "is_verified": false,
        "line_number": 347,
        "is_secret": false
      },
      {
        "type": "Hex High Entropy String",
        "filename": ".config/guardian/.gdnbaselines",
        "hashed_secret": "46669cdda3fc07caa6fc278b6134721ed3135172",
        "is_verified": false,
        "line_number": 359,
        "is_secret": false
      },
      {
        "type": "Hex High Entropy String",
        "filename": ".config/guardian/.gdnbaselines",
        "hashed_secret": "253cdb1ae5aafe81025e63554f9459099ab4e57b",
        "is_verified": false,
        "line_number": 362,
        "is_secret": false
      },
      {
        "type": "Hex High Entropy String",
        "filename": ".config/guardian/.gdnbaselines",
        "hashed_secret": "58264f2a80240f48860983dfd0b95eadcd9391ab",
        "is_verified": false,
        "line_number": 374,
        "is_secret": false
      },
      {
        "type": "Hex High Entropy String",
        "filename": ".config/guardian/.gdnbaselines",
        "hashed_secret": "501d2ef1ebb59956b10e9cd798d34cad5b8126ff",
        "is_verified": false,
        "line_number": 377,
        "is_secret": false
      },
      {
        "type": "Hex High Entropy String",
        "filename": ".config/guardian/.gdnbaselines",
        "hashed_secret": "5eea77dccd7066d02f85abbc0d6cc58ba6024bc6",
        "is_verified": false,
        "line_number": 389,
        "is_secret": false
      },
      {
        "type": "Hex High Entropy String",
        "filename": ".config/guardian/.gdnbaselines",
        "hashed_secret": "c99a62948a73df0140aec1e1773a9dbfeefe28ff",
        "is_verified": false,
        "line_number": 392,
        "is_secret": false
      },
      {
        "type": "Hex High Entropy String",
        "filename": ".config/guardian/.gdnbaselines",
        "hashed_secret": "b50bc9c3f2c0bf038f8dad4c33d60c2d3318feda",
        "is_verified": false,
        "line_number": 404,
        "is_secret": false
      },
      {
        "type": "Hex High Entropy String",
        "filename": ".config/guardian/.gdnbaselines",
        "hashed_secret": "98674db45f209e08a08bc8fdc69b08e4fb2ee710",
        "is_verified": false,
        "line_number": 407,
        "is_secret": false
      }
    ],
    ".config/guardian/.gdnsuppress": [
      {
        "type": "Hex High Entropy String",
        "filename": ".config/guardian/.gdnsuppress",
        "hashed_secret": "85d819d560eee2c39d132c6b64d423ac0b51cb64",
        "is_verified": false,
        "line_number": 15,
        "is_secret": false
      },
      {
        "type": "Hex High Entropy String",
        "filename": ".config/guardian/.gdnsuppress",
        "hashed_secret": "a51813568421e33416e9677f5abf9cbdbb78d5d2",
        "is_verified": false,
        "line_number": 18,
        "is_secret": false
      },
      {
        "type": "Hex High Entropy String",
        "filename": ".config/guardian/.gdnsuppress",
        "hashed_secret": "a40a44b0fc85fdd60e348a0e81c566c21e897168",
        "is_verified": false,
        "line_number": 25,
        "is_secret": false
      },
      {
        "type": "Hex High Entropy String",
        "filename": ".config/guardian/.gdnsuppress",
        "hashed_secret": "3b65278ea81525d3cb95e83ac4f2b287c3b77e80",
        "is_verified": false,
        "line_number": 28,
        "is_secret": false
      },
      {
        "type": "Hex High Entropy String",
        "filename": ".config/guardian/.gdnsuppress",
        "hashed_secret": "f77aab176d7fe08dc87889cff00d1ee06cb1e247",
        "is_verified": false,
        "line_number": 35,
        "is_secret": false
      },
      {
        "type": "Hex High Entropy String",
        "filename": ".config/guardian/.gdnsuppress",
        "hashed_secret": "98524b4d37c96618662a795c3e516471bd2908a2",
        "is_verified": false,
        "line_number": 38,
        "is_secret": false
      }
    ],
    ".github/workflows/test-full-suite.yml": [
      {
        "type": "Secret Keyword",
        "filename": ".github/workflows/test-full-suite.yml",
        "hashed_secret": "3e26d6750975d678acb8fa35a0f69237881576b0",
        "is_verified": false,
        "line_number": 51,
        "is_secret": false
      }
    ],
    ".github/workflows/test-merge.yml": [
      {
        "type": "Secret Keyword",
        "filename": ".github/workflows/test-merge.yml",
        "hashed_secret": "3e26d6750975d678acb8fa35a0f69237881576b0",
        "is_verified": false,
        "line_number": 23,
        "is_secret": false
      }
    ],
    ".github/workflows/test-pull-request.yml": [
      {
        "type": "Secret Keyword",
        "filename": ".github/workflows/test-pull-request.yml",
        "hashed_secret": "3e26d6750975d678acb8fa35a0f69237881576b0",
        "is_verified": false,
        "line_number": 46,
        "is_secret": false
      }
    ],
    "build/azure-pipelines/alpine/product-build-alpine.yml": [
      {
        "type": "Secret Keyword",
        "filename": "build/azure-pipelines/alpine/product-build-alpine.yml",
        "hashed_secret": "6bca595fb7e6690f8bacc9e0c1e056cd60e4b7cb",
        "is_verified": false,
        "line_number": 23,
        "is_secret": false
      }
    ],
    "build/azure-pipelines/darwin/product-build-darwin-cli-sign.yml": [
      {
        "type": "Secret Keyword",
        "filename": "build/azure-pipelines/darwin/product-build-darwin-cli-sign.yml",
        "hashed_secret": "6bca595fb7e6690f8bacc9e0c1e056cd60e4b7cb",
        "is_verified": false,
        "line_number": 22,
        "is_secret": false
      }
    ],
    "build/azure-pipelines/darwin/product-build-darwin-universal.yml": [
      {
        "type": "Secret Keyword",
        "filename": "build/azure-pipelines/darwin/product-build-darwin-universal.yml",
        "hashed_secret": "d8368fc8fec27a14a70083cc2cd6d959085086a9",
        "is_verified": false,
        "line_number": 15,
        "is_secret": false
      }
    ],
    "build/azure-pipelines/darwin/product-build-darwin.yml": [
      {
        "type": "Secret Keyword",
        "filename": "build/azure-pipelines/darwin/product-build-darwin.yml",
        "hashed_secret": "d8368fc8fec27a14a70083cc2cd6d959085086a9",
        "is_verified": false,
        "line_number": 41,
        "is_secret": false
      }
    ],
    "build/azure-pipelines/distro/download-distro.yml": [
      {
        "type": "Secret Keyword",
        "filename": "build/azure-pipelines/distro/download-distro.yml",
        "hashed_secret": "6bca595fb7e6690f8bacc9e0c1e056cd60e4b7cb",
        "is_verified": false,
        "line_number": 7,
        "is_secret": false
      }
    ],
    "build/azure-pipelines/linux/product-build-linux-legacy-server.yml": [
      {
        "type": "Secret Keyword",
        "filename": "build/azure-pipelines/linux/product-build-linux-legacy-server.yml",
        "hashed_secret": "6bca595fb7e6690f8bacc9e0c1e056cd60e4b7cb",
        "is_verified": false,
        "line_number": 23,
        "is_secret": false
      }
    ],
    "build/azure-pipelines/linux/product-build-linux.yml": [
      {
        "type": "Secret Keyword",
        "filename": "build/azure-pipelines/linux/product-build-linux.yml",
        "hashed_secret": "6bca595fb7e6690f8bacc9e0c1e056cd60e4b7cb",
        "is_verified": false,
        "line_number": 41,
        "is_secret": false
      }
    ],
    "build/azure-pipelines/product-compile.yml": [
      {
        "type": "Secret Keyword",
        "filename": "build/azure-pipelines/product-compile.yml",
        "hashed_secret": "6bca595fb7e6690f8bacc9e0c1e056cd60e4b7cb",
        "is_verified": false,
        "line_number": 20,
        "is_secret": false
      }
    ],
    "build/azure-pipelines/product-publish.yml": [
      {
        "type": "Secret Keyword",
        "filename": "build/azure-pipelines/product-publish.yml",
        "hashed_secret": "6bca595fb7e6690f8bacc9e0c1e056cd60e4b7cb",
        "is_verified": false,
        "line_number": 13,
        "is_secret": false
      },
      {
        "type": "Secret Keyword",
        "filename": "build/azure-pipelines/product-publish.yml",
        "hashed_secret": "f38b5618311373a766cdff2e405d6cbb08cdeeb6",
        "is_verified": false,
        "line_number": 20,
        "is_secret": false
      },
      {
        "type": "Secret Keyword",
        "filename": "build/azure-pipelines/product-publish.yml",
        "hashed_secret": "1bf2ebe6cfdadfebbe51dd18d36f3d42a9bf2d62",
        "is_verified": false,
        "line_number": 66,
        "is_secret": false
      }
    ],
    "build/azure-pipelines/web/product-build-web.yml": [
      {
        "type": "Secret Keyword",
        "filename": "build/azure-pipelines/web/product-build-web.yml",
        "hashed_secret": "6bca595fb7e6690f8bacc9e0c1e056cd60e4b7cb",
        "is_verified": false,
        "line_number": 15,
        "is_secret": false
      }
    ],
    "build/azure-pipelines/win32/product-build-win32-cli-sign.yml": [
      {
        "type": "Secret Keyword",
        "filename": "build/azure-pipelines/win32/product-build-win32-cli-sign.yml",
        "hashed_secret": "6bca595fb7e6690f8bacc9e0c1e056cd60e4b7cb",
        "is_verified": false,
        "line_number": 23,
        "is_secret": false
      }
    ],
    "build/azure-pipelines/win32/product-build-win32.yml": [
      {
        "type": "Secret Keyword",
        "filename": "build/azure-pipelines/win32/product-build-win32.yml",
        "hashed_secret": "6bca595fb7e6690f8bacc9e0c1e056cd60e4b7cb",
        "is_verified": false,
        "line_number": 46,
        "is_secret": false
      }
    ],
    "build/azure-pipelines/win32/sdl-scan-win32.yml": [
      {
        "type": "Secret Keyword",
        "filename": "build/azure-pipelines/win32/sdl-scan-win32.yml",
        "hashed_secret": "6bca595fb7e6690f8bacc9e0c1e056cd60e4b7cb",
        "is_verified": false,
        "line_number": 26,
        "is_secret": false
      }
    ],
    "build/lib/stylelint/vscode-known-variables.json": [
      {
        "type": "Base64 High Entropy String",
        "filename": "build/lib/stylelint/vscode-known-variables.json",
        "hashed_secret": "bebac042cf8ae1cf5954a7f233759a1373a1bd5b",
        "is_verified": false,
        "line_number": 767,
        "is_secret": false
      }
    ],
    "build/secrets/README.md": [
      {
        "type": "Secret Keyword",
        "filename": "build/secrets/README.md",
        "hashed_secret": "7585d1f7ceb90fd0b1ab42d0a6ca39fcf55065c7",
        "is_verified": false,
        "line_number": 82,
        "is_secret": false
      }
    ],
    "cli/Cargo.toml": [
      {
        "type": "Hex High Entropy String",
        "filename": "cli/Cargo.toml",
        "hashed_secret": "c9f4c5531397166586187c7c9fac98fc1f5624e6",
        "is_verified": false,
        "line_number": 37,
        "is_secret": false
      }
    ],
    "cli/src/auth.rs": [
      {
        "type": "Hex High Entropy String",
        "filename": "cli/src/auth.rs",
        "hashed_secret": "b1ca527b736010b3f3125ce314832b9d92311cb2",
        "is_verified": false,
        "line_number": 72,
        "is_secret": false
      }
    ],
    "cli/src/desktop/version_manager.rs": [
      {
        "type": "Base64 High Entropy String",
        "filename": "cli/src/desktop/version_manager.rs",
        "hashed_secret": "4f29d0426d3ecc42e70ac2127ee3d7fd9d23f5c7",
        "is_verified": false,
        "line_number": 329,
        "is_secret": false
      }
    ],
    "cli/src/tunnels/socket_signal.rs": [
      {
        "type": "Base64 High Entropy String",
        "filename": "cli/src/tunnels/socket_signal.rs",
        "hashed_secret": "9d594c96ec4c8eb6d9ec54efd05ceca6052a8259",
        "is_verified": false,
        "line_number": 353,
        "is_secret": false
      },
      {
        "type": "Base64 High Entropy String",
        "filename": "cli/src/tunnels/socket_signal.rs",
        "hashed_secret": "ede64ff4b2c5d298f40c0639b8dffeb241596cca",
        "is_verified": false,
        "line_number": 354,
        "is_secret": false
      },
      {
        "type": "Base64 High Entropy String",
        "filename": "cli/src/tunnels/socket_signal.rs",
        "hashed_secret": "8758646166da378eb67718f0780b967bd1b0d5d2",
        "is_verified": false,
        "line_number": 355,
        "is_secret": false
      }
    ],
    "extensions/cpp/syntaxes/platform.tmLanguage.json": [
      {
        "type": "Base64 High Entropy String",
        "filename": "extensions/cpp/syntaxes/platform.tmLanguage.json",
        "hashed_secret": "f4f4522002ae0895566ebbc726b9ebc6064b5003",
        "is_verified": false,
        "line_number": 213,
        "is_secret": false
      }
    ],
    "extensions/git/src/test/git.test.ts": [
      {
        "type": "Hex High Entropy String",
        "filename": "extensions/git/src/test/git.test.ts",
        "hashed_secret": "3100a15f2a0660239142c51a09a9860091a57eb6",
        "is_verified": false,
        "line_number": 284,
        "is_secret": false
      },
      {
        "type": "Hex High Entropy String",
        "filename": "extensions/git/src/test/git.test.ts",
        "hashed_secret": "b3820b8646425e7ce86d52a14f0545675f5a0fb8",
        "is_verified": false,
        "line_number": 286,
        "is_secret": false
      },
      {
        "type": "Hex High Entropy String",
        "filename": "extensions/git/src/test/git.test.ts",
        "hashed_secret": "1bba808164c2bd2606270fd338b1bcfcbfb9972c",
        "is_verified": false,
        "line_number": 310,
        "is_secret": false
      },
      {
        "type": "Hex High Entropy String",
        "filename": "extensions/git/src/test/git.test.ts",
        "hashed_secret": "0026ab5726869f2f8d8d2b1e8c4ab07e66f75a98",
        "is_verified": false,
        "line_number": 463,
        "is_secret": false
      },
      {
        "type": "Hex High Entropy String",
        "filename": "extensions/git/src/test/git.test.ts",
        "hashed_secret": "15b70898ca2a438c30384441f139b460590fbe8a",
        "is_verified": false,
        "line_number": 465,
        "is_secret": false
      },
      {
        "type": "Hex High Entropy String",
        "filename": "extensions/git/src/test/git.test.ts",
        "hashed_secret": "4f4330cffae54a0d08fb33b66c533b2ee961accb",
        "is_verified": false,
        "line_number": 546,
        "is_secret": false
      },
      {
        "type": "Hex High Entropy String",
        "filename": "extensions/git/src/test/git.test.ts",
        "hashed_secret": "a3da0860baf4244389064b16f6788dafcf030d1f",
        "is_verified": false,
        "line_number": 547,
        "is_secret": false
      },
      {
        "type": "Hex High Entropy String",
        "filename": "extensions/git/src/test/git.test.ts",
        "hashed_secret": "30140192774a074079e5307bf65630ac4308a503",
        "is_verified": false,
        "line_number": 548,
        "is_secret": false
      },
      {
        "type": "Hex High Entropy String",
        "filename": "extensions/git/src/test/git.test.ts",
        "hashed_secret": "f339565b20b0740f51b54166570867fbcf37da8b",
        "is_verified": false,
        "line_number": 549,
        "is_secret": false
      },
      {
        "type": "Hex High Entropy String",
        "filename": "extensions/git/src/test/git.test.ts",
        "hashed_secret": "26bbee0ec44b5cb456171b8032b8494002b536d1",
        "is_verified": false,
        "line_number": 550,
        "is_secret": false
      },
      {
        "type": "Hex High Entropy String",
        "filename": "extensions/git/src/test/git.test.ts",
        "hashed_secret": "8cc5973678f7bed6507ba5440f0f7c132626affe",
        "is_verified": false,
        "line_number": 551,
        "is_secret": false
      },
      {
        "type": "Hex High Entropy String",
        "filename": "extensions/git/src/test/git.test.ts",
        "hashed_secret": "eafa4b025ed67291f5076bb171668e801c36b20e",
        "is_verified": false,
        "line_number": 552,
        "is_secret": false
      },
      {
        "type": "Hex High Entropy String",
        "filename": "extensions/git/src/test/git.test.ts",
        "hashed_secret": "2a0c0db2b79ee31c56309a893c2360be13f79f28",
        "is_verified": false,
        "line_number": 553,
        "is_secret": false
      },
      {
        "type": "Hex High Entropy String",
        "filename": "extensions/git/src/test/git.test.ts",
        "hashed_secret": "832e7e6717a35ffb092345019499f9c9c1db2eef",
        "is_verified": false,
        "line_number": 555,
        "is_secret": false
      },
      {
        "type": "Hex High Entropy String",
        "filename": "extensions/git/src/test/git.test.ts",
        "hashed_secret": "9b93e1d1a6c8e61ec6243d19841b85e081edc956",
        "is_verified": false,
        "line_number": 556,
        "is_secret": false
      },
      {
        "type": "Hex High Entropy String",
        "filename": "extensions/git/src/test/git.test.ts",
        "hashed_secret": "1d744d5f622cf01c4cb6d97dae876e634dc9b065",
        "is_verified": false,
        "line_number": 578,
        "is_secret": false
      }
    ],
    "extensions/github-authentication/src/config.ts": [
      {
        "type": "Hex High Entropy String",
        "filename": "extensions/github-authentication/src/config.ts",
        "hashed_secret": "b1ca527b736010b3f3125ce314832b9d92311cb2",
        "is_verified": false,
        "line_number": 20,
        "is_secret": false
      }
    ],
    "extensions/github-authentication/src/test/flows.test.ts": [
      {
        "type": "Secret Keyword",
        "filename": "extensions/github-authentication/src/test/flows.test.ts",
        "hashed_secret": "3da541559918a808c2402bba5012f6c60b27661c",
        "is_verified": false,
        "line_number": 21,
        "is_secret": false
      }
    ],
    "extensions/ipynb/src/notebookImagePaste.ts": [
      {
        "type": "Base64 High Entropy String",
        "filename": "extensions/ipynb/src/notebookImagePaste.ts",
        "hashed_secret": "e582429052cdb908833560f6f7582d232de37c4d",
        "is_verified": false,
        "line_number": 213,
        "is_secret": false
      }
    ],
    "extensions/npm/src/features/bowerJSONContribution.ts": [
      {
        "type": "Hex High Entropy String",
        "filename": "extensions/npm/src/features/bowerJSONContribution.ts",
        "hashed_secret": "e4f91dd323bac5bfc4f60a6e433787671dc2421d",
        "is_verified": false,
        "line_number": 16,
        "is_secret": false
      }
    ],
    "extensions/positron-assistant/src/models.ts": [
      {
        "type": "Secret Keyword",
        "filename": "extensions/positron-assistant/src/models.ts",
        "hashed_secret": "ba10d824a2c4c13ce293171d14843c0f0043d039",
        "is_verified": false,
        "line_number": 760,
        "is_secret": false
      }
    ],
    "extensions/positron-python/python_files/Notebooks intro.ipynb": [
      {
        "type": "Hex High Entropy String",
        "filename": "extensions/positron-python/python_files/Notebooks intro.ipynb",
        "hashed_secret": "c2e045c525442c9c56408ece0a534e0d48b30edd",
        "is_verified": false,
        "line_number": 142,
        "is_secret": false
      }
    ],
    "extensions/vscode-api-tests/testWorkspace/test.ipynb": [
      {
        "type": "Hex High Entropy String",
        "filename": "extensions/vscode-api-tests/testWorkspace/test.ipynb",
        "hashed_secret": "536dce5e06e6a83a5ba6163a3859935316485e8e",
        "is_verified": false,
        "line_number": 32,
        "is_secret": false
      }
    ],
    "package.json": [
      {
        "type": "Hex High Entropy String",
        "filename": "package.json",
        "hashed_secret": "bf59939c0b16a728e1888c5c2af4429d17d72b4a",
        "is_verified": false,
        "line_number": 4,
        "is_secret": false
      }
    ],
    "product.json": [
      {
        "type": "Hex High Entropy String",
        "filename": "product.json",
        "hashed_secret": "829eaa1d03499ac3be472b80e2d7a7b7df709fca",
        "is_verified": false,
        "line_number": 49,
        "is_secret": false
      },
      {
        "type": "Hex High Entropy String",
        "filename": "product.json",
        "hashed_secret": "cb85a333586160d9fb88f762231978837f1dfd4a",
        "is_verified": false,
        "line_number": 65,
        "is_secret": false
      },
      {
        "type": "Hex High Entropy String",
        "filename": "product.json",
        "hashed_secret": "98f6b0e364fc315e344dd24ce8ccd59b9a827ccd",
        "is_verified": false,
        "line_number": 81,
        "is_secret": false
      },
      {
        "type": "Hex High Entropy String",
        "filename": "product.json",
        "hashed_secret": "cc79c1d278e908dda36350d2b88f9b78f35d4be8",
        "is_verified": false,
        "line_number": 114,
        "is_secret": false
      },
      {
        "type": "Hex High Entropy String",
        "filename": "product.json",
        "hashed_secret": "4ecc1a40769a784c894984448c2aa8fe7c6b6d9c",
        "is_verified": false,
        "line_number": 138,
        "is_secret": false
      },
      {
        "type": "Hex High Entropy String",
        "filename": "product.json",
        "hashed_secret": "62bc923c10a3b051de823593ac7dd26a5d1a3fd1",
        "is_verified": false,
        "line_number": 154,
        "is_secret": false
      },
      {
        "type": "Hex High Entropy String",
        "filename": "product.json",
        "hashed_secret": "a98c117e7ff47453ec91a18892f2158eee3391d1",
        "is_verified": false,
        "line_number": 170,
        "is_secret": false
      },
      {
        "type": "Hex High Entropy String",
        "filename": "product.json",
        "hashed_secret": "9304f16f014078b9de0f4267c44efc837ae3666a",
        "is_verified": false,
        "line_number": 186,
        "is_secret": false
      },
      {
        "type": "Hex High Entropy String",
        "filename": "product.json",
        "hashed_secret": "73bcd69ab87236e472896e228cd4282734e1a4e2",
        "is_verified": false,
        "line_number": 202,
        "is_secret": false
      },
      {
        "type": "Hex High Entropy String",
        "filename": "product.json",
        "hashed_secret": "4acc9b4e8a7e5e0fef62e9238644f08afdc3e549",
        "is_verified": false,
        "line_number": 246,
        "is_secret": false
      },
      {
        "type": "Hex High Entropy String",
        "filename": "product.json",
        "hashed_secret": "fda5038ff0e700f1d70d04e89acb2f98dcfd9188",
        "is_verified": false,
        "line_number": 273,
        "is_secret": false
      }
    ],
    "scripts/playground-server.ts": [
      {
        "type": "Base64 High Entropy String",
        "filename": "scripts/playground-server.ts",
        "hashed_secret": "1d278d3c888d1a2fa7eed622bfc02927ce4049af",
        "is_verified": false,
        "line_number": 821,
        "is_secret": false
      }
    ],
    "src/vs/base/common/buffer.ts": [
      {
        "type": "Base64 High Entropy String",
        "filename": "src/vs/base/common/buffer.ts",
        "hashed_secret": "e582429052cdb908833560f6f7582d232de37c4d",
        "is_verified": false,
        "line_number": 428,
        "is_secret": false
      }
    ],
    "src/vs/base/common/extpath.ts": [
      {
        "type": "Base64 High Entropy String",
        "filename": "src/vs/base/common/extpath.ts",
        "hashed_secret": "3ce1fc6461a712abb4ae6a9eafd66264cc3b3b18",
        "is_verified": false,
        "line_number": 389,
        "is_secret": false
      }
    ],
    "src/vs/base/test/browser/hash.test.ts": [
      {
        "type": "Hex High Entropy String",
        "filename": "src/vs/base/test/browser/hash.test.ts",
        "hashed_secret": "66b60e6a2bcec249f7467e10476123722475d77f",
        "is_verified": false,
        "line_number": 90,
        "is_secret": false
      },
      {
        "type": "Hex High Entropy String",
        "filename": "src/vs/base/test/browser/hash.test.ts",
        "hashed_secret": "80b90c522083cd51a34e3f10ded8ff5f8a9897ad",
        "is_verified": false,
        "line_number": 98,
        "is_secret": false
      },
      {
        "type": "Hex High Entropy String",
        "filename": "src/vs/base/test/browser/hash.test.ts",
        "hashed_secret": "9cf5caf6c36f5cccde8c73fad8894c958f4983da",
        "is_verified": false,
        "line_number": 102,
        "is_secret": false
      }
    ],
    "src/vs/base/test/common/buffer.test.ts": [
      {
        "type": "Hex High Entropy String",
        "filename": "src/vs/base/test/common/buffer.test.ts",
        "hashed_secret": "2b979d2db42bd60a969e4ce8b6db0d3ec65684ee",
        "is_verified": false,
        "line_number": 556,
        "is_secret": false
      },
      {
        "type": "Hex High Entropy String",
        "filename": "src/vs/base/test/common/buffer.test.ts",
        "hashed_secret": "302c1c82fc540bfacc27cd1daa084bab7c38d310",
        "is_verified": false,
        "line_number": 557,
        "is_secret": false
      },
      {
        "type": "Hex High Entropy String",
        "filename": "src/vs/base/test/common/buffer.test.ts",
        "hashed_secret": "19323fdb415fb2fd108b0876c4521276e39f58d6",
        "is_verified": false,
        "line_number": 558,
        "is_secret": false
      },
      {
        "type": "Hex High Entropy String",
        "filename": "src/vs/base/test/common/buffer.test.ts",
        "hashed_secret": "58b9754604023e408f61e2ae322cfd165cc61421",
        "is_verified": false,
        "line_number": 559,
        "is_secret": false
      },
      {
        "type": "Hex High Entropy String",
        "filename": "src/vs/base/test/common/buffer.test.ts",
        "hashed_secret": "a67d031dfa8154a333af5faa45051f4dd02c739e",
        "is_verified": false,
        "line_number": 560,
        "is_secret": false
      },
      {
        "type": "Hex High Entropy String",
        "filename": "src/vs/base/test/common/buffer.test.ts",
        "hashed_secret": "0f8fb0d953ab03399866867bef5bb956a10410c0",
        "is_verified": false,
        "line_number": 561,
        "is_secret": false
      },
      {
        "type": "Hex High Entropy String",
        "filename": "src/vs/base/test/common/buffer.test.ts",
        "hashed_secret": "905d5341022655f880f5418b88a0af51f6e7f669",
        "is_verified": false,
        "line_number": 562,
        "is_secret": false
      },
      {
        "type": "Hex High Entropy String",
        "filename": "src/vs/base/test/common/buffer.test.ts",
        "hashed_secret": "f7fbdb95d6096766d6f52d1e6e794ffdb78b04ba",
        "is_verified": false,
        "line_number": 563,
        "is_secret": false
      }
    ],
    "src/vs/base/test/common/uri.test.ts": [
      {
        "type": "Basic Auth Credentials",
        "filename": "src/vs/base/test/common/uri.test.ts",
        "hashed_secret": "62cdb7020ff920e5aa642c3d4066950dd1f01f4d",
        "is_verified": false,
        "line_number": 346,
        "is_secret": false
      },
      {
        "type": "Basic Auth Credentials",
        "filename": "src/vs/base/test/common/uri.test.ts",
        "hashed_secret": "114838b44bb42c2832324bac6d42b6b693e15f60",
        "is_verified": false,
        "line_number": 352,
        "is_secret": false
      },
      {
        "type": "Basic Auth Credentials",
        "filename": "src/vs/base/test/common/uri.test.ts",
        "hashed_secret": "dde57062d0392ed551b4f21bb937d6f7f199a594",
        "is_verified": false,
        "line_number": 358,
        "is_secret": false
      }
    ],
    "src/vs/base/test/node/crypto.test.ts": [
      {
        "type": "Hex High Entropy String",
        "filename": "src/vs/base/test/node/crypto.test.ts",
        "hashed_secret": "9010fe091ace30090c9db33165cf7e7ee08c0cfb",
        "is_verified": false,
        "line_number": 34,
        "is_secret": false
      }
    ],
    "src/vs/code/electron-browser/workbench/workbench.ts": [
      {
        "type": "Hex High Entropy String",
        "filename": "src/vs/code/electron-browser/workbench/workbench.ts",
        "hashed_secret": "b6cb3f02e20180320687f4905a9c795d72e0ad3a",
        "is_verified": false,
        "line_number": 481,
        "is_secret": false
      }
    ],
    "src/vs/editor/browser/viewParts/minimap/minimapPreBaked.ts": [
      {
        "type": "Hex High Entropy String",
        "filename": "src/vs/editor/browser/viewParts/minimap/minimapPreBaked.ts",
        "hashed_secret": "be2768cb6754de2aa14a7eb7fb67e5db0abd8890",
        "is_verified": false,
        "line_number": 55,
        "is_secret": false
      },
      {
        "type": "Hex High Entropy String",
        "filename": "src/vs/editor/browser/viewParts/minimap/minimapPreBaked.ts",
        "hashed_secret": "7a15525cc2aa0af7747d53b65242a277dc582026",
        "is_verified": false,
        "line_number": 60,
        "is_secret": false
      }
    ],
    "src/vs/editor/contrib/suggest/test/browser/suggestController.test.ts": [
      {
        "type": "Hex High Entropy String",
        "filename": "src/vs/editor/contrib/suggest/test/browser/suggestController.test.ts",
        "hashed_secret": "e4e7bced229a170690fb933633e903876e75ee07",
        "is_verified": false,
        "line_number": 651,
        "is_secret": false
      }
    ],
    "src/vs/editor/test/browser/controller/cursor.test.ts": [
      {
        "type": "Hex High Entropy String",
        "filename": "src/vs/editor/test/browser/controller/cursor.test.ts",
        "hashed_secret": "9847b0d807e4b80605c9d9d8b9c7a0b40ed513da",
        "is_verified": false,
        "line_number": 6517,
        "is_secret": false
      },
      {
        "type": "Hex High Entropy String",
        "filename": "src/vs/editor/test/browser/controller/cursor.test.ts",
        "hashed_secret": "29d9451e16d9d7719529948763ce63f954c29915",
        "is_verified": false,
        "line_number": 6524,
        "is_secret": false
      },
      {
        "type": "Hex High Entropy String",
        "filename": "src/vs/editor/test/browser/controller/cursor.test.ts",
        "hashed_secret": "d78922db105aefeb9bab04128c3a135b0698117b",
        "is_verified": false,
        "line_number": 6548,
        "is_secret": false
      }
    ],
    "src/vs/editor/test/common/model/pieceTreeTextBuffer/pieceTreeTextBuffer.test.ts": [
      {
        "type": "Base64 High Entropy String",
        "filename": "src/vs/editor/test/common/model/pieceTreeTextBuffer/pieceTreeTextBuffer.test.ts",
        "hashed_secret": "2fbed46209c70d10fc62ec9c23e4a5b4969c4838",
        "is_verified": false,
        "line_number": 19,
        "is_secret": false
      },
      {
        "type": "Hex High Entropy String",
        "filename": "src/vs/editor/test/common/model/pieceTreeTextBuffer/pieceTreeTextBuffer.test.ts",
        "hashed_secret": "4f8be53e6119f97cd67d38d5ce03aba6dae2316d",
        "is_verified": false,
        "line_number": 1827,
        "is_secret": false
      },
      {
        "type": "Hex High Entropy String",
        "filename": "src/vs/editor/test/common/model/pieceTreeTextBuffer/pieceTreeTextBuffer.test.ts",
        "hashed_secret": "d84852bb1ee5e4a94dc72a90db9de265b7f18138",
        "is_verified": false,
        "line_number": 1832,
        "is_secret": false
      }
    ],
    "src/vs/platform/backup/test/electron-main/backupMainService.test.ts": [
      {
        "type": "Hex High Entropy String",
        "filename": "src/vs/platform/backup/test/electron-main/backupMainService.test.ts",
        "hashed_secret": "df85aee71ccafa1974bb0fab73f86de85f89eb52",
        "is_verified": false,
        "line_number": 595,
        "is_secret": false
      }
    ],
    "src/vs/platform/checksum/test/node/checksumService.test.ts": [
      {
        "type": "Base64 High Entropy String",
        "filename": "src/vs/platform/checksum/test/node/checksumService.test.ts",
        "hashed_secret": "4a211cacf9cf46abb61d97cd30f8927f8ff68949",
        "is_verified": false,
        "line_number": 38,
        "is_secret": false
      },
      {
        "type": "Base64 High Entropy String",
        "filename": "src/vs/platform/checksum/test/node/checksumService.test.ts",
        "hashed_secret": "8b3419d93a3815bab365c9148edef39d80e7c8de",
        "is_verified": false,
        "line_number": 38,
        "is_secret": false
      }
    ],
    "src/vs/platform/encryption/common/encryptionService.ts": [
      {
        "type": "Secret Keyword",
        "filename": "src/vs/platform/encryption/common/encryptionService.ts",
        "hashed_secret": "2164a98794e6e6f7a8c1862ca735183450643ab8",
        "is_verified": false,
        "line_number": 34,
        "is_secret": false
      },
      {
        "type": "Secret Keyword",
        "filename": "src/vs/platform/encryption/common/encryptionService.ts",
        "hashed_secret": "27941be9e491ea754419893f64b724450376db52",
        "is_verified": false,
        "line_number": 45,
        "is_secret": false
      }
    ],
    "src/vs/platform/extensionManagement/test/common/configRemotes.test.ts": [
      {
        "type": "Basic Auth Credentials",
        "filename": "src/vs/platform/extensionManagement/test/common/configRemotes.test.ts",
        "hashed_secret": "5baa61e4c9b93f3f0682250b6cf8331b7ee68fd8",
        "is_verified": false,
        "line_number": 29,
        "is_secret": false
      }
    ],
    "src/vs/platform/native/electron-main/auth.ts": [
      {
        "type": "Secret Keyword",
        "filename": "src/vs/platform/native/electron-main/auth.ts",
        "hashed_secret": "1552ab4cda3b3f85ebbe13ab82fddd1071a00904",
        "is_verified": false,
        "line_number": 43,
        "is_secret": false
      },
      {
        "type": "Secret Keyword",
        "filename": "src/vs/platform/native/electron-main/auth.ts",
        "hashed_secret": "ecb252044b5ea0f679ee78ec1a12904739e2904d",
        "is_verified": false,
        "line_number": 211,
        "is_secret": false
      }
    ],
    "src/vs/platform/telemetry/node/telemetryUtils.ts": [
      {
        "type": "Hex High Entropy String",
        "filename": "src/vs/platform/telemetry/node/telemetryUtils.ts",
        "hashed_secret": "def4e2deaa6e984c6eaa63b1f8ed02574aaa4bda",
        "is_verified": false,
        "line_number": 17,
        "is_secret": false
      }
    ],
    "src/vs/platform/telemetry/test/browser/1dsAppender.test.ts": [
      {
        "type": "Base64 High Entropy String",
        "filename": "src/vs/platform/telemetry/test/browser/1dsAppender.test.ts",
        "hashed_secret": "da43a8ebe3e071eb9f612ac529369068983ed590",
        "is_verified": false,
        "line_number": 70,
        "is_secret": false
      }
    ],
    "src/vs/platform/windows/test/electron-main/windowsStateHandler.test.ts": [
      {
        "type": "Hex High Entropy String",
        "filename": "src/vs/platform/windows/test/electron-main/windowsStateHandler.test.ts",
        "hashed_secret": "81902f90c165b5b742afc5a3be5180bb20fd6fa9",
        "is_verified": false,
        "line_number": 125,
        "is_secret": false
      }
    ],
    "src/vs/platform/workspaces/test/electron-main/workspaces.test.ts": [
      {
        "type": "Hex High Entropy String",
        "filename": "src/vs/platform/workspaces/test/electron-main/workspaces.test.ts",
        "hashed_secret": "80186838ad46c9ff7e226d081a5289b4b6dc9a3c",
        "is_verified": false,
        "line_number": 52,
        "is_secret": false
      },
      {
        "type": "Hex High Entropy String",
        "filename": "src/vs/platform/workspaces/test/electron-main/workspaces.test.ts",
        "hashed_secret": "db8ab9b302acd24863d9f8b173ce760e876452c7",
        "is_verified": false,
        "line_number": 52,
        "is_secret": false
      },
      {
        "type": "Hex High Entropy String",
        "filename": "src/vs/platform/workspaces/test/electron-main/workspaces.test.ts",
        "hashed_secret": "2d7b6bcb2710e7af54714bf26aa6df65d7d96bc9",
        "is_verified": false,
        "line_number": 60,
        "is_secret": false
      },
      {
        "type": "Hex High Entropy String",
        "filename": "src/vs/platform/workspaces/test/electron-main/workspaces.test.ts",
        "hashed_secret": "fc8e06e896a2fca7d730591b367221b493df4677",
        "is_verified": false,
        "line_number": 60,
        "is_secret": false
      },
      {
        "type": "Hex High Entropy String",
        "filename": "src/vs/platform/workspaces/test/electron-main/workspaces.test.ts",
        "hashed_secret": "11f36d26f88c98fc21501757dcaf1d189054b459",
        "is_verified": false,
        "line_number": 63,
        "is_secret": false
      }
    ],
    "src/vs/platform/workspaces/test/electron-main/workspacesHistoryStorage.test.ts": [
      {
        "type": "Hex High Entropy String",
        "filename": "src/vs/platform/workspaces/test/electron-main/workspacesHistoryStorage.test.ts",
        "hashed_secret": "81902f90c165b5b742afc5a3be5180bb20fd6fa9",
        "is_verified": false,
        "line_number": 120,
        "is_secret": false
      }
    ],
    "src/vs/server/node/webClientServer.ts": [
      {
        "type": "Base64 High Entropy String",
        "filename": "src/vs/server/node/webClientServer.ts",
        "hashed_secret": "66e26ed510af41f1d322d1ebda4389302f4a03c7",
        "is_verified": false,
        "line_number": 510,
        "is_secret": false
      },
      {
        "type": "Base64 High Entropy String",
        "filename": "src/vs/server/node/webClientServer.ts",
        "hashed_secret": "93f2efffc36c6e096cdb21d6aadb7087dc0d7478",
        "is_verified": false,
        "line_number": 516,
        "is_secret": false
      }
    ],
    "src/vs/workbench/api/test/browser/extHostTelemetry.test.ts": [
      {
        "type": "Secret Keyword",
        "filename": "src/vs/workbench/api/test/browser/extHostTelemetry.test.ts",
        "hashed_secret": "7fe54a7b420126077bba3453c0f9d31430735c5e",
        "is_verified": false,
        "line_number": 256,
        "is_secret": false
      }
    ],
    "src/vs/workbench/contrib/notebook/test/browser/diff/notebookDiffService.test.ts": [
      {
        "type": "Hex High Entropy String",
        "filename": "src/vs/workbench/contrib/notebook/test/browser/diff/notebookDiffService.test.ts",
        "hashed_secret": "69c5ba8c11c53cc23c5dd38f44bc1ea58cb7ac09",
        "is_verified": false,
        "line_number": 12644,
        "is_secret": false
      },
      {
        "type": "Hex High Entropy String",
        "filename": "src/vs/workbench/contrib/notebook/test/browser/diff/notebookDiffService.test.ts",
        "hashed_secret": "359d086dde2d33ba01605b433c9209c5943fdcc7",
        "is_verified": false,
        "line_number": 12645,
        "is_secret": false
      }
    ],
    "src/vs/workbench/contrib/positronAssistant/browser/types.ts": [
      {
        "type": "Secret Keyword",
        "filename": "src/vs/workbench/contrib/positronAssistant/browser/types.ts",
        "hashed_secret": "fca71afec681b7c2932610046e8e524820317e47",
        "is_verified": false,
        "line_number": 7,
        "is_secret": false
      }
    ],
    "src/vs/workbench/contrib/tags/test/node/workspaceTags.test.ts": [
      {
        "type": "Basic Auth Credentials",
        "filename": "src/vs/workbench/contrib/tags/test/node/workspaceTags.test.ts",
        "hashed_secret": "5baa61e4c9b93f3f0682250b6cf8331b7ee68fd8",
        "is_verified": false,
        "line_number": 26,
        "is_secret": false
      }
    ],
    "src/vs/workbench/contrib/webview/browser/pre/index.html": [
      {
        "type": "Base64 High Entropy String",
        "filename": "src/vs/workbench/contrib/webview/browser/pre/index.html",
        "hashed_secret": "e7a023150065e25d74a3ef59bdedb85e9f3f42c5",
        "is_verified": false,
        "line_number": 9,
        "is_secret": false
      }
    ],
    "src/vs/workbench/services/environment/browser/environmentService.ts": [
      {
        "type": "Hex High Entropy String",
        "filename": "src/vs/workbench/services/environment/browser/environmentService.ts",
        "hashed_secret": "3a8f125da17a2c187d430daf0045e0fdfa707bdd",
        "is_verified": false,
        "line_number": 299,
        "is_secret": false
      }
    ],
    "src/vs/workbench/services/extensions/worker/webWorkerExtensionHostIframe.html": [
      {
        "type": "Base64 High Entropy String",
        "filename": "src/vs/workbench/services/extensions/worker/webWorkerExtensionHostIframe.html",
        "hashed_secret": "96db22e5620887ff09f9da56175f200f30df6bf1",
        "is_verified": false,
        "line_number": 8,
        "is_secret": false
      }
    ],
    "src/vs/workbench/services/languageRuntime/common/positronUiComm.ts": [
      {
        "type": "Secret Keyword",
        "filename": "src/vs/workbench/services/languageRuntime/common/positronUiComm.ts",
        "hashed_secret": "659b2a0d48dff4354af7e730d2138e52d57f5a6b",
        "is_verified": false,
        "line_number": 819,
        "is_secret": false
      }
    ],
    "src/vs/workbench/test/browser/webview.test.ts": [
      {
        "type": "Base64 High Entropy String",
        "filename": "src/vs/workbench/test/browser/webview.test.ts",
        "hashed_secret": "bd86be67e83058d60b6ae73f8264b0e0f4a53faf",
        "is_verified": false,
        "line_number": 14,
        "is_secret": false
      },
      {
        "type": "Base64 High Entropy String",
        "filename": "src/vs/workbench/test/browser/webview.test.ts",
        "hashed_secret": "2cb6f8318e394386a6a2b875eca55c07e2af7045",
        "is_verified": false,
        "line_number": 19,
        "is_secret": false
      }
    ],
    "test/integration/browser/src/index.ts": [
      {
        "type": "Hex High Entropy String",
        "filename": "test/integration/browser/src/index.ts",
        "hashed_secret": "3a8f125da17a2c187d430daf0045e0fdfa707bdd",
        "is_verified": false,
        "line_number": 135,
        "is_secret": false
      }
    ]
  },
<<<<<<< HEAD
  "generated_at": "2025-08-22T15:32:27Z"
=======
  "generated_at": "2025-08-19T16:19:17Z"
>>>>>>> ce793808
}<|MERGE_RESOLUTION|>--- conflicted
+++ resolved
@@ -93,10 +93,6 @@
     {
       "path": "detect_secrets.filters.common.is_baseline_file",
       "filename": "build/secrets/.secrets.baseline"
-    },
-    {
-      "path": "detect_secrets.filters.common.is_ignored_due_to_verification_policies",
-      "min_level": 2
     },
     {
       "path": "detect_secrets.filters.heuristic.is_indirect_reference"
@@ -1059,7 +1055,7 @@
         "filename": "extensions/positron-assistant/src/models.ts",
         "hashed_secret": "ba10d824a2c4c13ce293171d14843c0f0043d039",
         "is_verified": false,
-        "line_number": 760,
+        "line_number": 819,
         "is_secret": false
       }
     ],
@@ -1605,6 +1601,16 @@
         "is_secret": false
       }
     ],
+    "src/vs/workbench/api/node/loopbackServer.ts": [
+      {
+        "type": "AWS Access Key",
+        "filename": "src/vs/workbench/api/node/loopbackServer.ts",
+        "hashed_secret": "094ab4147707513f945937285ac0a6ef8472a356",
+        "is_verified": false,
+        "line_number": 184,
+        "is_secret": false
+      }
+    ],
     "src/vs/workbench/api/test/browser/extHostTelemetry.test.ts": [
       {
         "type": "Secret Keyword",
@@ -1673,6 +1679,16 @@
         "is_secret": false
       }
     ],
+    "src/vs/workbench/services/extensions/browser/webWorkerExtensionHost.ts": [
+      {
+        "type": "IBM Cloud IAM Key",
+        "filename": "src/vs/workbench/services/extensions/browser/webWorkerExtensionHost.ts",
+        "hashed_secret": "0d43d6e259826e4ecbda1644424b26de54faa665",
+        "is_verified": false,
+        "line_number": 96,
+        "is_secret": false
+      }
+    ],
     "src/vs/workbench/services/extensions/worker/webWorkerExtensionHostIframe.html": [
       {
         "type": "Base64 High Entropy String",
@@ -1722,9 +1738,5 @@
       }
     ]
   },
-<<<<<<< HEAD
-  "generated_at": "2025-08-22T15:32:27Z"
-=======
-  "generated_at": "2025-08-19T16:19:17Z"
->>>>>>> ce793808
+  "generated_at": "2025-08-22T18:48:27Z"
 }