{
  "version": "1.5.0",
  "plugins_used": [
    {
      "name": "ArtifactoryDetector"
    },
    {
      "name": "AWSKeyDetector"
    },
    {
      "name": "AzureStorageKeyDetector"
    },
    {
      "name": "Base64HighEntropyString",
      "limit": 4.5
    },
    {
      "name": "BasicAuthDetector"
    },
    {
      "name": "CloudantDetector"
    },
    {
      "name": "DiscordBotTokenDetector"
    },
    {
      "name": "GitHubTokenDetector"
    },
    {
      "name": "GitLabTokenDetector"
    },
    {
      "name": "HexHighEntropyString",
      "limit": 3.0
    },
    {
      "name": "IbmCloudIamDetector"
    },
    {
      "name": "IbmCosHmacDetector"
    },
    {
      "name": "IPPublicDetector"
    },
    {
      "name": "JwtTokenDetector"
    },
    {
      "name": "KeywordDetector",
      "keyword_exclude": ""
    },
    {
      "name": "MailchimpDetector"
    },
    {
      "name": "NpmDetector"
    },
    {
      "name": "OpenAIDetector"
    },
    {
      "name": "PrivateKeyDetector"
    },
    {
      "name": "PypiTokenDetector"
    },
    {
      "name": "SendGridDetector"
    },
    {
      "name": "SlackDetector"
    },
    {
      "name": "SoftlayerDetector"
    },
    {
      "name": "SquareOAuthDetector"
    },
    {
      "name": "StripeDetector"
    },
    {
      "name": "TelegramBotTokenDetector"
    },
    {
      "name": "TwilioKeyDetector"
    }
  ],
  "filters_used": [
    {
      "path": "detect_secrets.filters.allowlist.is_line_allowlisted"
    },
    {
<<<<<<< HEAD
=======
      "path": "detect_secrets.filters.common.is_baseline_file",
      "filename": "build/secrets/.secrets.baseline"
    },
    {
      "path": "detect_secrets.filters.common.is_ignored_due_to_verification_policies",
      "min_level": 2
    },
    {
>>>>>>> 46e012da
      "path": "detect_secrets.filters.heuristic.is_indirect_reference"
    },
    {
      "path": "detect_secrets.filters.heuristic.is_likely_id_string"
    },
    {
      "path": "detect_secrets.filters.heuristic.is_lock_file"
    },
    {
      "path": "detect_secrets.filters.heuristic.is_not_alphanumeric_string"
    },
    {
      "path": "detect_secrets.filters.heuristic.is_potential_uuid"
    },
    {
      "path": "detect_secrets.filters.heuristic.is_prefixed_with_dollar_sign"
    },
    {
      "path": "detect_secrets.filters.heuristic.is_sequential_string"
    },
    {
      "path": "detect_secrets.filters.heuristic.is_swagger_file"
    },
    {
      "path": "detect_secrets.filters.heuristic.is_templated_secret"
    },
    {
      "path": "detect_secrets.filters.regex.should_exclude_file",
      "pattern": [
        ".*.secrets.baseline",
        ".*cgmanifest.json",
        ".*/html-manager/dist/embed-amd.js",
        "src/vs/base/test/common/filters.perf.data.js",
        ".*/test/browser/recordings/windows11.*"
      ]
    }
  ],
  "results": {
    ".config/guardian/.gdnbaselines": [
      {
        "type": "Hex High Entropy String",
        "filename": ".config/guardian/.gdnbaselines",
        "hashed_secret": "89328aa8c40e77e1a1460d736167a9e02a19d21f",
        "is_verified": false,
        "line_number": 14,
        "is_secret": false
      },
      {
        "type": "Hex High Entropy String",
        "filename": ".config/guardian/.gdnbaselines",
        "hashed_secret": "cd1128c4b9ab3eed57913a034f67eab24d0d1a30",
        "is_verified": false,
        "line_number": 17,
        "is_secret": false
      },
      {
        "type": "Hex High Entropy String",
        "filename": ".config/guardian/.gdnbaselines",
        "hashed_secret": "d2b212e86e158901b95ca26df0235d9e685753c4",
        "is_verified": false,
        "line_number": 29,
        "is_secret": false
      },
      {
        "type": "Hex High Entropy String",
        "filename": ".config/guardian/.gdnbaselines",
        "hashed_secret": "1520988dd79350fe57e1f857ace18f5121d44001",
        "is_verified": false,
        "line_number": 32,
        "is_secret": false
      },
      {
        "type": "Hex High Entropy String",
        "filename": ".config/guardian/.gdnbaselines",
        "hashed_secret": "533a0853098ca13af055fd7e176a6df0d0e15163",
        "is_verified": false,
        "line_number": 44,
        "is_secret": false
      },
      {
        "type": "Hex High Entropy String",
        "filename": ".config/guardian/.gdnbaselines",
        "hashed_secret": "291176827a0de3f853b3a02f9d4bdd4edb1930af",
        "is_verified": false,
        "line_number": 47,
        "is_secret": false
      },
      {
        "type": "Hex High Entropy String",
        "filename": ".config/guardian/.gdnbaselines",
        "hashed_secret": "f82be79abed1b0923a54a296b74746ef6a561e7d",
        "is_verified": false,
        "line_number": 59,
        "is_secret": false
      },
      {
        "type": "Hex High Entropy String",
        "filename": ".config/guardian/.gdnbaselines",
        "hashed_secret": "cf0c74d69dbf9337c43281d1c6e16d368bd34a79",
        "is_verified": false,
        "line_number": 62,
        "is_secret": false
      },
      {
        "type": "Hex High Entropy String",
        "filename": ".config/guardian/.gdnbaselines",
        "hashed_secret": "2d992a6d04dd3dfbc9c6bb72c5f9ee2692be2737",
        "is_verified": false,
        "line_number": 74,
        "is_secret": false
      },
      {
        "type": "Hex High Entropy String",
        "filename": ".config/guardian/.gdnbaselines",
        "hashed_secret": "26b1f29f90d18ebe9cfda84027b8430c6a63b569",
        "is_verified": false,
        "line_number": 77,
        "is_secret": false
      },
      {
        "type": "Hex High Entropy String",
        "filename": ".config/guardian/.gdnbaselines",
        "hashed_secret": "ae4db014a3008e6803b56f693f836afa0b0263c3",
        "is_verified": false,
        "line_number": 89,
        "is_secret": false
      },
      {
        "type": "Hex High Entropy String",
        "filename": ".config/guardian/.gdnbaselines",
        "hashed_secret": "0b50850154bec0e2f8bc05158871e9b61cb7ee8d",
        "is_verified": false,
        "line_number": 92,
        "is_secret": false
      },
      {
        "type": "Hex High Entropy String",
        "filename": ".config/guardian/.gdnbaselines",
        "hashed_secret": "8e88939606fcad572843228ba53186e7ac718682",
        "is_verified": false,
        "line_number": 104,
        "is_secret": false
      },
      {
        "type": "Hex High Entropy String",
        "filename": ".config/guardian/.gdnbaselines",
        "hashed_secret": "42cb3d449b55b26e66351693481f31a0de608e81",
        "is_verified": false,
        "line_number": 107,
        "is_secret": false
      },
      {
        "type": "Hex High Entropy String",
        "filename": ".config/guardian/.gdnbaselines",
        "hashed_secret": "b1893a6af61ebe23cda57a08ef0c6ba7e4ee3855",
        "is_verified": false,
        "line_number": 119,
        "is_secret": false
      },
      {
        "type": "Hex High Entropy String",
        "filename": ".config/guardian/.gdnbaselines",
        "hashed_secret": "ab231e27003b42e490daa66e42146f599f0f9a37",
        "is_verified": false,
        "line_number": 122,
        "is_secret": false
      },
      {
        "type": "Hex High Entropy String",
        "filename": ".config/guardian/.gdnbaselines",
        "hashed_secret": "3e772269b8087bcaf0a767c0cf94016c8ca713e7",
        "is_verified": false,
        "line_number": 134,
        "is_secret": false
      },
      {
        "type": "Hex High Entropy String",
        "filename": ".config/guardian/.gdnbaselines",
        "hashed_secret": "393067221309b5554ef4c374b1a86490fdece1fa",
        "is_verified": false,
        "line_number": 137,
        "is_secret": false
      },
      {
        "type": "Hex High Entropy String",
        "filename": ".config/guardian/.gdnbaselines",
        "hashed_secret": "7a082d5bc5023528a26da351ed1a822bdc17d7b2",
        "is_verified": false,
        "line_number": 149,
        "is_secret": false
      },
      {
        "type": "Hex High Entropy String",
        "filename": ".config/guardian/.gdnbaselines",
        "hashed_secret": "dc8bbf47327616b0a79c9dbc1f53fb50f5958853",
        "is_verified": false,
        "line_number": 152,
        "is_secret": false
      },
      {
        "type": "Hex High Entropy String",
        "filename": ".config/guardian/.gdnbaselines",
        "hashed_secret": "c938b941c614370759080c22b27d773c82bea425",
        "is_verified": false,
        "line_number": 164,
        "is_secret": false
      },
      {
        "type": "Hex High Entropy String",
        "filename": ".config/guardian/.gdnbaselines",
        "hashed_secret": "e3883901469805522e8f356288f83a4d11cae70c",
        "is_verified": false,
        "line_number": 167,
        "is_secret": false
      },
      {
        "type": "Hex High Entropy String",
        "filename": ".config/guardian/.gdnbaselines",
        "hashed_secret": "3707ff66d735b588f41aedc37d9f8f80357b6aad",
        "is_verified": false,
        "line_number": 179,
        "is_secret": false
      },
      {
        "type": "Hex High Entropy String",
        "filename": ".config/guardian/.gdnbaselines",
        "hashed_secret": "949a5438cec913b960bbc6a199e2a083446d89bd",
        "is_verified": false,
        "line_number": 182,
        "is_secret": false
      },
      {
        "type": "Hex High Entropy String",
        "filename": ".config/guardian/.gdnbaselines",
        "hashed_secret": "8e566c92eaf367ee0fdd0e58f9e603b725ddad0d",
        "is_verified": false,
        "line_number": 194,
        "is_secret": false
      },
      {
        "type": "Hex High Entropy String",
        "filename": ".config/guardian/.gdnbaselines",
        "hashed_secret": "3a2a672ee5a84518e99e2bce5f00efe23024ff41",
        "is_verified": false,
        "line_number": 197,
        "is_secret": false
      },
      {
        "type": "Hex High Entropy String",
        "filename": ".config/guardian/.gdnbaselines",
        "hashed_secret": "7f393e8d3569d4d45f30a57f66c86b678fae369f",
        "is_verified": false,
        "line_number": 209,
        "is_secret": false
      },
      {
        "type": "Hex High Entropy String",
        "filename": ".config/guardian/.gdnbaselines",
        "hashed_secret": "c641e3ae22f168d4082c8baeaa07e7b351d7d1ab",
        "is_verified": false,
        "line_number": 212,
        "is_secret": false
      },
      {
        "type": "Hex High Entropy String",
        "filename": ".config/guardian/.gdnbaselines",
        "hashed_secret": "f9572f2918aa936477d33c735fe6565793f36f28",
        "is_verified": false,
        "line_number": 224,
        "is_secret": false
      },
      {
        "type": "Hex High Entropy String",
        "filename": ".config/guardian/.gdnbaselines",
        "hashed_secret": "f5f4e297ad753c0a1a1891bdd09642f7006d800c",
        "is_verified": false,
        "line_number": 227,
        "is_secret": false
      },
      {
        "type": "Hex High Entropy String",
        "filename": ".config/guardian/.gdnbaselines",
        "hashed_secret": "1bb8705dfb6693df0ba63cd684361a183daa13a1",
        "is_verified": false,
        "line_number": 239,
        "is_secret": false
      },
      {
        "type": "Hex High Entropy String",
        "filename": ".config/guardian/.gdnbaselines",
        "hashed_secret": "8e3f842499464ef76f67b6afbd3ca1e6dfe9498e",
        "is_verified": false,
        "line_number": 242,
        "is_secret": false
      },
      {
        "type": "Hex High Entropy String",
        "filename": ".config/guardian/.gdnbaselines",
        "hashed_secret": "f82bd092f17cd3246d5962da9306722c0a03ec71",
        "is_verified": false,
        "line_number": 254,
        "is_secret": false
      },
      {
        "type": "Hex High Entropy String",
        "filename": ".config/guardian/.gdnbaselines",
        "hashed_secret": "c38b9fea1e6aa73ea99de5aa6b3034640f612a0d",
        "is_verified": false,
        "line_number": 257,
        "is_secret": false
      },
      {
        "type": "Hex High Entropy String",
        "filename": ".config/guardian/.gdnbaselines",
        "hashed_secret": "e8fcd721f02ca2982b3a7db1de8f5a9500295343",
        "is_verified": false,
        "line_number": 269,
        "is_secret": false
      },
      {
        "type": "Hex High Entropy String",
        "filename": ".config/guardian/.gdnbaselines",
        "hashed_secret": "8fc8a34eed94b4f6cc64297072b8ad9f8ae89b7c",
        "is_verified": false,
        "line_number": 272,
        "is_secret": false
      },
      {
        "type": "Hex High Entropy String",
        "filename": ".config/guardian/.gdnbaselines",
        "hashed_secret": "351949abcaee18988562d311e5d33fba6b8e2b20",
        "is_verified": false,
        "line_number": 284,
        "is_secret": false
      },
      {
        "type": "Hex High Entropy String",
        "filename": ".config/guardian/.gdnbaselines",
        "hashed_secret": "b2322a77aeaf61c17a7fc45f937b50f302f8c27a",
        "is_verified": false,
        "line_number": 287,
        "is_secret": false
      },
      {
        "type": "Hex High Entropy String",
        "filename": ".config/guardian/.gdnbaselines",
        "hashed_secret": "85d819d560eee2c39d132c6b64d423ac0b51cb64",
        "is_verified": false,
        "line_number": 299,
        "is_secret": false
      },
      {
        "type": "Hex High Entropy String",
        "filename": ".config/guardian/.gdnbaselines",
        "hashed_secret": "a51813568421e33416e9677f5abf9cbdbb78d5d2",
        "is_verified": false,
        "line_number": 302,
        "is_secret": false
      },
      {
        "type": "Hex High Entropy String",
        "filename": ".config/guardian/.gdnbaselines",
        "hashed_secret": "e6e47a9c05a151f42e2c2bfbffd9298cefd7fad2",
        "is_verified": false,
        "line_number": 314,
        "is_secret": false
      },
      {
        "type": "Hex High Entropy String",
        "filename": ".config/guardian/.gdnbaselines",
        "hashed_secret": "266c2ad0417594303627a716fb7bbc6db8b8fbc1",
        "is_verified": false,
        "line_number": 317,
        "is_secret": false
      },
      {
        "type": "Hex High Entropy String",
        "filename": ".config/guardian/.gdnbaselines",
        "hashed_secret": "a40a44b0fc85fdd60e348a0e81c566c21e897168",
        "is_verified": false,
        "line_number": 329,
        "is_secret": false
      },
      {
        "type": "Hex High Entropy String",
        "filename": ".config/guardian/.gdnbaselines",
        "hashed_secret": "3b65278ea81525d3cb95e83ac4f2b287c3b77e80",
        "is_verified": false,
        "line_number": 332,
        "is_secret": false
      },
      {
        "type": "Hex High Entropy String",
        "filename": ".config/guardian/.gdnbaselines",
        "hashed_secret": "0d6c0b5ec58398f5c394e4674e6f98ede80258a9",
        "is_verified": false,
        "line_number": 344,
        "is_secret": false
      },
      {
        "type": "Hex High Entropy String",
        "filename": ".config/guardian/.gdnbaselines",
        "hashed_secret": "af0628ce21af74bcd9d5e8795a2e10698be9df9d",
        "is_verified": false,
        "line_number": 347,
        "is_secret": false
      },
      {
        "type": "Hex High Entropy String",
        "filename": ".config/guardian/.gdnbaselines",
        "hashed_secret": "a671787da5ca6c74ecda3bff7426c76672b6602a",
        "is_verified": false,
        "line_number": 359,
        "is_secret": false
      },
      {
        "type": "Hex High Entropy String",
        "filename": ".config/guardian/.gdnbaselines",
        "hashed_secret": "7bc24f168e3560e9912a61206d3b71b6fb1ccec9",
        "is_verified": false,
        "line_number": 362,
        "is_secret": false
      },
      {
        "type": "Hex High Entropy String",
        "filename": ".config/guardian/.gdnbaselines",
        "hashed_secret": "ed4262bab555a20e2340b28db79847e39093d2a9",
        "is_verified": false,
        "line_number": 374,
        "is_secret": false
      },
      {
        "type": "Hex High Entropy String",
        "filename": ".config/guardian/.gdnbaselines",
        "hashed_secret": "c9fbebc8026ae4649f76af96baefc7bc009b7856",
        "is_verified": false,
        "line_number": 377,
        "is_secret": false
      },
      {
        "type": "Hex High Entropy String",
        "filename": ".config/guardian/.gdnbaselines",
        "hashed_secret": "46669cdda3fc07caa6fc278b6134721ed3135172",
        "is_verified": false,
        "line_number": 389,
        "is_secret": false
      },
      {
        "type": "Hex High Entropy String",
        "filename": ".config/guardian/.gdnbaselines",
        "hashed_secret": "253cdb1ae5aafe81025e63554f9459099ab4e57b",
        "is_verified": false,
        "line_number": 392,
        "is_secret": false
      },
      {
        "type": "Hex High Entropy String",
        "filename": ".config/guardian/.gdnbaselines",
        "hashed_secret": "58264f2a80240f48860983dfd0b95eadcd9391ab",
        "is_verified": false,
        "line_number": 404,
        "is_secret": false
      },
      {
        "type": "Hex High Entropy String",
        "filename": ".config/guardian/.gdnbaselines",
        "hashed_secret": "501d2ef1ebb59956b10e9cd798d34cad5b8126ff",
        "is_verified": false,
        "line_number": 407,
        "is_secret": false
      },
      {
        "type": "Hex High Entropy String",
        "filename": ".config/guardian/.gdnbaselines",
        "hashed_secret": "f77aab176d7fe08dc87889cff00d1ee06cb1e247",
        "is_verified": false,
        "line_number": 419,
        "is_secret": false
      },
      {
        "type": "Hex High Entropy String",
        "filename": ".config/guardian/.gdnbaselines",
        "hashed_secret": "98524b4d37c96618662a795c3e516471bd2908a2",
        "is_verified": false,
        "line_number": 422,
        "is_secret": false
      },
      {
        "type": "Hex High Entropy String",
        "filename": ".config/guardian/.gdnbaselines",
        "hashed_secret": "5eea77dccd7066d02f85abbc0d6cc58ba6024bc6",
        "is_verified": false,
        "line_number": 434,
        "is_secret": false
      },
      {
        "type": "Hex High Entropy String",
        "filename": ".config/guardian/.gdnbaselines",
        "hashed_secret": "c99a62948a73df0140aec1e1773a9dbfeefe28ff",
        "is_verified": false,
        "line_number": 437,
        "is_secret": false
      },
      {
        "type": "Hex High Entropy String",
        "filename": ".config/guardian/.gdnbaselines",
        "hashed_secret": "b50bc9c3f2c0bf038f8dad4c33d60c2d3318feda",
        "is_verified": false,
        "line_number": 449,
        "is_secret": false
      },
      {
        "type": "Hex High Entropy String",
        "filename": ".config/guardian/.gdnbaselines",
        "hashed_secret": "98674db45f209e08a08bc8fdc69b08e4fb2ee710",
        "is_verified": false,
        "line_number": 452,
        "is_secret": false
      }
    ],
    ".config/guardian/.gdnsuppress": [
      {
        "type": "Hex High Entropy String",
        "filename": ".config/guardian/.gdnsuppress",
        "hashed_secret": "85d819d560eee2c39d132c6b64d423ac0b51cb64",
        "is_verified": false,
        "line_number": 15,
        "is_secret": false
      },
      {
        "type": "Hex High Entropy String",
        "filename": ".config/guardian/.gdnsuppress",
        "hashed_secret": "a51813568421e33416e9677f5abf9cbdbb78d5d2",
        "is_verified": false,
        "line_number": 18,
        "is_secret": false
      },
      {
        "type": "Hex High Entropy String",
        "filename": ".config/guardian/.gdnsuppress",
        "hashed_secret": "a40a44b0fc85fdd60e348a0e81c566c21e897168",
        "is_verified": false,
        "line_number": 25,
        "is_secret": false
      },
      {
        "type": "Hex High Entropy String",
        "filename": ".config/guardian/.gdnsuppress",
        "hashed_secret": "3b65278ea81525d3cb95e83ac4f2b287c3b77e80",
        "is_verified": false,
        "line_number": 28,
        "is_secret": false
      },
      {
        "type": "Hex High Entropy String",
        "filename": ".config/guardian/.gdnsuppress",
        "hashed_secret": "f77aab176d7fe08dc87889cff00d1ee06cb1e247",
        "is_verified": false,
        "line_number": 35,
        "is_secret": false
      },
      {
        "type": "Hex High Entropy String",
        "filename": ".config/guardian/.gdnsuppress",
        "hashed_secret": "98524b4d37c96618662a795c3e516471bd2908a2",
        "is_verified": false,
        "line_number": 38,
        "is_secret": false
      }
    ],
    ".github/workflows/test-e2e-ubuntu.yml": [
      {
        "type": "Secret Keyword",
        "filename": ".github/workflows/test-e2e-ubuntu.yml",
        "hashed_secret": "74d50d4e7dbf232033bcb82f4c4ad6223a354c8e",
        "is_verified": false,
        "line_number": 137,
        "is_secret": false
      }
    ],
    ".github/workflows/test-full-suite.yml": [
      {
        "type": "Secret Keyword",
        "filename": ".github/workflows/test-full-suite.yml",
        "hashed_secret": "3e26d6750975d678acb8fa35a0f69237881576b0",
        "is_verified": false,
        "line_number": 51,
        "is_secret": false
      }
    ],
    ".github/workflows/test-merge.yml": [
      {
        "type": "Secret Keyword",
        "filename": ".github/workflows/test-merge.yml",
        "hashed_secret": "3e26d6750975d678acb8fa35a0f69237881576b0",
        "is_verified": false,
        "line_number": 23,
        "is_secret": false
      }
    ],
    ".github/workflows/test-pull-request.yml": [
      {
        "type": "Secret Keyword",
        "filename": ".github/workflows/test-pull-request.yml",
        "hashed_secret": "3e26d6750975d678acb8fa35a0f69237881576b0",
        "is_verified": false,
        "line_number": 46,
        "is_secret": false
      }
    ],
    "build/azure-pipelines/alpine/product-build-alpine.yml": [
      {
        "type": "Secret Keyword",
        "filename": "build/azure-pipelines/alpine/product-build-alpine.yml",
        "hashed_secret": "6bca595fb7e6690f8bacc9e0c1e056cd60e4b7cb",
        "is_verified": false,
        "line_number": 23,
        "is_secret": false
      }
    ],
    "build/azure-pipelines/darwin/product-build-darwin-cli-sign.yml": [
      {
        "type": "Secret Keyword",
        "filename": "build/azure-pipelines/darwin/product-build-darwin-cli-sign.yml",
        "hashed_secret": "6bca595fb7e6690f8bacc9e0c1e056cd60e4b7cb",
        "is_verified": false,
        "line_number": 22,
        "is_secret": false
      }
    ],
    "build/azure-pipelines/darwin/product-build-darwin-universal.yml": [
      {
        "type": "Secret Keyword",
        "filename": "build/azure-pipelines/darwin/product-build-darwin-universal.yml",
        "hashed_secret": "d8368fc8fec27a14a70083cc2cd6d959085086a9",
        "is_verified": false,
        "line_number": 15,
        "is_secret": false
      }
    ],
    "build/azure-pipelines/darwin/product-build-darwin.yml": [
      {
        "type": "Secret Keyword",
        "filename": "build/azure-pipelines/darwin/product-build-darwin.yml",
        "hashed_secret": "d8368fc8fec27a14a70083cc2cd6d959085086a9",
        "is_verified": false,
        "line_number": 41,
        "is_secret": false
      }
    ],
    "build/azure-pipelines/distro/download-distro.yml": [
      {
        "type": "Secret Keyword",
        "filename": "build/azure-pipelines/distro/download-distro.yml",
        "hashed_secret": "6bca595fb7e6690f8bacc9e0c1e056cd60e4b7cb",
        "is_verified": false,
        "line_number": 7,
        "is_secret": false
      }
    ],
    "build/azure-pipelines/linux/product-build-linux-legacy-server.yml": [
      {
        "type": "Secret Keyword",
        "filename": "build/azure-pipelines/linux/product-build-linux-legacy-server.yml",
        "hashed_secret": "6bca595fb7e6690f8bacc9e0c1e056cd60e4b7cb",
        "is_verified": false,
        "line_number": 23,
        "is_secret": false
      }
    ],
    "build/azure-pipelines/linux/product-build-linux.yml": [
      {
        "type": "Secret Keyword",
        "filename": "build/azure-pipelines/linux/product-build-linux.yml",
        "hashed_secret": "6bca595fb7e6690f8bacc9e0c1e056cd60e4b7cb",
        "is_verified": false,
        "line_number": 41,
        "is_secret": false
      }
    ],
    "build/azure-pipelines/product-compile.yml": [
      {
        "type": "Secret Keyword",
        "filename": "build/azure-pipelines/product-compile.yml",
        "hashed_secret": "6bca595fb7e6690f8bacc9e0c1e056cd60e4b7cb",
        "is_verified": false,
        "line_number": 20,
        "is_secret": false
      }
    ],
    "build/azure-pipelines/product-publish.yml": [
      {
        "type": "Secret Keyword",
        "filename": "build/azure-pipelines/product-publish.yml",
        "hashed_secret": "6bca595fb7e6690f8bacc9e0c1e056cd60e4b7cb",
        "is_verified": false,
        "line_number": 13,
        "is_secret": false
      },
      {
        "type": "Secret Keyword",
        "filename": "build/azure-pipelines/product-publish.yml",
        "hashed_secret": "f38b5618311373a766cdff2e405d6cbb08cdeeb6",
        "is_verified": false,
        "line_number": 20,
        "is_secret": false
      },
      {
        "type": "Secret Keyword",
        "filename": "build/azure-pipelines/product-publish.yml",
        "hashed_secret": "1bf2ebe6cfdadfebbe51dd18d36f3d42a9bf2d62",
        "is_verified": false,
        "line_number": 66,
        "is_secret": false
      }
    ],
    "build/azure-pipelines/web/product-build-web.yml": [
      {
        "type": "Secret Keyword",
        "filename": "build/azure-pipelines/web/product-build-web.yml",
        "hashed_secret": "6bca595fb7e6690f8bacc9e0c1e056cd60e4b7cb",
        "is_verified": false,
        "line_number": 15,
        "is_secret": false
      }
    ],
    "build/azure-pipelines/win32/product-build-win32-cli-sign.yml": [
      {
        "type": "Secret Keyword",
        "filename": "build/azure-pipelines/win32/product-build-win32-cli-sign.yml",
        "hashed_secret": "6bca595fb7e6690f8bacc9e0c1e056cd60e4b7cb",
        "is_verified": false,
        "line_number": 23,
        "is_secret": false
      }
    ],
    "build/azure-pipelines/win32/product-build-win32.yml": [
      {
        "type": "Secret Keyword",
        "filename": "build/azure-pipelines/win32/product-build-win32.yml",
        "hashed_secret": "6bca595fb7e6690f8bacc9e0c1e056cd60e4b7cb",
        "is_verified": false,
        "line_number": 46,
        "is_secret": false
      }
    ],
    "build/azure-pipelines/win32/sdl-scan-win32.yml": [
      {
        "type": "Secret Keyword",
        "filename": "build/azure-pipelines/win32/sdl-scan-win32.yml",
        "hashed_secret": "6bca595fb7e6690f8bacc9e0c1e056cd60e4b7cb",
        "is_verified": false,
        "line_number": 26,
        "is_secret": false
      }
    ],
    "build/lib/stylelint/vscode-known-variables.json": [
      {
        "type": "Base64 High Entropy String",
        "filename": "build/lib/stylelint/vscode-known-variables.json",
        "hashed_secret": "bebac042cf8ae1cf5954a7f233759a1373a1bd5b",
        "is_verified": false,
        "line_number": 766,
        "is_secret": false
      }
    ],
    "build/secrets/README.md": [
      {
        "type": "Secret Keyword",
        "filename": "build/secrets/README.md",
        "hashed_secret": "7585d1f7ceb90fd0b1ab42d0a6ca39fcf55065c7",
        "is_verified": false,
        "line_number": 26,
        "is_secret": false
      }
    ],
    "cli/Cargo.toml": [
      {
        "type": "Hex High Entropy String",
        "filename": "cli/Cargo.toml",
        "hashed_secret": "c9f4c5531397166586187c7c9fac98fc1f5624e6",
        "is_verified": false,
        "line_number": 37,
        "is_secret": false
      }
    ],
    "cli/src/auth.rs": [
      {
        "type": "Hex High Entropy String",
        "filename": "cli/src/auth.rs",
        "hashed_secret": "b1ca527b736010b3f3125ce314832b9d92311cb2",
        "is_verified": false,
        "line_number": 72,
        "is_secret": false
      }
    ],
    "cli/src/desktop/version_manager.rs": [
      {
        "type": "Base64 High Entropy String",
        "filename": "cli/src/desktop/version_manager.rs",
        "hashed_secret": "4f29d0426d3ecc42e70ac2127ee3d7fd9d23f5c7",
        "is_verified": false,
        "line_number": 329,
        "is_secret": false
      }
    ],
    "cli/src/tunnels/socket_signal.rs": [
      {
        "type": "Base64 High Entropy String",
        "filename": "cli/src/tunnels/socket_signal.rs",
        "hashed_secret": "9d594c96ec4c8eb6d9ec54efd05ceca6052a8259",
        "is_verified": false,
        "line_number": 353,
        "is_secret": false
      },
      {
        "type": "Base64 High Entropy String",
        "filename": "cli/src/tunnels/socket_signal.rs",
        "hashed_secret": "ede64ff4b2c5d298f40c0639b8dffeb241596cca",
        "is_verified": false,
        "line_number": 354,
        "is_secret": false
      },
      {
        "type": "Base64 High Entropy String",
        "filename": "cli/src/tunnels/socket_signal.rs",
        "hashed_secret": "8758646166da378eb67718f0780b967bd1b0d5d2",
        "is_verified": false,
        "line_number": 355,
        "is_secret": false
      }
    ],
    "extensions/cpp/syntaxes/platform.tmLanguage.json": [
      {
        "type": "Base64 High Entropy String",
        "filename": "extensions/cpp/syntaxes/platform.tmLanguage.json",
        "hashed_secret": "f4f4522002ae0895566ebbc726b9ebc6064b5003",
        "is_verified": false,
        "line_number": 213,
        "is_secret": false
      }
    ],
    "extensions/git/src/test/git.test.ts": [
      {
        "type": "Hex High Entropy String",
        "filename": "extensions/git/src/test/git.test.ts",
        "hashed_secret": "3100a15f2a0660239142c51a09a9860091a57eb6",
        "is_verified": false,
        "line_number": 284,
        "is_secret": false
      },
      {
        "type": "Hex High Entropy String",
        "filename": "extensions/git/src/test/git.test.ts",
        "hashed_secret": "b3820b8646425e7ce86d52a14f0545675f5a0fb8",
        "is_verified": false,
        "line_number": 286,
        "is_secret": false
      },
      {
        "type": "Hex High Entropy String",
        "filename": "extensions/git/src/test/git.test.ts",
        "hashed_secret": "1bba808164c2bd2606270fd338b1bcfcbfb9972c",
        "is_verified": false,
        "line_number": 310,
        "is_secret": false
      },
      {
        "type": "Hex High Entropy String",
        "filename": "extensions/git/src/test/git.test.ts",
        "hashed_secret": "0026ab5726869f2f8d8d2b1e8c4ab07e66f75a98",
        "is_verified": false,
        "line_number": 463,
        "is_secret": false
      },
      {
        "type": "Hex High Entropy String",
        "filename": "extensions/git/src/test/git.test.ts",
        "hashed_secret": "15b70898ca2a438c30384441f139b460590fbe8a",
        "is_verified": false,
        "line_number": 465,
        "is_secret": false
      },
      {
        "type": "Hex High Entropy String",
        "filename": "extensions/git/src/test/git.test.ts",
        "hashed_secret": "4f4330cffae54a0d08fb33b66c533b2ee961accb",
        "is_verified": false,
        "line_number": 546,
        "is_secret": false
      },
      {
        "type": "Hex High Entropy String",
        "filename": "extensions/git/src/test/git.test.ts",
        "hashed_secret": "a3da0860baf4244389064b16f6788dafcf030d1f",
        "is_verified": false,
        "line_number": 547,
        "is_secret": false
      },
      {
        "type": "Hex High Entropy String",
        "filename": "extensions/git/src/test/git.test.ts",
        "hashed_secret": "30140192774a074079e5307bf65630ac4308a503",
        "is_verified": false,
        "line_number": 548,
        "is_secret": false
      },
      {
        "type": "Hex High Entropy String",
        "filename": "extensions/git/src/test/git.test.ts",
        "hashed_secret": "f339565b20b0740f51b54166570867fbcf37da8b",
        "is_verified": false,
        "line_number": 549,
        "is_secret": false
      },
      {
        "type": "Hex High Entropy String",
        "filename": "extensions/git/src/test/git.test.ts",
        "hashed_secret": "26bbee0ec44b5cb456171b8032b8494002b536d1",
        "is_verified": false,
        "line_number": 550,
        "is_secret": false
      },
      {
        "type": "Hex High Entropy String",
        "filename": "extensions/git/src/test/git.test.ts",
        "hashed_secret": "8cc5973678f7bed6507ba5440f0f7c132626affe",
        "is_verified": false,
        "line_number": 551,
        "is_secret": false
      },
      {
        "type": "Hex High Entropy String",
        "filename": "extensions/git/src/test/git.test.ts",
        "hashed_secret": "eafa4b025ed67291f5076bb171668e801c36b20e",
        "is_verified": false,
        "line_number": 552,
        "is_secret": false
      },
      {
        "type": "Hex High Entropy String",
        "filename": "extensions/git/src/test/git.test.ts",
        "hashed_secret": "2a0c0db2b79ee31c56309a893c2360be13f79f28",
        "is_verified": false,
        "line_number": 553,
        "is_secret": false
      },
      {
        "type": "Hex High Entropy String",
        "filename": "extensions/git/src/test/git.test.ts",
        "hashed_secret": "832e7e6717a35ffb092345019499f9c9c1db2eef",
        "is_verified": false,
        "line_number": 555,
        "is_secret": false
      },
      {
        "type": "Hex High Entropy String",
        "filename": "extensions/git/src/test/git.test.ts",
        "hashed_secret": "9b93e1d1a6c8e61ec6243d19841b85e081edc956",
        "is_verified": false,
        "line_number": 556,
        "is_secret": false
      },
      {
        "type": "Hex High Entropy String",
        "filename": "extensions/git/src/test/git.test.ts",
        "hashed_secret": "1d744d5f622cf01c4cb6d97dae876e634dc9b065",
        "is_verified": false,
        "line_number": 578,
        "is_secret": false
      }
    ],
    "extensions/github-authentication/src/config.ts": [
      {
        "type": "Hex High Entropy String",
        "filename": "extensions/github-authentication/src/config.ts",
        "hashed_secret": "b1ca527b736010b3f3125ce314832b9d92311cb2",
        "is_verified": false,
        "line_number": 20,
        "is_secret": false
      }
    ],
    "extensions/github-authentication/src/test/flows.test.ts": [
      {
        "type": "Secret Keyword",
        "filename": "extensions/github-authentication/src/test/flows.test.ts",
        "hashed_secret": "3da541559918a808c2402bba5012f6c60b27661c",
        "is_verified": false,
        "line_number": 21,
        "is_secret": false
      }
    ],
    "extensions/ipynb/src/notebookImagePaste.ts": [
      {
        "type": "Base64 High Entropy String",
        "filename": "extensions/ipynb/src/notebookImagePaste.ts",
        "hashed_secret": "e582429052cdb908833560f6f7582d232de37c4d",
        "is_verified": false,
        "line_number": 213,
        "is_secret": false
      }
    ],
    "extensions/npm/src/features/bowerJSONContribution.ts": [
      {
        "type": "Hex High Entropy String",
        "filename": "extensions/npm/src/features/bowerJSONContribution.ts",
        "hashed_secret": "e4f91dd323bac5bfc4f60a6e433787671dc2421d",
        "is_verified": false,
        "line_number": 16,
        "is_secret": false
      }
    ],
    "extensions/positron-python/python_files/Notebooks intro.ipynb": [
      {
        "type": "Hex High Entropy String",
        "filename": "extensions/positron-python/python_files/Notebooks intro.ipynb",
        "hashed_secret": "c2e045c525442c9c56408ece0a534e0d48b30edd",
        "is_verified": false,
        "line_number": 142,
        "is_secret": false
      }
    ],
    "extensions/vscode-api-tests/testWorkspace/test.ipynb": [
      {
        "type": "Hex High Entropy String",
        "filename": "extensions/vscode-api-tests/testWorkspace/test.ipynb",
        "hashed_secret": "536dce5e06e6a83a5ba6163a3859935316485e8e",
        "is_verified": false,
        "line_number": 32,
        "is_secret": false
      }
    ],
    "package.json": [
      {
        "type": "Hex High Entropy String",
        "filename": "package.json",
        "hashed_secret": "b32d5b9a826b9980ca26f5cc810d0e9753e79f5a",
        "is_verified": false,
        "line_number": 4,
        "is_secret": false
      }
    ],
    "product.json": [
      {
        "type": "Hex High Entropy String",
        "filename": "product.json",
        "hashed_secret": "829eaa1d03499ac3be472b80e2d7a7b7df709fca",
        "is_verified": false,
        "line_number": 49,
        "is_secret": false
      },
      {
        "type": "Hex High Entropy String",
        "filename": "product.json",
        "hashed_secret": "cb85a333586160d9fb88f762231978837f1dfd4a",
        "is_verified": false,
        "line_number": 65,
        "is_secret": false
      },
      {
        "type": "Hex High Entropy String",
        "filename": "product.json",
        "hashed_secret": "98f6b0e364fc315e344dd24ce8ccd59b9a827ccd",
        "is_verified": false,
        "line_number": 81,
        "is_secret": false
      },
      {
        "type": "Hex High Entropy String",
        "filename": "product.json",
        "hashed_secret": "26ed1bbc63a0b36978ff0acd9c35193146bf0327",
        "is_verified": false,
        "line_number": 114,
        "is_secret": false
      },
      {
        "type": "Hex High Entropy String",
        "filename": "product.json",
        "hashed_secret": "4ecc1a40769a784c894984448c2aa8fe7c6b6d9c",
        "is_verified": false,
        "line_number": 138,
        "is_secret": false
      },
      {
        "type": "Hex High Entropy String",
        "filename": "product.json",
        "hashed_secret": "62bc923c10a3b051de823593ac7dd26a5d1a3fd1",
        "is_verified": false,
        "line_number": 154,
        "is_secret": false
      },
      {
        "type": "Hex High Entropy String",
        "filename": "product.json",
        "hashed_secret": "a98c117e7ff47453ec91a18892f2158eee3391d1",
        "is_verified": false,
        "line_number": 170,
        "is_secret": false
      },
      {
        "type": "Hex High Entropy String",
        "filename": "product.json",
        "hashed_secret": "bf8fe80e74c3fee53bd80b8276cf66002c6578c0",
        "is_verified": false,
        "line_number": 186,
        "is_secret": false
      },
      {
        "type": "Hex High Entropy String",
        "filename": "product.json",
        "hashed_secret": "73bcd69ab87236e472896e228cd4282734e1a4e2",
        "is_verified": false,
        "line_number": 202,
        "is_secret": false
      },
      {
        "type": "Hex High Entropy String",
        "filename": "product.json",
        "hashed_secret": "4acc9b4e8a7e5e0fef62e9238644f08afdc3e549",
        "is_verified": false,
        "line_number": 246,
        "is_secret": false
      },
      {
        "type": "Hex High Entropy String",
        "filename": "product.json",
        "hashed_secret": "fda5038ff0e700f1d70d04e89acb2f98dcfd9188",
        "is_verified": false,
        "line_number": 273,
        "is_secret": false
      }
    ],
    "scripts/playground-server.ts": [
      {
        "type": "Base64 High Entropy String",
        "filename": "scripts/playground-server.ts",
        "hashed_secret": "1d278d3c888d1a2fa7eed622bfc02927ce4049af",
        "is_verified": false,
        "line_number": 821,
        "is_secret": false
      }
    ],
    "src/vs/base/common/buffer.ts": [
      {
        "type": "Base64 High Entropy String",
        "filename": "src/vs/base/common/buffer.ts",
        "hashed_secret": "e582429052cdb908833560f6f7582d232de37c4d",
        "is_verified": false,
        "line_number": 428,
        "is_secret": false
      }
    ],
    "src/vs/base/common/extpath.ts": [
      {
        "type": "Base64 High Entropy String",
        "filename": "src/vs/base/common/extpath.ts",
        "hashed_secret": "3ce1fc6461a712abb4ae6a9eafd66264cc3b3b18",
        "is_verified": false,
        "line_number": 389,
        "is_secret": false
      }
    ],
    "src/vs/base/test/browser/hash.test.ts": [
      {
        "type": "Hex High Entropy String",
        "filename": "src/vs/base/test/browser/hash.test.ts",
        "hashed_secret": "66b60e6a2bcec249f7467e10476123722475d77f",
        "is_verified": false,
        "line_number": 90,
        "is_secret": false
      },
      {
        "type": "Hex High Entropy String",
        "filename": "src/vs/base/test/browser/hash.test.ts",
        "hashed_secret": "80b90c522083cd51a34e3f10ded8ff5f8a9897ad",
        "is_verified": false,
        "line_number": 98,
        "is_secret": false
      },
      {
        "type": "Hex High Entropy String",
        "filename": "src/vs/base/test/browser/hash.test.ts",
        "hashed_secret": "9cf5caf6c36f5cccde8c73fad8894c958f4983da",
        "is_verified": false,
        "line_number": 102,
        "is_secret": false
      }
    ],
    "src/vs/base/test/common/buffer.test.ts": [
      {
        "type": "Hex High Entropy String",
        "filename": "src/vs/base/test/common/buffer.test.ts",
        "hashed_secret": "2b979d2db42bd60a969e4ce8b6db0d3ec65684ee",
        "is_verified": false,
        "line_number": 556,
        "is_secret": false
      },
      {
        "type": "Hex High Entropy String",
        "filename": "src/vs/base/test/common/buffer.test.ts",
        "hashed_secret": "302c1c82fc540bfacc27cd1daa084bab7c38d310",
        "is_verified": false,
        "line_number": 557,
        "is_secret": false
      },
      {
        "type": "Hex High Entropy String",
        "filename": "src/vs/base/test/common/buffer.test.ts",
        "hashed_secret": "19323fdb415fb2fd108b0876c4521276e39f58d6",
        "is_verified": false,
        "line_number": 558,
        "is_secret": false
      },
      {
        "type": "Hex High Entropy String",
        "filename": "src/vs/base/test/common/buffer.test.ts",
        "hashed_secret": "58b9754604023e408f61e2ae322cfd165cc61421",
        "is_verified": false,
        "line_number": 559,
        "is_secret": false
      },
      {
        "type": "Hex High Entropy String",
        "filename": "src/vs/base/test/common/buffer.test.ts",
        "hashed_secret": "a67d031dfa8154a333af5faa45051f4dd02c739e",
        "is_verified": false,
        "line_number": 560,
        "is_secret": false
      },
      {
        "type": "Hex High Entropy String",
        "filename": "src/vs/base/test/common/buffer.test.ts",
        "hashed_secret": "0f8fb0d953ab03399866867bef5bb956a10410c0",
        "is_verified": false,
        "line_number": 561,
        "is_secret": false
      },
      {
        "type": "Hex High Entropy String",
        "filename": "src/vs/base/test/common/buffer.test.ts",
        "hashed_secret": "905d5341022655f880f5418b88a0af51f6e7f669",
        "is_verified": false,
        "line_number": 562,
        "is_secret": false
      },
      {
        "type": "Hex High Entropy String",
        "filename": "src/vs/base/test/common/buffer.test.ts",
        "hashed_secret": "f7fbdb95d6096766d6f52d1e6e794ffdb78b04ba",
        "is_verified": false,
        "line_number": 563,
        "is_secret": false
      }
    ],
    "src/vs/base/test/common/uri.test.ts": [
      {
        "type": "Basic Auth Credentials",
        "filename": "src/vs/base/test/common/uri.test.ts",
        "hashed_secret": "62cdb7020ff920e5aa642c3d4066950dd1f01f4d",
        "is_verified": false,
        "line_number": 346,
        "is_secret": false
      },
      {
        "type": "Basic Auth Credentials",
        "filename": "src/vs/base/test/common/uri.test.ts",
        "hashed_secret": "114838b44bb42c2832324bac6d42b6b693e15f60",
        "is_verified": false,
        "line_number": 352,
        "is_secret": false
      },
      {
        "type": "Basic Auth Credentials",
        "filename": "src/vs/base/test/common/uri.test.ts",
        "hashed_secret": "dde57062d0392ed551b4f21bb937d6f7f199a594",
        "is_verified": false,
        "line_number": 358,
        "is_secret": false
      }
    ],
    "src/vs/base/test/node/crypto.test.ts": [
      {
        "type": "Hex High Entropy String",
        "filename": "src/vs/base/test/node/crypto.test.ts",
        "hashed_secret": "9010fe091ace30090c9db33165cf7e7ee08c0cfb",
        "is_verified": false,
        "line_number": 34,
        "is_secret": false
      }
    ],
    "src/vs/code/electron-browser/workbench/workbench.ts": [
      {
        "type": "Hex High Entropy String",
        "filename": "src/vs/code/electron-browser/workbench/workbench.ts",
        "hashed_secret": "b6cb3f02e20180320687f4905a9c795d72e0ad3a",
        "is_verified": false,
        "line_number": 481,
        "is_secret": false
      }
    ],
    "src/vs/editor/browser/viewParts/minimap/minimapPreBaked.ts": [
      {
        "type": "Hex High Entropy String",
        "filename": "src/vs/editor/browser/viewParts/minimap/minimapPreBaked.ts",
        "hashed_secret": "be2768cb6754de2aa14a7eb7fb67e5db0abd8890",
        "is_verified": false,
        "line_number": 55,
        "is_secret": false
      },
      {
        "type": "Hex High Entropy String",
        "filename": "src/vs/editor/browser/viewParts/minimap/minimapPreBaked.ts",
        "hashed_secret": "7a15525cc2aa0af7747d53b65242a277dc582026",
        "is_verified": false,
        "line_number": 60,
        "is_secret": false
      }
    ],
    "src/vs/editor/contrib/suggest/test/browser/suggestController.test.ts": [
      {
        "type": "Hex High Entropy String",
        "filename": "src/vs/editor/contrib/suggest/test/browser/suggestController.test.ts",
        "hashed_secret": "e4e7bced229a170690fb933633e903876e75ee07",
        "is_verified": false,
        "line_number": 651,
        "is_secret": false
      }
    ],
    "src/vs/editor/test/browser/controller/cursor.test.ts": [
      {
        "type": "Hex High Entropy String",
        "filename": "src/vs/editor/test/browser/controller/cursor.test.ts",
        "hashed_secret": "9847b0d807e4b80605c9d9d8b9c7a0b40ed513da",
        "is_verified": false,
        "line_number": 6485,
        "is_secret": false
      },
      {
        "type": "Hex High Entropy String",
        "filename": "src/vs/editor/test/browser/controller/cursor.test.ts",
        "hashed_secret": "29d9451e16d9d7719529948763ce63f954c29915",
        "is_verified": false,
        "line_number": 6492,
        "is_secret": false
      },
      {
        "type": "Hex High Entropy String",
        "filename": "src/vs/editor/test/browser/controller/cursor.test.ts",
        "hashed_secret": "d78922db105aefeb9bab04128c3a135b0698117b",
        "is_verified": false,
        "line_number": 6516,
        "is_secret": false
      }
    ],
    "src/vs/editor/test/common/model/pieceTreeTextBuffer/pieceTreeTextBuffer.test.ts": [
      {
        "type": "Base64 High Entropy String",
        "filename": "src/vs/editor/test/common/model/pieceTreeTextBuffer/pieceTreeTextBuffer.test.ts",
        "hashed_secret": "2fbed46209c70d10fc62ec9c23e4a5b4969c4838",
        "is_verified": false,
        "line_number": 19,
        "is_secret": false
      },
      {
        "type": "Hex High Entropy String",
        "filename": "src/vs/editor/test/common/model/pieceTreeTextBuffer/pieceTreeTextBuffer.test.ts",
        "hashed_secret": "4f8be53e6119f97cd67d38d5ce03aba6dae2316d",
        "is_verified": false,
        "line_number": 1827,
        "is_secret": false
      },
      {
        "type": "Hex High Entropy String",
        "filename": "src/vs/editor/test/common/model/pieceTreeTextBuffer/pieceTreeTextBuffer.test.ts",
        "hashed_secret": "d84852bb1ee5e4a94dc72a90db9de265b7f18138",
        "is_verified": false,
        "line_number": 1832,
        "is_secret": false
      }
    ],
    "src/vs/platform/backup/test/electron-main/backupMainService.test.ts": [
      {
        "type": "Hex High Entropy String",
        "filename": "src/vs/platform/backup/test/electron-main/backupMainService.test.ts",
        "hashed_secret": "df85aee71ccafa1974bb0fab73f86de85f89eb52",
        "is_verified": false,
        "line_number": 595,
        "is_secret": false
      }
    ],
    "src/vs/platform/checksum/test/node/checksumService.test.ts": [
      {
        "type": "Base64 High Entropy String",
        "filename": "src/vs/platform/checksum/test/node/checksumService.test.ts",
        "hashed_secret": "4a211cacf9cf46abb61d97cd30f8927f8ff68949",
        "is_verified": false,
        "line_number": 38,
        "is_secret": false
      },
      {
        "type": "Base64 High Entropy String",
        "filename": "src/vs/platform/checksum/test/node/checksumService.test.ts",
        "hashed_secret": "8b3419d93a3815bab365c9148edef39d80e7c8de",
        "is_verified": false,
        "line_number": 38,
        "is_secret": false
      }
    ],
    "src/vs/platform/encryption/common/encryptionService.ts": [
      {
        "type": "Secret Keyword",
        "filename": "src/vs/platform/encryption/common/encryptionService.ts",
        "hashed_secret": "2164a98794e6e6f7a8c1862ca735183450643ab8",
        "is_verified": false,
        "line_number": 34,
        "is_secret": false
      },
      {
        "type": "Secret Keyword",
        "filename": "src/vs/platform/encryption/common/encryptionService.ts",
        "hashed_secret": "27941be9e491ea754419893f64b724450376db52",
        "is_verified": false,
        "line_number": 45,
        "is_secret": false
      }
    ],
    "src/vs/platform/extensionManagement/test/common/configRemotes.test.ts": [
      {
        "type": "Basic Auth Credentials",
        "filename": "src/vs/platform/extensionManagement/test/common/configRemotes.test.ts",
        "hashed_secret": "5baa61e4c9b93f3f0682250b6cf8331b7ee68fd8",
        "is_verified": false,
        "line_number": 29,
        "is_secret": false
      }
    ],
    "src/vs/platform/native/electron-main/auth.ts": [
      {
        "type": "Secret Keyword",
        "filename": "src/vs/platform/native/electron-main/auth.ts",
        "hashed_secret": "1552ab4cda3b3f85ebbe13ab82fddd1071a00904",
        "is_verified": false,
        "line_number": 43,
        "is_secret": false
      },
      {
        "type": "Secret Keyword",
        "filename": "src/vs/platform/native/electron-main/auth.ts",
        "hashed_secret": "ecb252044b5ea0f679ee78ec1a12904739e2904d",
        "is_verified": false,
        "line_number": 211,
        "is_secret": false
      }
    ],
    "src/vs/platform/telemetry/node/telemetryUtils.ts": [
      {
        "type": "Hex High Entropy String",
        "filename": "src/vs/platform/telemetry/node/telemetryUtils.ts",
        "hashed_secret": "def4e2deaa6e984c6eaa63b1f8ed02574aaa4bda",
        "is_verified": false,
        "line_number": 17,
        "is_secret": false
      }
    ],
    "src/vs/platform/telemetry/test/browser/1dsAppender.test.ts": [
      {
        "type": "Base64 High Entropy String",
        "filename": "src/vs/platform/telemetry/test/browser/1dsAppender.test.ts",
        "hashed_secret": "da43a8ebe3e071eb9f612ac529369068983ed590",
        "is_verified": false,
        "line_number": 70,
        "is_secret": false
      }
    ],
    "src/vs/platform/windows/test/electron-main/windowsStateHandler.test.ts": [
      {
        "type": "Hex High Entropy String",
        "filename": "src/vs/platform/windows/test/electron-main/windowsStateHandler.test.ts",
        "hashed_secret": "81902f90c165b5b742afc5a3be5180bb20fd6fa9",
        "is_verified": false,
        "line_number": 125,
        "is_secret": false
      }
    ],
    "src/vs/platform/workspaces/test/electron-main/workspaces.test.ts": [
      {
        "type": "Hex High Entropy String",
        "filename": "src/vs/platform/workspaces/test/electron-main/workspaces.test.ts",
        "hashed_secret": "80186838ad46c9ff7e226d081a5289b4b6dc9a3c",
        "is_verified": false,
        "line_number": 52,
        "is_secret": false
      },
      {
        "type": "Hex High Entropy String",
        "filename": "src/vs/platform/workspaces/test/electron-main/workspaces.test.ts",
        "hashed_secret": "db8ab9b302acd24863d9f8b173ce760e876452c7",
        "is_verified": false,
        "line_number": 52,
        "is_secret": false
      },
      {
        "type": "Hex High Entropy String",
        "filename": "src/vs/platform/workspaces/test/electron-main/workspaces.test.ts",
        "hashed_secret": "2d7b6bcb2710e7af54714bf26aa6df65d7d96bc9",
        "is_verified": false,
        "line_number": 60,
        "is_secret": false
      },
      {
        "type": "Hex High Entropy String",
        "filename": "src/vs/platform/workspaces/test/electron-main/workspaces.test.ts",
        "hashed_secret": "fc8e06e896a2fca7d730591b367221b493df4677",
        "is_verified": false,
        "line_number": 60,
        "is_secret": false
      },
      {
        "type": "Hex High Entropy String",
        "filename": "src/vs/platform/workspaces/test/electron-main/workspaces.test.ts",
        "hashed_secret": "11f36d26f88c98fc21501757dcaf1d189054b459",
        "is_verified": false,
        "line_number": 63,
        "is_secret": false
      }
    ],
    "src/vs/platform/workspaces/test/electron-main/workspacesHistoryStorage.test.ts": [
      {
        "type": "Hex High Entropy String",
        "filename": "src/vs/platform/workspaces/test/electron-main/workspacesHistoryStorage.test.ts",
        "hashed_secret": "81902f90c165b5b742afc5a3be5180bb20fd6fa9",
        "is_verified": false,
        "line_number": 120,
        "is_secret": false
      }
    ],
    "src/vs/server/node/webClientServer.ts": [
      {
        "type": "Base64 High Entropy String",
        "filename": "src/vs/server/node/webClientServer.ts",
        "hashed_secret": "66e26ed510af41f1d322d1ebda4389302f4a03c7",
        "is_verified": false,
        "line_number": 510,
        "is_secret": false
      },
      {
        "type": "Base64 High Entropy String",
        "filename": "src/vs/server/node/webClientServer.ts",
        "hashed_secret": "93f2efffc36c6e096cdb21d6aadb7087dc0d7478",
        "is_verified": false,
        "line_number": 516,
        "is_secret": false
      }
    ],
    "src/vs/workbench/api/test/browser/extHostTelemetry.test.ts": [
      {
        "type": "Secret Keyword",
        "filename": "src/vs/workbench/api/test/browser/extHostTelemetry.test.ts",
        "hashed_secret": "7fe54a7b420126077bba3453c0f9d31430735c5e",
        "is_verified": false,
        "line_number": 256,
        "is_secret": false
      }
    ],
    "src/vs/workbench/contrib/notebook/test/browser/diff/notebookDiffService.test.ts": [
      {
        "type": "Hex High Entropy String",
        "filename": "src/vs/workbench/contrib/notebook/test/browser/diff/notebookDiffService.test.ts",
        "hashed_secret": "69c5ba8c11c53cc23c5dd38f44bc1ea58cb7ac09",
        "is_verified": false,
        "line_number": 12644,
        "is_secret": false
      },
      {
        "type": "Hex High Entropy String",
        "filename": "src/vs/workbench/contrib/notebook/test/browser/diff/notebookDiffService.test.ts",
        "hashed_secret": "359d086dde2d33ba01605b433c9209c5943fdcc7",
        "is_verified": false,
        "line_number": 12645,
        "is_secret": false
      }
    ],
    "src/vs/workbench/contrib/positronAssistant/browser/types.ts": [
      {
        "type": "Secret Keyword",
        "filename": "src/vs/workbench/contrib/positronAssistant/browser/types.ts",
        "hashed_secret": "fca71afec681b7c2932610046e8e524820317e47",
        "is_verified": false,
        "line_number": 7,
        "is_secret": false
      }
    ],
    "src/vs/workbench/contrib/tags/test/node/workspaceTags.test.ts": [
      {
        "type": "Basic Auth Credentials",
        "filename": "src/vs/workbench/contrib/tags/test/node/workspaceTags.test.ts",
        "hashed_secret": "5baa61e4c9b93f3f0682250b6cf8331b7ee68fd8",
        "is_verified": false,
        "line_number": 26,
        "is_secret": false
      }
    ],
    "src/vs/workbench/contrib/webview/browser/pre/index.html": [
      {
        "type": "Base64 High Entropy String",
        "filename": "src/vs/workbench/contrib/webview/browser/pre/index.html",
        "hashed_secret": "e7a023150065e25d74a3ef59bdedb85e9f3f42c5",
        "is_verified": false,
        "line_number": 9,
        "is_secret": false
      }
    ],
    "src/vs/workbench/services/environment/browser/environmentService.ts": [
      {
        "type": "Hex High Entropy String",
        "filename": "src/vs/workbench/services/environment/browser/environmentService.ts",
        "hashed_secret": "3a8f125da17a2c187d430daf0045e0fdfa707bdd",
        "is_verified": false,
        "line_number": 299,
        "is_secret": false
      }
    ],
    "src/vs/workbench/services/extensions/worker/webWorkerExtensionHostIframe.html": [
      {
        "type": "Base64 High Entropy String",
        "filename": "src/vs/workbench/services/extensions/worker/webWorkerExtensionHostIframe.html",
        "hashed_secret": "96db22e5620887ff09f9da56175f200f30df6bf1",
        "is_verified": false,
        "line_number": 8,
        "is_secret": false
      }
    ],
    "src/vs/workbench/services/languageRuntime/common/positronUiComm.ts": [
      {
        "type": "Secret Keyword",
        "filename": "src/vs/workbench/services/languageRuntime/common/positronUiComm.ts",
        "hashed_secret": "659b2a0d48dff4354af7e730d2138e52d57f5a6b",
        "is_verified": false,
        "line_number": 819,
        "is_secret": false
      }
    ],
    "src/vs/workbench/test/browser/webview.test.ts": [
      {
        "type": "Base64 High Entropy String",
        "filename": "src/vs/workbench/test/browser/webview.test.ts",
        "hashed_secret": "bd86be67e83058d60b6ae73f8264b0e0f4a53faf",
        "is_verified": false,
        "line_number": 14,
        "is_secret": false
      },
      {
        "type": "Base64 High Entropy String",
        "filename": "src/vs/workbench/test/browser/webview.test.ts",
        "hashed_secret": "2cb6f8318e394386a6a2b875eca55c07e2af7045",
        "is_verified": false,
        "line_number": 19,
        "is_secret": false
      }
    ],
    "test/integration/browser/src/index.ts": [
      {
        "type": "Hex High Entropy String",
        "filename": "test/integration/browser/src/index.ts",
        "hashed_secret": "3a8f125da17a2c187d430daf0045e0fdfa707bdd",
        "is_verified": false,
        "line_number": 139,
        "is_secret": false
      }
    ]
  },
  "generated_at": "2025-08-04T15:19:17Z"
}<|MERGE_RESOLUTION|>--- conflicted
+++ resolved
@@ -91,8 +91,6 @@
       "path": "detect_secrets.filters.allowlist.is_line_allowlisted"
     },
     {
-<<<<<<< HEAD
-=======
       "path": "detect_secrets.filters.common.is_baseline_file",
       "filename": "build/secrets/.secrets.baseline"
     },
@@ -101,7 +99,6 @@
       "min_level": 2
     },
     {
->>>>>>> 46e012da
       "path": "detect_secrets.filters.heuristic.is_indirect_reference"
     },
     {
