--- conflicted
+++ resolved
@@ -95,13 +95,10 @@
       "filename": "build/secrets/.secrets.baseline"
     },
     {
-<<<<<<< HEAD
-=======
       "path": "detect_secrets.filters.common.is_ignored_due_to_verification_policies",
       "min_level": 2
     },
     {
->>>>>>> 975be8a6
       "path": "detect_secrets.filters.heuristic.is_indirect_reference"
     },
     {
@@ -1725,9 +1722,5 @@
       }
     ]
   },
-<<<<<<< HEAD
-  "generated_at": "2025-09-06T00:25:07Z"
-=======
   "generated_at": "2025-09-08T18:57:21Z"
->>>>>>> 975be8a6
 }