{
  "version": "1.5.0",
  "plugins_used": [
    {
      "name": "ArtifactoryDetector"
    },
    {
      "name": "AWSKeyDetector"
    },
    {
      "name": "AzureStorageKeyDetector"
    },
    {
      "name": "Base64HighEntropyString",
      "limit": 4.5
    },
    {
      "name": "BasicAuthDetector"
    },
    {
      "name": "CloudantDetector"
    },
    {
      "name": "DiscordBotTokenDetector"
    },
    {
      "name": "GitHubTokenDetector"
    },
    {
      "name": "GitLabTokenDetector"
    },
    {
      "name": "HexHighEntropyString",
      "limit": 3.0
    },
    {
      "name": "IbmCloudIamDetector"
    },
    {
      "name": "IbmCosHmacDetector"
    },
    {
      "name": "IPPublicDetector"
    },
    {
      "name": "JwtTokenDetector"
    },
    {
      "name": "KeywordDetector",
      "keyword_exclude": ""
    },
    {
      "name": "MailchimpDetector"
    },
    {
      "name": "NpmDetector"
    },
    {
      "name": "OpenAIDetector"
    },
    {
      "name": "PrivateKeyDetector"
    },
    {
      "name": "PypiTokenDetector"
    },
    {
      "name": "SendGridDetector"
    },
    {
      "name": "SlackDetector"
    },
    {
      "name": "SoftlayerDetector"
    },
    {
      "name": "SquareOAuthDetector"
    },
    {
      "name": "StripeDetector"
    },
    {
      "name": "TelegramBotTokenDetector"
    },
    {
      "name": "TwilioKeyDetector"
    }
  ],
  "filters_used": [
    {
      "path": "detect_secrets.filters.allowlist.is_line_allowlisted"
    },
    {
      "path": "detect_secrets.filters.common.is_baseline_file",
      "filename": "build/secrets/.secrets.baseline"
    },
    {
      "path": "detect_secrets.filters.heuristic.is_indirect_reference"
    },
    {
      "path": "detect_secrets.filters.heuristic.is_likely_id_string"
    },
    {
      "path": "detect_secrets.filters.heuristic.is_lock_file"
    },
    {
      "path": "detect_secrets.filters.heuristic.is_not_alphanumeric_string"
    },
    {
      "path": "detect_secrets.filters.heuristic.is_potential_uuid"
    },
    {
      "path": "detect_secrets.filters.heuristic.is_prefixed_with_dollar_sign"
    },
    {
      "path": "detect_secrets.filters.heuristic.is_sequential_string"
    },
    {
      "path": "detect_secrets.filters.heuristic.is_swagger_file"
    },
    {
      "path": "detect_secrets.filters.heuristic.is_templated_secret"
    },
    {
      "path": "detect_secrets.filters.regex.should_exclude_file",
      "pattern": [
        ".*.secrets.baseline",
        ".*cgmanifest.json",
        ".*/html-manager/dist/embed-amd.js",
        "src/vs/base/test/common/filters.perf.data.js",
        ".*/test/browser/recordings/windows11.*"
      ]
    }
  ],
  "results": {
    ".config/guardian/.gdnbaselines": [
      {
        "type": "Hex High Entropy String",
        "filename": ".config/guardian/.gdnbaselines",
        "hashed_secret": "89328aa8c40e77e1a1460d736167a9e02a19d21f",
        "is_verified": false,
        "line_number": 14,
        "is_secret": false
      },
      {
        "type": "Hex High Entropy String",
        "filename": ".config/guardian/.gdnbaselines",
        "hashed_secret": "cd1128c4b9ab3eed57913a034f67eab24d0d1a30",
        "is_verified": false,
        "line_number": 17,
        "is_secret": false
      },
      {
        "type": "Hex High Entropy String",
        "filename": ".config/guardian/.gdnbaselines",
        "hashed_secret": "d2b212e86e158901b95ca26df0235d9e685753c4",
        "is_verified": false,
        "line_number": 29,
        "is_secret": false
      },
      {
        "type": "Hex High Entropy String",
        "filename": ".config/guardian/.gdnbaselines",
        "hashed_secret": "1520988dd79350fe57e1f857ace18f5121d44001",
        "is_verified": false,
        "line_number": 32,
        "is_secret": false
      },
      {
        "type": "Hex High Entropy String",
        "filename": ".config/guardian/.gdnbaselines",
        "hashed_secret": "533a0853098ca13af055fd7e176a6df0d0e15163",
        "is_verified": false,
        "line_number": 44,
        "is_secret": false
      },
      {
        "type": "Hex High Entropy String",
        "filename": ".config/guardian/.gdnbaselines",
        "hashed_secret": "291176827a0de3f853b3a02f9d4bdd4edb1930af",
        "is_verified": false,
        "line_number": 47,
        "is_secret": false
      },
      {
        "type": "Hex High Entropy String",
        "filename": ".config/guardian/.gdnbaselines",
        "hashed_secret": "f82be79abed1b0923a54a296b74746ef6a561e7d",
        "is_verified": false,
        "line_number": 59,
        "is_secret": false
      },
      {
        "type": "Hex High Entropy String",
        "filename": ".config/guardian/.gdnbaselines",
        "hashed_secret": "cf0c74d69dbf9337c43281d1c6e16d368bd34a79",
        "is_verified": false,
        "line_number": 62,
        "is_secret": false
      },
      {
        "type": "Hex High Entropy String",
        "filename": ".config/guardian/.gdnbaselines",
        "hashed_secret": "2d992a6d04dd3dfbc9c6bb72c5f9ee2692be2737",
        "is_verified": false,
        "line_number": 74,
        "is_secret": false
      },
      {
        "type": "Hex High Entropy String",
        "filename": ".config/guardian/.gdnbaselines",
        "hashed_secret": "26b1f29f90d18ebe9cfda84027b8430c6a63b569",
        "is_verified": false,
        "line_number": 77,
        "is_secret": false
      },
      {
        "type": "Hex High Entropy String",
        "filename": ".config/guardian/.gdnbaselines",
        "hashed_secret": "ae4db014a3008e6803b56f693f836afa0b0263c3",
        "is_verified": false,
        "line_number": 89,
        "is_secret": false
      },
      {
        "type": "Hex High Entropy String",
        "filename": ".config/guardian/.gdnbaselines",
        "hashed_secret": "0b50850154bec0e2f8bc05158871e9b61cb7ee8d",
        "is_verified": false,
        "line_number": 92,
        "is_secret": false
      },
      {
        "type": "Hex High Entropy String",
        "filename": ".config/guardian/.gdnbaselines",
        "hashed_secret": "8e88939606fcad572843228ba53186e7ac718682",
        "is_verified": false,
        "line_number": 104,
        "is_secret": false
      },
      {
        "type": "Hex High Entropy String",
        "filename": ".config/guardian/.gdnbaselines",
        "hashed_secret": "42cb3d449b55b26e66351693481f31a0de608e81",
        "is_verified": false,
        "line_number": 107,
        "is_secret": false
      },
      {
        "type": "Hex High Entropy String",
        "filename": ".config/guardian/.gdnbaselines",
        "hashed_secret": "b1893a6af61ebe23cda57a08ef0c6ba7e4ee3855",
        "is_verified": false,
        "line_number": 119,
        "is_secret": false
      },
      {
        "type": "Hex High Entropy String",
        "filename": ".config/guardian/.gdnbaselines",
        "hashed_secret": "ab231e27003b42e490daa66e42146f599f0f9a37",
        "is_verified": false,
        "line_number": 122,
        "is_secret": false
      },
      {
        "type": "Hex High Entropy String",
        "filename": ".config/guardian/.gdnbaselines",
        "hashed_secret": "3e772269b8087bcaf0a767c0cf94016c8ca713e7",
        "is_verified": false,
        "line_number": 134,
        "is_secret": false
      },
      {
        "type": "Hex High Entropy String",
        "filename": ".config/guardian/.gdnbaselines",
        "hashed_secret": "393067221309b5554ef4c374b1a86490fdece1fa",
        "is_verified": false,
        "line_number": 137,
        "is_secret": false
      },
      {
        "type": "Hex High Entropy String",
        "filename": ".config/guardian/.gdnbaselines",
        "hashed_secret": "7a082d5bc5023528a26da351ed1a822bdc17d7b2",
        "is_verified": false,
        "line_number": 149,
        "is_secret": false
      },
      {
        "type": "Hex High Entropy String",
        "filename": ".config/guardian/.gdnbaselines",
        "hashed_secret": "dc8bbf47327616b0a79c9dbc1f53fb50f5958853",
        "is_verified": false,
        "line_number": 152,
        "is_secret": false
      },
      {
        "type": "Hex High Entropy String",
        "filename": ".config/guardian/.gdnbaselines",
        "hashed_secret": "c938b941c614370759080c22b27d773c82bea425",
        "is_verified": false,
        "line_number": 164,
        "is_secret": false
      },
      {
        "type": "Hex High Entropy String",
        "filename": ".config/guardian/.gdnbaselines",
        "hashed_secret": "e3883901469805522e8f356288f83a4d11cae70c",
        "is_verified": false,
        "line_number": 167,
        "is_secret": false
      },
      {
        "type": "Hex High Entropy String",
        "filename": ".config/guardian/.gdnbaselines",
        "hashed_secret": "3707ff66d735b588f41aedc37d9f8f80357b6aad",
        "is_verified": false,
        "line_number": 179,
        "is_secret": false
      },
      {
        "type": "Hex High Entropy String",
        "filename": ".config/guardian/.gdnbaselines",
        "hashed_secret": "949a5438cec913b960bbc6a199e2a083446d89bd",
        "is_verified": false,
        "line_number": 182,
        "is_secret": false
      },
      {
        "type": "Hex High Entropy String",
        "filename": ".config/guardian/.gdnbaselines",
        "hashed_secret": "8e566c92eaf367ee0fdd0e58f9e603b725ddad0d",
        "is_verified": false,
        "line_number": 194,
        "is_secret": false
      },
      {
        "type": "Hex High Entropy String",
        "filename": ".config/guardian/.gdnbaselines",
        "hashed_secret": "3a2a672ee5a84518e99e2bce5f00efe23024ff41",
        "is_verified": false,
        "line_number": 197,
        "is_secret": false
      },
      {
        "type": "Hex High Entropy String",
        "filename": ".config/guardian/.gdnbaselines",
        "hashed_secret": "7f393e8d3569d4d45f30a57f66c86b678fae369f",
        "is_verified": false,
        "line_number": 209,
        "is_secret": false
      },
      {
        "type": "Hex High Entropy String",
        "filename": ".config/guardian/.gdnbaselines",
        "hashed_secret": "c641e3ae22f168d4082c8baeaa07e7b351d7d1ab",
        "is_verified": false,
        "line_number": 212,
        "is_secret": false
      },
      {
        "type": "Hex High Entropy String",
        "filename": ".config/guardian/.gdnbaselines",
        "hashed_secret": "f9572f2918aa936477d33c735fe6565793f36f28",
        "is_verified": false,
        "line_number": 224,
        "is_secret": false
      },
      {
        "type": "Hex High Entropy String",
        "filename": ".config/guardian/.gdnbaselines",
        "hashed_secret": "f5f4e297ad753c0a1a1891bdd09642f7006d800c",
        "is_verified": false,
        "line_number": 227,
        "is_secret": false
      },
      {
        "type": "Hex High Entropy String",
        "filename": ".config/guardian/.gdnbaselines",
        "hashed_secret": "1bb8705dfb6693df0ba63cd684361a183daa13a1",
        "is_verified": false,
        "line_number": 239,
        "is_secret": false
      },
      {
        "type": "Hex High Entropy String",
        "filename": ".config/guardian/.gdnbaselines",
        "hashed_secret": "8e3f842499464ef76f67b6afbd3ca1e6dfe9498e",
        "is_verified": false,
        "line_number": 242,
        "is_secret": false
      }
    ],
    ".github/workflows/test-full-suite.yml": [
      {
        "type": "Secret Keyword",
        "filename": ".github/workflows/test-full-suite.yml",
        "hashed_secret": "3e26d6750975d678acb8fa35a0f69237881576b0",
        "is_verified": false,
        "line_number": 51,
        "is_secret": false
      }
    ],
    ".github/workflows/test-merge.yml": [
      {
        "type": "Secret Keyword",
        "filename": ".github/workflows/test-merge.yml",
        "hashed_secret": "3e26d6750975d678acb8fa35a0f69237881576b0",
        "is_verified": false,
        "line_number": 22,
        "is_secret": false
      }
    ],
    ".github/workflows/test-pull-request.yml": [
      {
        "type": "Secret Keyword",
        "filename": ".github/workflows/test-pull-request.yml",
        "hashed_secret": "3e26d6750975d678acb8fa35a0f69237881576b0",
        "is_verified": false,
        "line_number": 45,
        "is_secret": false
      }
    ],
    "build/azure-pipelines/alpine/product-build-alpine.yml": [
      {
        "type": "Secret Keyword",
        "filename": "build/azure-pipelines/alpine/product-build-alpine.yml",
        "hashed_secret": "6bca595fb7e6690f8bacc9e0c1e056cd60e4b7cb",
        "is_verified": false,
        "line_number": 23,
        "is_secret": false
      }
    ],
    "build/azure-pipelines/darwin/product-build-darwin-cli-sign.yml": [
      {
        "type": "Secret Keyword",
        "filename": "build/azure-pipelines/darwin/product-build-darwin-cli-sign.yml",
        "hashed_secret": "6bca595fb7e6690f8bacc9e0c1e056cd60e4b7cb",
        "is_verified": false,
        "line_number": 22,
        "is_secret": false
      }
    ],
    "build/azure-pipelines/darwin/product-build-darwin-universal.yml": [
      {
        "type": "Secret Keyword",
        "filename": "build/azure-pipelines/darwin/product-build-darwin-universal.yml",
        "hashed_secret": "d8368fc8fec27a14a70083cc2cd6d959085086a9",
        "is_verified": false,
        "line_number": 15,
        "is_secret": false
      }
    ],
    "build/azure-pipelines/darwin/product-build-darwin.yml": [
      {
        "type": "Secret Keyword",
        "filename": "build/azure-pipelines/darwin/product-build-darwin.yml",
        "hashed_secret": "d8368fc8fec27a14a70083cc2cd6d959085086a9",
        "is_verified": false,
        "line_number": 33,
        "is_secret": false
      }
    ],
    "build/azure-pipelines/distro/download-distro.yml": [
      {
        "type": "Secret Keyword",
        "filename": "build/azure-pipelines/distro/download-distro.yml",
        "hashed_secret": "6bca595fb7e6690f8bacc9e0c1e056cd60e4b7cb",
        "is_verified": false,
        "line_number": 7,
        "is_secret": false
      }
    ],
    "build/azure-pipelines/linux/product-build-linux-legacy-server.yml": [
      {
        "type": "Secret Keyword",
        "filename": "build/azure-pipelines/linux/product-build-linux-legacy-server.yml",
        "hashed_secret": "6bca595fb7e6690f8bacc9e0c1e056cd60e4b7cb",
        "is_verified": false,
        "line_number": 23,
        "is_secret": false
      }
    ],
    "build/azure-pipelines/linux/product-build-linux.yml": [
      {
        "type": "Secret Keyword",
        "filename": "build/azure-pipelines/linux/product-build-linux.yml",
        "hashed_secret": "6bca595fb7e6690f8bacc9e0c1e056cd60e4b7cb",
        "is_verified": false,
        "line_number": 35,
        "is_secret": false
      }
    ],
    "build/azure-pipelines/product-compile.yml": [
      {
        "type": "Secret Keyword",
        "filename": "build/azure-pipelines/product-compile.yml",
        "hashed_secret": "6bca595fb7e6690f8bacc9e0c1e056cd60e4b7cb",
        "is_verified": false,
        "line_number": 20,
        "is_secret": false
      }
    ],
    "build/azure-pipelines/product-publish.yml": [
      {
        "type": "Secret Keyword",
        "filename": "build/azure-pipelines/product-publish.yml",
        "hashed_secret": "6bca595fb7e6690f8bacc9e0c1e056cd60e4b7cb",
        "is_verified": false,
        "line_number": 13,
        "is_secret": false
      },
      {
        "type": "Secret Keyword",
        "filename": "build/azure-pipelines/product-publish.yml",
        "hashed_secret": "f38b5618311373a766cdff2e405d6cbb08cdeeb6",
        "is_verified": false,
        "line_number": 20,
        "is_secret": false
      },
      {
        "type": "Secret Keyword",
        "filename": "build/azure-pipelines/product-publish.yml",
        "hashed_secret": "1bf2ebe6cfdadfebbe51dd18d36f3d42a9bf2d62",
        "is_verified": false,
        "line_number": 66
      }
    ],
    "build/azure-pipelines/web/product-build-web.yml": [
      {
        "type": "Secret Keyword",
        "filename": "build/azure-pipelines/web/product-build-web.yml",
        "hashed_secret": "6bca595fb7e6690f8bacc9e0c1e056cd60e4b7cb",
        "is_verified": false,
        "line_number": 15,
        "is_secret": false
      }
    ],
    "build/azure-pipelines/win32/product-build-win32-cli-sign.yml": [
      {
        "type": "Secret Keyword",
        "filename": "build/azure-pipelines/win32/product-build-win32-cli-sign.yml",
        "hashed_secret": "6bca595fb7e6690f8bacc9e0c1e056cd60e4b7cb",
        "is_verified": false,
        "line_number": 23,
        "is_secret": false
      }
    ],
    "build/azure-pipelines/win32/product-build-win32.yml": [
      {
        "type": "Secret Keyword",
        "filename": "build/azure-pipelines/win32/product-build-win32.yml",
        "hashed_secret": "6bca595fb7e6690f8bacc9e0c1e056cd60e4b7cb",
        "is_verified": false,
        "line_number": 40,
        "is_secret": false
      }
    ],
    "build/azure-pipelines/win32/sdl-scan-win32.yml": [
      {
        "type": "Secret Keyword",
        "filename": "build/azure-pipelines/win32/sdl-scan-win32.yml",
        "hashed_secret": "6bca595fb7e6690f8bacc9e0c1e056cd60e4b7cb",
        "is_verified": false,
        "line_number": 26,
        "is_secret": false
      }
    ],
    "build/lib/stylelint/vscode-known-variables.json": [
      {
        "type": "Base64 High Entropy String",
        "filename": "build/lib/stylelint/vscode-known-variables.json",
        "hashed_secret": "bebac042cf8ae1cf5954a7f233759a1373a1bd5b",
        "is_verified": false,
<<<<<<< HEAD
        "line_number": 749,
=======
        "line_number": 769,
>>>>>>> 177681fa
        "is_secret": false
      }
    ],
    "build/secrets/README.md": [
      {
        "type": "Secret Keyword",
        "filename": "build/secrets/README.md",
        "hashed_secret": "7585d1f7ceb90fd0b1ab42d0a6ca39fcf55065c7",
        "is_verified": false,
        "line_number": 25,
        "is_secret": false
      }
    ],
    "cli/Cargo.toml": [
      {
        "type": "Hex High Entropy String",
        "filename": "cli/Cargo.toml",
        "hashed_secret": "c9f4c5531397166586187c7c9fac98fc1f5624e6",
        "is_verified": false,
        "line_number": 37,
        "is_secret": false
      }
    ],
    "cli/src/auth.rs": [
      {
        "type": "Hex High Entropy String",
        "filename": "cli/src/auth.rs",
        "hashed_secret": "b1ca527b736010b3f3125ce314832b9d92311cb2",
        "is_verified": false,
        "line_number": 72,
        "is_secret": false
      }
    ],
    "cli/src/desktop/version_manager.rs": [
      {
        "type": "Base64 High Entropy String",
        "filename": "cli/src/desktop/version_manager.rs",
        "hashed_secret": "4f29d0426d3ecc42e70ac2127ee3d7fd9d23f5c7",
        "is_verified": false,
        "line_number": 329,
        "is_secret": false
      }
    ],
    "cli/src/tunnels/socket_signal.rs": [
      {
        "type": "Base64 High Entropy String",
        "filename": "cli/src/tunnels/socket_signal.rs",
        "hashed_secret": "9d594c96ec4c8eb6d9ec54efd05ceca6052a8259",
        "is_verified": false,
        "line_number": 353,
        "is_secret": false
      },
      {
        "type": "Base64 High Entropy String",
        "filename": "cli/src/tunnels/socket_signal.rs",
        "hashed_secret": "ede64ff4b2c5d298f40c0639b8dffeb241596cca",
        "is_verified": false,
        "line_number": 354,
        "is_secret": false
      },
      {
        "type": "Base64 High Entropy String",
        "filename": "cli/src/tunnels/socket_signal.rs",
        "hashed_secret": "8758646166da378eb67718f0780b967bd1b0d5d2",
        "is_verified": false,
        "line_number": 355,
        "is_secret": false
      }
    ],
    "extensions/cpp/syntaxes/platform.tmLanguage.json": [
      {
        "type": "Base64 High Entropy String",
        "filename": "extensions/cpp/syntaxes/platform.tmLanguage.json",
        "hashed_secret": "f4f4522002ae0895566ebbc726b9ebc6064b5003",
        "is_verified": false,
        "line_number": 213,
        "is_secret": false
      }
    ],
    "extensions/git/src/test/git.test.ts": [
      {
        "type": "Hex High Entropy String",
        "filename": "extensions/git/src/test/git.test.ts",
        "hashed_secret": "3100a15f2a0660239142c51a09a9860091a57eb6",
        "is_verified": false,
        "line_number": 284,
        "is_secret": false
      },
      {
        "type": "Hex High Entropy String",
        "filename": "extensions/git/src/test/git.test.ts",
        "hashed_secret": "b3820b8646425e7ce86d52a14f0545675f5a0fb8",
        "is_verified": false,
        "line_number": 286,
        "is_secret": false
      },
      {
        "type": "Hex High Entropy String",
        "filename": "extensions/git/src/test/git.test.ts",
        "hashed_secret": "1bba808164c2bd2606270fd338b1bcfcbfb9972c",
        "is_verified": false,
        "line_number": 310,
        "is_secret": false
      },
      {
        "type": "Hex High Entropy String",
        "filename": "extensions/git/src/test/git.test.ts",
        "hashed_secret": "0026ab5726869f2f8d8d2b1e8c4ab07e66f75a98",
        "is_verified": false,
        "line_number": 463,
        "is_secret": false
      },
      {
        "type": "Hex High Entropy String",
        "filename": "extensions/git/src/test/git.test.ts",
        "hashed_secret": "15b70898ca2a438c30384441f139b460590fbe8a",
        "is_verified": false,
        "line_number": 465,
        "is_secret": false
      },
      {
        "type": "Hex High Entropy String",
        "filename": "extensions/git/src/test/git.test.ts",
        "hashed_secret": "4f4330cffae54a0d08fb33b66c533b2ee961accb",
        "is_verified": false,
        "line_number": 546,
        "is_secret": false
      },
      {
        "type": "Hex High Entropy String",
        "filename": "extensions/git/src/test/git.test.ts",
        "hashed_secret": "a3da0860baf4244389064b16f6788dafcf030d1f",
        "is_verified": false,
        "line_number": 547,
        "is_secret": false
      },
      {
        "type": "Hex High Entropy String",
        "filename": "extensions/git/src/test/git.test.ts",
        "hashed_secret": "30140192774a074079e5307bf65630ac4308a503",
        "is_verified": false,
        "line_number": 548,
        "is_secret": false
      },
      {
        "type": "Hex High Entropy String",
        "filename": "extensions/git/src/test/git.test.ts",
        "hashed_secret": "f339565b20b0740f51b54166570867fbcf37da8b",
        "is_verified": false,
        "line_number": 549,
        "is_secret": false
      },
      {
        "type": "Hex High Entropy String",
        "filename": "extensions/git/src/test/git.test.ts",
        "hashed_secret": "26bbee0ec44b5cb456171b8032b8494002b536d1",
        "is_verified": false,
        "line_number": 550,
        "is_secret": false
      },
      {
        "type": "Hex High Entropy String",
        "filename": "extensions/git/src/test/git.test.ts",
        "hashed_secret": "8cc5973678f7bed6507ba5440f0f7c132626affe",
        "is_verified": false,
        "line_number": 551,
        "is_secret": false
      },
      {
        "type": "Hex High Entropy String",
        "filename": "extensions/git/src/test/git.test.ts",
        "hashed_secret": "eafa4b025ed67291f5076bb171668e801c36b20e",
        "is_verified": false,
        "line_number": 552,
        "is_secret": false
      },
      {
        "type": "Hex High Entropy String",
        "filename": "extensions/git/src/test/git.test.ts",
        "hashed_secret": "2a0c0db2b79ee31c56309a893c2360be13f79f28",
        "is_verified": false,
        "line_number": 553,
        "is_secret": false
      },
      {
        "type": "Hex High Entropy String",
        "filename": "extensions/git/src/test/git.test.ts",
        "hashed_secret": "832e7e6717a35ffb092345019499f9c9c1db2eef",
        "is_verified": false,
        "line_number": 555,
        "is_secret": false
      },
      {
        "type": "Hex High Entropy String",
        "filename": "extensions/git/src/test/git.test.ts",
        "hashed_secret": "9b93e1d1a6c8e61ec6243d19841b85e081edc956",
        "is_verified": false,
        "line_number": 556,
        "is_secret": false
      },
      {
        "type": "Hex High Entropy String",
        "filename": "extensions/git/src/test/git.test.ts",
        "hashed_secret": "1d744d5f622cf01c4cb6d97dae876e634dc9b065",
        "is_verified": false,
        "line_number": 578,
        "is_secret": false
      }
    ],
    "extensions/github-authentication/src/config.ts": [
      {
        "type": "Hex High Entropy String",
        "filename": "extensions/github-authentication/src/config.ts",
        "hashed_secret": "b1ca527b736010b3f3125ce314832b9d92311cb2",
        "is_verified": false,
        "line_number": 20,
        "is_secret": false
      }
    ],
    "extensions/github-authentication/src/test/flows.test.ts": [
      {
        "type": "Secret Keyword",
        "filename": "extensions/github-authentication/src/test/flows.test.ts",
        "hashed_secret": "3da541559918a808c2402bba5012f6c60b27661c",
        "is_verified": false,
        "line_number": 21,
        "is_secret": false
      }
    ],
    "extensions/ipynb/src/notebookImagePaste.ts": [
      {
        "type": "Base64 High Entropy String",
        "filename": "extensions/ipynb/src/notebookImagePaste.ts",
        "hashed_secret": "e582429052cdb908833560f6f7582d232de37c4d",
        "is_verified": false,
        "line_number": 213,
        "is_secret": false
      }
    ],
    "extensions/npm/src/features/bowerJSONContribution.ts": [
      {
        "type": "Hex High Entropy String",
        "filename": "extensions/npm/src/features/bowerJSONContribution.ts",
        "hashed_secret": "e4f91dd323bac5bfc4f60a6e433787671dc2421d",
        "is_verified": false,
        "line_number": 16,
        "is_secret": false
      }
    ],
    "extensions/positron-python/python_files/Notebooks intro.ipynb": [
      {
        "type": "Hex High Entropy String",
        "filename": "extensions/positron-python/python_files/Notebooks intro.ipynb",
        "hashed_secret": "c2e045c525442c9c56408ece0a534e0d48b30edd",
        "is_verified": false,
        "line_number": 142,
        "is_secret": false
      }
    ],
    "extensions/vscode-api-tests/testWorkspace/test.ipynb": [
      {
        "type": "Hex High Entropy String",
        "filename": "extensions/vscode-api-tests/testWorkspace/test.ipynb",
        "hashed_secret": "536dce5e06e6a83a5ba6163a3859935316485e8e",
        "is_verified": false,
        "line_number": 32,
        "is_secret": false
      }
    ],
    "package.json": [
      {
        "type": "Hex High Entropy String",
        "filename": "package.json",
        "hashed_secret": "3ec39d3b4bc4de63741ad7447d35e1f4f7e2a42e",
        "is_verified": false,
        "line_number": 4,
        "is_secret": false
      }
    ],
    "product.json": [
      {
        "type": "Hex High Entropy String",
        "filename": "product.json",
        "hashed_secret": "829eaa1d03499ac3be472b80e2d7a7b7df709fca",
        "is_verified": false,
        "line_number": 45,
        "is_secret": false
      },
      {
        "type": "Hex High Entropy String",
        "filename": "product.json",
        "hashed_secret": "7d90ce633d209ed03d95296b71881dd348582702",
        "is_verified": false,
        "line_number": 61,
        "is_secret": false
      },
      {
        "type": "Hex High Entropy String",
        "filename": "product.json",
        "hashed_secret": "98f6b0e364fc315e344dd24ce8ccd59b9a827ccd",
        "is_verified": false,
        "line_number": 77,
        "is_secret": false
      },
      {
        "type": "Hex High Entropy String",
        "filename": "product.json",
        "hashed_secret": "d532234ad25d9767b98a089f00f0eb68ed18af4f",
        "is_verified": false,
        "line_number": 110,
        "is_secret": false
      },
      {
        "type": "Hex High Entropy String",
        "filename": "product.json",
        "hashed_secret": "3285718bc1c9d739ee089f65966ef334cfbccabf",
        "is_verified": false,
        "line_number": 120,
        "is_secret": false
      },
      {
        "type": "Hex High Entropy String",
        "filename": "product.json",
        "hashed_secret": "4ecc1a40769a784c894984448c2aa8fe7c6b6d9c",
        "is_verified": false,
        "line_number": 136,
        "is_secret": false
      },
      {
        "type": "Hex High Entropy String",
        "filename": "product.json",
        "hashed_secret": "62bc923c10a3b051de823593ac7dd26a5d1a3fd1",
        "is_verified": false,
        "line_number": 152,
        "is_secret": false
      },
      {
        "type": "Hex High Entropy String",
        "filename": "product.json",
        "hashed_secret": "a98c117e7ff47453ec91a18892f2158eee3391d1",
        "is_verified": false,
        "line_number": 168,
        "is_secret": false
      },
      {
        "type": "Hex High Entropy String",
        "filename": "product.json",
        "hashed_secret": "55a2958461cccfebfa42b8b4218ab19c520986a1",
        "is_verified": false,
        "line_number": 185,
        "is_secret": false
      },
      {
        "type": "Hex High Entropy String",
        "filename": "product.json",
        "hashed_secret": "38c2ef71b7eddafaafff83b53ac51c275aa8d6a9",
        "is_verified": false,
        "line_number": 201,
        "is_secret": false
      },
      {
        "type": "Hex High Entropy String",
        "filename": "product.json",
        "hashed_secret": "d2e33af99d17bf1b0ea776a06f06a35003dfa634",
        "is_verified": false,
        "line_number": 217,
        "is_secret": false
      },
      {
        "type": "Hex High Entropy String",
        "filename": "product.json",
        "hashed_secret": "2b8c2e7b2988e554a43e6ee7527c9be82c0f2e8d",
        "is_verified": false,
        "line_number": 234,
        "is_secret": false
      },
      {
        "type": "Hex High Entropy String",
        "filename": "product.json",
        "hashed_secret": "811711522a3ece19af27f5f20248a6b41b773add",
        "is_verified": false,
        "line_number": 247,
        "is_secret": false
      }
    ],
    "scripts/playground-server.ts": [
      {
        "type": "Base64 High Entropy String",
        "filename": "scripts/playground-server.ts",
        "hashed_secret": "1d278d3c888d1a2fa7eed622bfc02927ce4049af",
        "is_verified": false,
        "line_number": 821,
        "is_secret": false
      }
    ],
    "src/bootstrap-window.ts": [
      {
        "type": "Hex High Entropy String",
        "filename": "src/bootstrap-window.ts",
        "hashed_secret": "b6cb3f02e20180320687f4905a9c795d72e0ad3a",
        "is_verified": false,
        "line_number": 222,
        "is_secret": false
      }
    ],
    "src/vs/base/common/buffer.ts": [
      {
        "type": "Base64 High Entropy String",
        "filename": "src/vs/base/common/buffer.ts",
        "hashed_secret": "e582429052cdb908833560f6f7582d232de37c4d",
        "is_verified": false,
        "line_number": 417,
        "is_secret": false
      }
    ],
    "src/vs/base/common/extpath.ts": [
      {
        "type": "Base64 High Entropy String",
        "filename": "src/vs/base/common/extpath.ts",
        "hashed_secret": "3ce1fc6461a712abb4ae6a9eafd66264cc3b3b18",
        "is_verified": false,
        "line_number": 389,
        "is_secret": false
      }
    ],
    "src/vs/base/test/browser/hash.test.ts": [
      {
        "type": "Hex High Entropy String",
        "filename": "src/vs/base/test/browser/hash.test.ts",
        "hashed_secret": "66b60e6a2bcec249f7467e10476123722475d77f",
        "is_verified": false,
        "line_number": 90,
        "is_secret": false
      },
      {
        "type": "Hex High Entropy String",
        "filename": "src/vs/base/test/browser/hash.test.ts",
        "hashed_secret": "80b90c522083cd51a34e3f10ded8ff5f8a9897ad",
        "is_verified": false,
        "line_number": 98,
        "is_secret": false
      },
      {
        "type": "Hex High Entropy String",
        "filename": "src/vs/base/test/browser/hash.test.ts",
        "hashed_secret": "9cf5caf6c36f5cccde8c73fad8894c958f4983da",
        "is_verified": false,
        "line_number": 102,
        "is_secret": false
      }
    ],
    "src/vs/base/test/common/uri.test.ts": [
      {
        "type": "Basic Auth Credentials",
        "filename": "src/vs/base/test/common/uri.test.ts",
        "hashed_secret": "62cdb7020ff920e5aa642c3d4066950dd1f01f4d",
        "is_verified": false,
        "line_number": 346,
        "is_secret": false
      },
      {
        "type": "Basic Auth Credentials",
        "filename": "src/vs/base/test/common/uri.test.ts",
        "hashed_secret": "114838b44bb42c2832324bac6d42b6b693e15f60",
        "is_verified": false,
        "line_number": 352,
        "is_secret": false
      },
      {
        "type": "Basic Auth Credentials",
        "filename": "src/vs/base/test/common/uri.test.ts",
        "hashed_secret": "dde57062d0392ed551b4f21bb937d6f7f199a594",
        "is_verified": false,
        "line_number": 358,
        "is_secret": false
      }
    ],
    "src/vs/base/test/node/crypto.test.ts": [
      {
        "type": "Hex High Entropy String",
        "filename": "src/vs/base/test/node/crypto.test.ts",
        "hashed_secret": "9010fe091ace30090c9db33165cf7e7ee08c0cfb",
        "is_verified": false,
        "line_number": 34,
        "is_secret": false
      }
    ],
    "src/vs/editor/browser/viewParts/minimap/minimapPreBaked.ts": [
      {
        "type": "Hex High Entropy String",
        "filename": "src/vs/editor/browser/viewParts/minimap/minimapPreBaked.ts",
        "hashed_secret": "be2768cb6754de2aa14a7eb7fb67e5db0abd8890",
        "is_verified": false,
        "line_number": 55,
        "is_secret": false
      },
      {
        "type": "Hex High Entropy String",
        "filename": "src/vs/editor/browser/viewParts/minimap/minimapPreBaked.ts",
        "hashed_secret": "7a15525cc2aa0af7747d53b65242a277dc582026",
        "is_verified": false,
        "line_number": 60,
        "is_secret": false
      }
    ],
    "src/vs/editor/contrib/suggest/test/browser/suggestController.test.ts": [
      {
        "type": "Hex High Entropy String",
        "filename": "src/vs/editor/contrib/suggest/test/browser/suggestController.test.ts",
        "hashed_secret": "e4e7bced229a170690fb933633e903876e75ee07",
        "is_verified": false,
        "line_number": 651,
        "is_secret": false
      }
    ],
    "src/vs/editor/test/browser/controller/cursor.test.ts": [
      {
        "type": "Hex High Entropy String",
        "filename": "src/vs/editor/test/browser/controller/cursor.test.ts",
        "hashed_secret": "9847b0d807e4b80605c9d9d8b9c7a0b40ed513da",
        "is_verified": false,
        "line_number": 6484,
        "is_secret": false
      },
      {
        "type": "Hex High Entropy String",
        "filename": "src/vs/editor/test/browser/controller/cursor.test.ts",
        "hashed_secret": "29d9451e16d9d7719529948763ce63f954c29915",
        "is_verified": false,
        "line_number": 6491,
        "is_secret": false
      },
      {
        "type": "Hex High Entropy String",
        "filename": "src/vs/editor/test/browser/controller/cursor.test.ts",
        "hashed_secret": "d78922db105aefeb9bab04128c3a135b0698117b",
        "is_verified": false,
        "line_number": 6515,
        "is_secret": false
      }
    ],
    "src/vs/editor/test/common/model/pieceTreeTextBuffer/pieceTreeTextBuffer.test.ts": [
      {
        "type": "Base64 High Entropy String",
        "filename": "src/vs/editor/test/common/model/pieceTreeTextBuffer/pieceTreeTextBuffer.test.ts",
        "hashed_secret": "2fbed46209c70d10fc62ec9c23e4a5b4969c4838",
        "is_verified": false,
        "line_number": 19,
        "is_secret": false
      },
      {
        "type": "Hex High Entropy String",
        "filename": "src/vs/editor/test/common/model/pieceTreeTextBuffer/pieceTreeTextBuffer.test.ts",
        "hashed_secret": "4f8be53e6119f97cd67d38d5ce03aba6dae2316d",
        "is_verified": false,
        "line_number": 1827,
        "is_secret": false
      },
      {
        "type": "Hex High Entropy String",
        "filename": "src/vs/editor/test/common/model/pieceTreeTextBuffer/pieceTreeTextBuffer.test.ts",
        "hashed_secret": "d84852bb1ee5e4a94dc72a90db9de265b7f18138",
        "is_verified": false,
        "line_number": 1832,
        "is_secret": false
      }
    ],
    "src/vs/platform/backup/test/electron-main/backupMainService.test.ts": [
      {
        "type": "Hex High Entropy String",
        "filename": "src/vs/platform/backup/test/electron-main/backupMainService.test.ts",
        "hashed_secret": "df85aee71ccafa1974bb0fab73f86de85f89eb52",
        "is_verified": false,
        "line_number": 595,
        "is_secret": false
      }
    ],
    "src/vs/platform/checksum/test/node/checksumService.test.ts": [
      {
        "type": "Base64 High Entropy String",
        "filename": "src/vs/platform/checksum/test/node/checksumService.test.ts",
        "hashed_secret": "4a211cacf9cf46abb61d97cd30f8927f8ff68949",
        "is_verified": false,
        "line_number": 38,
        "is_secret": false
      },
      {
        "type": "Base64 High Entropy String",
        "filename": "src/vs/platform/checksum/test/node/checksumService.test.ts",
        "hashed_secret": "8b3419d93a3815bab365c9148edef39d80e7c8de",
        "is_verified": false,
        "line_number": 38,
        "is_secret": false
      }
    ],
    "src/vs/platform/encryption/common/encryptionService.ts": [
      {
        "type": "Secret Keyword",
        "filename": "src/vs/platform/encryption/common/encryptionService.ts",
        "hashed_secret": "2164a98794e6e6f7a8c1862ca735183450643ab8",
        "is_verified": false,
        "line_number": 34,
        "is_secret": false
      },
      {
        "type": "Secret Keyword",
        "filename": "src/vs/platform/encryption/common/encryptionService.ts",
        "hashed_secret": "27941be9e491ea754419893f64b724450376db52",
        "is_verified": false,
        "line_number": 45,
        "is_secret": false
      }
    ],
    "src/vs/platform/extensionManagement/test/common/configRemotes.test.ts": [
      {
        "type": "Basic Auth Credentials",
        "filename": "src/vs/platform/extensionManagement/test/common/configRemotes.test.ts",
        "hashed_secret": "5baa61e4c9b93f3f0682250b6cf8331b7ee68fd8",
        "is_verified": false,
        "line_number": 29,
        "is_secret": false
      }
    ],
    "src/vs/platform/native/electron-main/auth.ts": [
      {
        "type": "Secret Keyword",
        "filename": "src/vs/platform/native/electron-main/auth.ts",
        "hashed_secret": "1552ab4cda3b3f85ebbe13ab82fddd1071a00904",
        "is_verified": false,
        "line_number": 43,
        "is_secret": false
      },
      {
        "type": "Secret Keyword",
        "filename": "src/vs/platform/native/electron-main/auth.ts",
        "hashed_secret": "ecb252044b5ea0f679ee78ec1a12904739e2904d",
        "is_verified": false,
        "line_number": 211,
        "is_secret": false
      }
    ],
    "src/vs/platform/telemetry/node/telemetryUtils.ts": [
      {
        "type": "Hex High Entropy String",
        "filename": "src/vs/platform/telemetry/node/telemetryUtils.ts",
        "hashed_secret": "def4e2deaa6e984c6eaa63b1f8ed02574aaa4bda",
        "is_verified": false,
        "line_number": 17,
        "is_secret": false
      }
    ],
    "src/vs/platform/telemetry/test/browser/1dsAppender.test.ts": [
      {
        "type": "Base64 High Entropy String",
        "filename": "src/vs/platform/telemetry/test/browser/1dsAppender.test.ts",
        "hashed_secret": "da43a8ebe3e071eb9f612ac529369068983ed590",
        "is_verified": false,
        "line_number": 70,
        "is_secret": false
      }
    ],
    "src/vs/platform/windows/test/electron-main/windowsStateHandler.test.ts": [
      {
        "type": "Hex High Entropy String",
        "filename": "src/vs/platform/windows/test/electron-main/windowsStateHandler.test.ts",
        "hashed_secret": "81902f90c165b5b742afc5a3be5180bb20fd6fa9",
        "is_verified": false,
        "line_number": 125,
        "is_secret": false
      }
    ],
    "src/vs/platform/workspaces/test/electron-main/workspaces.test.ts": [
      {
        "type": "Hex High Entropy String",
        "filename": "src/vs/platform/workspaces/test/electron-main/workspaces.test.ts",
        "hashed_secret": "80186838ad46c9ff7e226d081a5289b4b6dc9a3c",
        "is_verified": false,
        "line_number": 52,
        "is_secret": false
      },
      {
        "type": "Hex High Entropy String",
        "filename": "src/vs/platform/workspaces/test/electron-main/workspaces.test.ts",
        "hashed_secret": "db8ab9b302acd24863d9f8b173ce760e876452c7",
        "is_verified": false,
        "line_number": 52,
        "is_secret": false
      },
      {
        "type": "Hex High Entropy String",
        "filename": "src/vs/platform/workspaces/test/electron-main/workspaces.test.ts",
        "hashed_secret": "2d7b6bcb2710e7af54714bf26aa6df65d7d96bc9",
        "is_verified": false,
        "line_number": 60,
        "is_secret": false
      },
      {
        "type": "Hex High Entropy String",
        "filename": "src/vs/platform/workspaces/test/electron-main/workspaces.test.ts",
        "hashed_secret": "fc8e06e896a2fca7d730591b367221b493df4677",
        "is_verified": false,
        "line_number": 60,
        "is_secret": false
      },
      {
        "type": "Hex High Entropy String",
        "filename": "src/vs/platform/workspaces/test/electron-main/workspaces.test.ts",
        "hashed_secret": "11f36d26f88c98fc21501757dcaf1d189054b459",
        "is_verified": false,
        "line_number": 63,
        "is_secret": false
      }
    ],
    "src/vs/platform/workspaces/test/electron-main/workspacesHistoryStorage.test.ts": [
      {
        "type": "Hex High Entropy String",
        "filename": "src/vs/platform/workspaces/test/electron-main/workspacesHistoryStorage.test.ts",
        "hashed_secret": "81902f90c165b5b742afc5a3be5180bb20fd6fa9",
        "is_verified": false,
        "line_number": 120,
        "is_secret": false
      }
    ],
    "src/vs/server/node/webClientServer.ts": [
      {
        "type": "Base64 High Entropy String",
        "filename": "src/vs/server/node/webClientServer.ts",
        "hashed_secret": "66e26ed510af41f1d322d1ebda4389302f4a03c7",
        "is_verified": false,
        "line_number": 505,
        "is_secret": false
      },
      {
        "type": "Base64 High Entropy String",
        "filename": "src/vs/server/node/webClientServer.ts",
        "hashed_secret": "93f2efffc36c6e096cdb21d6aadb7087dc0d7478",
        "is_verified": false,
        "line_number": 511,
        "is_secret": false
      }
    ],
    "src/vs/workbench/api/test/browser/extHostTelemetry.test.ts": [
      {
        "type": "Secret Keyword",
        "filename": "src/vs/workbench/api/test/browser/extHostTelemetry.test.ts",
        "hashed_secret": "7fe54a7b420126077bba3453c0f9d31430735c5e",
        "is_verified": false,
        "line_number": 256,
        "is_secret": false
      }
    ],
    "src/vs/workbench/contrib/tags/test/node/workspaceTags.test.ts": [
      {
        "type": "Basic Auth Credentials",
        "filename": "src/vs/workbench/contrib/tags/test/node/workspaceTags.test.ts",
        "hashed_secret": "5baa61e4c9b93f3f0682250b6cf8331b7ee68fd8",
        "is_verified": false,
        "line_number": 26,
        "is_secret": false
      }
    ],
    "src/vs/workbench/contrib/webview/browser/pre/index.html": [
      {
        "type": "Base64 High Entropy String",
        "filename": "src/vs/workbench/contrib/webview/browser/pre/index.html",
        "hashed_secret": "18e28cb104e16a9281ba04f02b3d657de3110053",
        "is_verified": false,
        "line_number": 9,
        "is_secret": false
      }
    ],
    "src/vs/workbench/services/environment/browser/environmentService.ts": [
      {
        "type": "Hex High Entropy String",
        "filename": "src/vs/workbench/services/environment/browser/environmentService.ts",
        "hashed_secret": "3a8f125da17a2c187d430daf0045e0fdfa707bdd",
        "is_verified": false,
        "line_number": 299,
        "is_secret": false
      }
    ],
    "src/vs/workbench/services/extensions/worker/webWorkerExtensionHostIframe.html": [
      {
        "type": "Base64 High Entropy String",
        "filename": "src/vs/workbench/services/extensions/worker/webWorkerExtensionHostIframe.html",
        "hashed_secret": "96db22e5620887ff09f9da56175f200f30df6bf1",
        "is_verified": false,
        "line_number": 8,
        "is_secret": false
      }
    ],
    "src/vs/workbench/services/languageRuntime/common/positronUiComm.ts": [
      {
        "type": "Secret Keyword",
        "filename": "src/vs/workbench/services/languageRuntime/common/positronUiComm.ts",
        "hashed_secret": "659b2a0d48dff4354af7e730d2138e52d57f5a6b",
        "is_verified": false,
        "line_number": 785,
        "is_secret": false
      }
    ],
    "src/vs/workbench/test/browser/webview.test.ts": [
      {
        "type": "Base64 High Entropy String",
        "filename": "src/vs/workbench/test/browser/webview.test.ts",
        "hashed_secret": "bd86be67e83058d60b6ae73f8264b0e0f4a53faf",
        "is_verified": false,
        "line_number": 14,
        "is_secret": false
      },
      {
        "type": "Base64 High Entropy String",
        "filename": "src/vs/workbench/test/browser/webview.test.ts",
        "hashed_secret": "2cb6f8318e394386a6a2b875eca55c07e2af7045",
        "is_verified": false,
        "line_number": 19,
        "is_secret": false
      }
    ],
    "test/integration/browser/src/index.ts": [
      {
        "type": "Hex High Entropy String",
        "filename": "test/integration/browser/src/index.ts",
        "hashed_secret": "3a8f125da17a2c187d430daf0045e0fdfa707bdd",
        "is_verified": false,
        "line_number": 134,
        "is_secret": false
      }
    ]
  },
  "generated_at": "2025-03-21T20:42:22Z"
}<|MERGE_RESOLUTION|>--- conflicted
+++ resolved
@@ -572,11 +572,7 @@
         "filename": "build/lib/stylelint/vscode-known-variables.json",
         "hashed_secret": "bebac042cf8ae1cf5954a7f233759a1373a1bd5b",
         "is_verified": false,
-<<<<<<< HEAD
-        "line_number": 749,
-=======
         "line_number": 769,
->>>>>>> 177681fa
         "is_secret": false
       }
     ],
