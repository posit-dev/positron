--- conflicted
+++ resolved
@@ -145,13 +145,9 @@
 **/CONTRIBUTING.md
 
 **/*.ts
-<<<<<<< HEAD
 # --- Start Positron ---
 **/*.tsx
 # --- End Positron ---
-!typescript/**/*.d.ts
-=======
->>>>>>> 7af64671
 
 # Exclude TS files that aren't needed by TS extension
 typescript/lib/tsc.js
