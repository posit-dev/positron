"use strict";
/*---------------------------------------------------------------------------------------------
 *  Copyright (c) Microsoft Corporation. All rights reserved.
 *  Licensed under the MIT License. See License.txt in the project root for license information.
 *--------------------------------------------------------------------------------------------*/
Object.defineProperty(exports, "__esModule", { value: true });
exports.watchApiProposalNamesTask = exports.compileApiProposalNamesTask = void 0;
exports.transpileTask = transpileTask;
exports.compileTask = compileTask;
exports.watchTask = watchTask;
const es = require("event-stream");
const fs = require("fs");
const gulp = require("gulp");
const path = require("path");
const monacodts = require("./monaco-api");
const nls = require("./nls");
const reporter_1 = require("./reporter");
const util = require("./util");
const fancyLog = require("fancy-log");
const ansiColors = require("ansi-colors");
const os = require("os");
const ts = require("typescript");
const File = require("vinyl");
const task = require("./task");
const index_1 = require("./mangle/index");
const postcss_1 = require("./postcss");
const watch = require('./watch');
// --- gulp-tsb: compile and transpile --------------------------------
const reporter = (0, reporter_1.createReporter)();
function getTypeScriptCompilerOptions(src) {
    const rootDir = path.join(__dirname, `../../${src}`);
    const options = {};
    options.verbose = false;
    options.sourceMap = true;
    if (process.env['VSCODE_NO_SOURCEMAP']) { // To be used by developers in a hurry
        options.sourceMap = false;
    }
    options.rootDir = rootDir;
    options.baseUrl = rootDir;
    options.sourceRoot = util.toFileUri(rootDir);
    options.newLine = /\r\n/.test(fs.readFileSync(__filename, 'utf8')) ? 0 : 1;
    return options;
}
function createCompile(src, build, emitError, transpileOnly) {
    const tsb = require('./tsb');
    const sourcemaps = require('gulp-sourcemaps');
    const projectPath = path.join(__dirname, '../../', src, 'tsconfig.json');
    const overrideOptions = { ...getTypeScriptCompilerOptions(src), inlineSources: Boolean(build) };
    if (!build) {
        overrideOptions.inlineSourceMap = true;
    }
    const compilation = tsb.create(projectPath, overrideOptions, {
        verbose: false,
        transpileOnly: Boolean(transpileOnly),
        transpileWithSwc: typeof transpileOnly !== 'boolean' && transpileOnly.swc
    }, err => reporter(err));
    function pipeline(token) {
        const bom = require('gulp-bom');
        // --- Start Positron ---
        // Added x? to regexes so that .tsx files are compiled and updated in the same way as .ts files.
        const tsFilter = util.filter(data => /\.tsx?$/.test(data.path));
        const isUtf8Test = (f) => /(\/|\\)test(\/|\\).*utf8/.test(f.path);
        const isRuntimeJs = (f) => f.path.endsWith('.js') && !f.path.includes('fixtures');
        const isCSS = (f) => f.path.endsWith('.css') && !f.path.includes('fixtures');
<<<<<<< HEAD
        const noDeclarationsFilter = util.filter(data => !(/\.d\.tsx?$/.test(data.path)));
        // --- End Positron ---
        const postcss = require('gulp-postcss');
=======
        const noDeclarationsFilter = util.filter(data => !(/\.d\.ts$/.test(data.path)));
>>>>>>> 6319a0b6
        const postcssNesting = require('postcss-nesting');
        const input = es.through();
        const output = input
            .pipe(util.$if(isUtf8Test, bom())) // this is required to preserve BOM in test files that loose it otherwise
            .pipe(util.$if(!build && isRuntimeJs, util.appendOwnPathSourceURL()))
            .pipe(util.$if(isCSS, (0, postcss_1.gulpPostcss)([postcssNesting()], err => reporter(String(err)))))
            .pipe(tsFilter)
            .pipe(util.loadSourcemaps())
            .pipe(compilation(token))
            .pipe(noDeclarationsFilter)
            .pipe(util.$if(build, nls.nls()))
            .pipe(noDeclarationsFilter.restore)
            .pipe(util.$if(!transpileOnly, sourcemaps.write('.', {
            addComment: false,
            includeContent: !!build,
            sourceRoot: overrideOptions.sourceRoot
        })))
            .pipe(tsFilter.restore)
            .pipe(reporter.end(!!emitError));
        return es.duplex(input, output);
    }
    pipeline.tsProjectSrc = () => {
        return compilation.src({ base: src });
    };
    pipeline.projectPath = projectPath;
    return pipeline;
}
function transpileTask(src, out, swc) {
    const task = () => {
        const transpile = createCompile(src, false, true, { swc });
        const srcPipe = gulp.src(`${src}/**`, { base: `${src}` });
        return srcPipe
            .pipe(transpile())
            .pipe(gulp.dest(out));
    };
    task.taskName = `transpile-${path.basename(src)}`;
    return task;
}
function compileTask(src, out, build, options = {}) {
    const task = () => {
        if (os.totalmem() < 4_000_000_000) {
            throw new Error('compilation requires 4GB of RAM');
        }
        const compile = createCompile(src, build, true, false);
        const srcPipe = gulp.src(`${src}/**`, { base: `${src}` });
        const generator = new MonacoGenerator(false);
        if (src === 'src') {
            generator.execute();
        }
        // mangle: TypeScript to TypeScript
        let mangleStream = es.through();
        if (build && !options.disableMangle) {
            let ts2tsMangler = new index_1.Mangler(compile.projectPath, (...data) => fancyLog(ansiColors.blue('[mangler]'), ...data), { mangleExports: true, manglePrivateFields: true });
            const newContentsByFileName = ts2tsMangler.computeNewFileContents(new Set(['saveState']));
            mangleStream = es.through(async function write(data) {
                const tsNormalPath = ts.normalizePath(data.path);
                const newContents = (await newContentsByFileName).get(tsNormalPath);
                if (newContents !== undefined) {
                    data.contents = Buffer.from(newContents.out);
                    data.sourceMap = newContents.sourceMap && JSON.parse(newContents.sourceMap);
                }
                this.push(data);
            }, async function end() {
                // free resources
                (await newContentsByFileName).clear();
                this.push(null);
                ts2tsMangler = undefined;
            });
        }
        return srcPipe
            .pipe(mangleStream)
            .pipe(generator.stream)
            .pipe(compile())
            .pipe(gulp.dest(out));
    };
    task.taskName = `compile-${path.basename(src)}`;
    return task;
}
function watchTask(out, build) {
    const task = () => {
        const compile = createCompile('src', build, false, false);
        const src = gulp.src('src/**', { base: 'src' });
        const watchSrc = watch('src/**', { base: 'src', readDelay: 200 });
        const generator = new MonacoGenerator(true);
        generator.execute();
        return watchSrc
            .pipe(generator.stream)
            .pipe(util.incremental(compile, src, true))
            .pipe(gulp.dest(out));
    };
    task.taskName = `watch-${path.basename(out)}`;
    return task;
}
const REPO_SRC_FOLDER = path.join(__dirname, '../../src');
class MonacoGenerator {
    _isWatch;
    stream;
    _watchedFiles;
    _fsProvider;
    _declarationResolver;
    constructor(isWatch) {
        this._isWatch = isWatch;
        this.stream = es.through();
        this._watchedFiles = {};
        const onWillReadFile = (moduleId, filePath) => {
            if (!this._isWatch) {
                return;
            }
            if (this._watchedFiles[filePath]) {
                return;
            }
            this._watchedFiles[filePath] = true;
            fs.watchFile(filePath, () => {
                this._declarationResolver.invalidateCache(moduleId);
                this._executeSoon();
            });
        };
        this._fsProvider = new class extends monacodts.FSProvider {
            readFileSync(moduleId, filePath) {
                onWillReadFile(moduleId, filePath);
                return super.readFileSync(moduleId, filePath);
            }
        };
        this._declarationResolver = new monacodts.DeclarationResolver(this._fsProvider);
        if (this._isWatch) {
            fs.watchFile(monacodts.RECIPE_PATH, () => {
                this._executeSoon();
            });
        }
    }
    _executeSoonTimer = null;
    _executeSoon() {
        if (this._executeSoonTimer !== null) {
            clearTimeout(this._executeSoonTimer);
            this._executeSoonTimer = null;
        }
        this._executeSoonTimer = setTimeout(() => {
            this._executeSoonTimer = null;
            this.execute();
        }, 20);
    }
    _run() {
        const r = monacodts.run3(this._declarationResolver);
        if (!r && !this._isWatch) {
            // The build must always be able to generate the monaco.d.ts
            throw new Error(`monaco.d.ts generation error - Cannot continue`);
        }
        return r;
    }
    _log(message, ...rest) {
        fancyLog(ansiColors.cyan('[monaco.d.ts]'), message, ...rest);
    }
    execute() {
        const startTime = Date.now();
        const result = this._run();
        if (!result) {
            // nothing really changed
            return;
        }
        if (result.isTheSame) {
            return;
        }
        fs.writeFileSync(result.filePath, result.content);
        fs.writeFileSync(path.join(REPO_SRC_FOLDER, 'vs/editor/common/standalone/standaloneEnums.ts'), result.enums);
        this._log(`monaco.d.ts is changed - total time took ${Date.now() - startTime} ms`);
        if (!this._isWatch) {
            this.stream.emit('error', 'monaco.d.ts is no longer up to date. Please run gulp watch and commit the new file.');
        }
    }
}
function generateApiProposalNames() {
    let eol;
    try {
        const src = fs.readFileSync('src/vs/workbench/services/extensions/common/extensionsApiProposals.ts', 'utf-8');
        const match = /\r?\n/m.exec(src);
        eol = match ? match[0] : os.EOL;
    }
    catch {
        eol = os.EOL;
    }
    const pattern = /vscode\.proposed\.([a-zA-Z\d]+)\.d\.ts$/;
    const proposalNames = new Set();
    const input = es.through();
    const output = input
        .pipe(util.filter((f) => pattern.test(f.path)))
        .pipe(es.through((f) => {
        const name = path.basename(f.path);
        const match = pattern.exec(name);
        if (match) {
            proposalNames.add(match[1]);
        }
    }, function () {
        const names = [...proposalNames.values()].sort();
        const contents = [
            '/*---------------------------------------------------------------------------------------------',
            ' *  Copyright (c) Microsoft Corporation. All rights reserved.',
            ' *  Licensed under the MIT License. See License.txt in the project root for license information.',
            ' *--------------------------------------------------------------------------------------------*/',
            '',
            '// THIS IS A GENERATED FILE. DO NOT EDIT DIRECTLY.',
            '',
            'export const allApiProposals = Object.freeze({',
            `${names.map(name => `\t${name}: 'https://raw.githubusercontent.com/microsoft/vscode/main/src/vscode-dts/vscode.proposed.${name}.d.ts'`).join(`,${eol}`)}`,
            '});',
            'export type ApiProposalName = keyof typeof allApiProposals;',
            '',
        ].join(eol);
        this.emit('data', new File({
            path: 'vs/workbench/services/extensions/common/extensionsApiProposals.ts',
            contents: Buffer.from(contents)
        }));
        this.emit('end');
    }));
    return es.duplex(input, output);
}
const apiProposalNamesReporter = (0, reporter_1.createReporter)('api-proposal-names');
exports.compileApiProposalNamesTask = task.define('compile-api-proposal-names', () => {
    return gulp.src('src/vscode-dts/**')
        .pipe(generateApiProposalNames())
        .pipe(gulp.dest('src'))
        .pipe(apiProposalNamesReporter.end(true));
});
exports.watchApiProposalNamesTask = task.define('watch-api-proposal-names', () => {
    const task = () => gulp.src('src/vscode-dts/**')
        .pipe(generateApiProposalNames())
        .pipe(apiProposalNamesReporter.end(true));
    return watch('src/vscode-dts/**', { readDelay: 200 })
        .pipe(util.debounce(task))
        .pipe(gulp.dest('src'));
});
//# sourceMappingURL=compilation.js.map<|MERGE_RESOLUTION|>--- conflicted
+++ resolved
@@ -62,13 +62,8 @@
         const isUtf8Test = (f) => /(\/|\\)test(\/|\\).*utf8/.test(f.path);
         const isRuntimeJs = (f) => f.path.endsWith('.js') && !f.path.includes('fixtures');
         const isCSS = (f) => f.path.endsWith('.css') && !f.path.includes('fixtures');
-<<<<<<< HEAD
         const noDeclarationsFilter = util.filter(data => !(/\.d\.tsx?$/.test(data.path)));
         // --- End Positron ---
-        const postcss = require('gulp-postcss');
-=======
-        const noDeclarationsFilter = util.filter(data => !(/\.d\.ts$/.test(data.path)));
->>>>>>> 6319a0b6
         const postcssNesting = require('postcss-nesting');
         const input = es.through();
         const output = input
