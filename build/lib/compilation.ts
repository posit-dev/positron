/*---------------------------------------------------------------------------------------------
 *  Copyright (c) Microsoft Corporation. All rights reserved.
 *  Licensed under the MIT License. See License.txt in the project root for license information.
 *--------------------------------------------------------------------------------------------*/

import * as es from 'event-stream';
import * as fs from 'fs';
import * as gulp from 'gulp';
import * as path from 'path';
import * as monacodts from './monaco-api';
import * as nls from './nls';
import { createReporter } from './reporter';
import * as util from './util';
import * as fancyLog from 'fancy-log';
import * as ansiColors from 'ansi-colors';
import * as os from 'os';
import ts = require('typescript');
import * as File from 'vinyl';
import * as task from './task';
import { Mangler } from './mangleTypeScript';
import { RawSourceMap } from 'source-map';
const watch = require('./watch');


// --- gulp-tsb: compile and transpile --------------------------------

const reporter = createReporter();

function getTypeScriptCompilerOptions(src: string): ts.CompilerOptions {
	const rootDir = path.join(__dirname, `../../${src}`);
	const options: ts.CompilerOptions = {};
	options.verbose = false;
	options.sourceMap = true;
	if (process.env['VSCODE_NO_SOURCEMAP']) { // To be used by developers in a hurry
		options.sourceMap = false;
	}
	options.rootDir = rootDir;
	options.baseUrl = rootDir;
	options.sourceRoot = util.toFileUri(rootDir);
	options.newLine = /\r\n/.test(fs.readFileSync(__filename, 'utf8')) ? 0 : 1;
	return options;
}

function createCompile(src: string, build: boolean, emitError: boolean, transpileOnly: boolean | { swc: boolean }) {
	const tsb = require('./tsb') as typeof import('./tsb');
	const sourcemaps = require('gulp-sourcemaps') as typeof import('gulp-sourcemaps');


	const projectPath = path.join(__dirname, '../../', src, 'tsconfig.json');
	const overrideOptions = { ...getTypeScriptCompilerOptions(src), inlineSources: Boolean(build) };
	if (!build) {
		overrideOptions.inlineSourceMap = true;
	}

	const compilation = tsb.create(projectPath, overrideOptions, {
		verbose: false,
		transpileOnly: Boolean(transpileOnly),
		transpileWithSwc: typeof transpileOnly !== 'boolean' && transpileOnly.swc
	}, err => reporter(err));

	function pipeline(token?: util.ICancellationToken) {
		const bom = require('gulp-bom') as typeof import('gulp-bom');

<<<<<<< HEAD
		const utf8Filter = util.filter(data => /(\/|\\)test(\/|\\).*utf8/.test(data.path));
		// --- Start Positron ---
		// Added x? to regexes so that .tsx files are compiled and updated in the same way as .ts files.
		const tsFilter = util.filter(data => /\.tsx?$/.test(data.path));
		const noDeclarationsFilter = util.filter(data => !(/\.d\.tsx?$/.test(data.path)));
		// --- End Positron ---
=======
		const tsFilter = util.filter(data => /\.ts$/.test(data.path));
		const isUtf8Test = (f: File) => /(\/|\\)test(\/|\\).*utf8/.test(f.path);
		const isRuntimeJs = (f: File) => f.path.endsWith('.js') && !f.path.includes('fixtures');
		const noDeclarationsFilter = util.filter(data => !(/\.d\.ts$/.test(data.path)));
>>>>>>> 5b043e8a

		const input = es.through();
		const output = input
			.pipe(util.$if(isUtf8Test, bom())) // this is required to preserve BOM in test files that loose it otherwise
			.pipe(util.$if(!build && isRuntimeJs, util.appendOwnPathSourceURL()))
			.pipe(tsFilter)
			.pipe(util.loadSourcemaps())
			.pipe(compilation(token))
			.pipe(noDeclarationsFilter)
			.pipe(util.$if(build, nls.nls()))
			.pipe(noDeclarationsFilter.restore)
			.pipe(util.$if(!transpileOnly, sourcemaps.write('.', {
				addComment: false,
				includeContent: !!build,
				sourceRoot: overrideOptions.sourceRoot
			})))
			.pipe(tsFilter.restore)
			.pipe(reporter.end(!!emitError));

		return es.duplex(input, output);
	}
	pipeline.tsProjectSrc = () => {
		return compilation.src({ base: src });
	};
	pipeline.projectPath = projectPath;
	return pipeline;
}

export function transpileTask(src: string, out: string, swc: boolean): () => NodeJS.ReadWriteStream {

	return function () {

		const transpile = createCompile(src, false, true, { swc });
		const srcPipe = gulp.src(`${src}/**`, { base: `${src}` });

		return srcPipe
			.pipe(transpile())
			.pipe(gulp.dest(out));
	};
}

export function compileTask(src: string, out: string, build: boolean): () => NodeJS.ReadWriteStream {

	return function () {

		if (os.totalmem() < 4_000_000_000) {
			throw new Error('compilation requires 4GB of RAM');
		}

		const compile = createCompile(src, build, true, false);
		const srcPipe = gulp.src(`${src}/**`, { base: `${src}` });
		const generator = new MonacoGenerator(false);
		if (src === 'src') {
			generator.execute();
		}

		// mangle: TypeScript to TypeScript
		let mangleStream = es.through();
		if (build) {
			let ts2tsMangler = new Mangler(compile.projectPath, (...data) => fancyLog(ansiColors.blue('[mangler]'), ...data));
			const newContentsByFileName = ts2tsMangler.computeNewFileContents();
			mangleStream = es.through(function write(data: File & { sourceMap?: RawSourceMap }) {
				const newContents = newContentsByFileName.get(data.path);
				if (newContents !== undefined) {
					data.contents = Buffer.from(newContents.out);
					data.sourceMap = newContents.sourceMap && JSON.parse(newContents.sourceMap);
				}
				this.push(data);
			}, function end() {
				this.push(null);
				// free resources
				newContentsByFileName.clear();
				(<any>ts2tsMangler) = undefined;
			});
		}

		return srcPipe
			.pipe(mangleStream)
			.pipe(generator.stream)
			.pipe(compile())
			.pipe(gulp.dest(out));
	};
}

export function watchTask(out: string, build: boolean): () => NodeJS.ReadWriteStream {

	return function () {
		const compile = createCompile('src', build, false, false);

		const src = gulp.src('src/**', { base: 'src' });
		const watchSrc = watch('src/**', { base: 'src', readDelay: 200 });

		const generator = new MonacoGenerator(true);
		generator.execute();

		return watchSrc
			.pipe(generator.stream)
			.pipe(util.incremental(compile, src, true))
			.pipe(gulp.dest(out));
	};
}

const REPO_SRC_FOLDER = path.join(__dirname, '../../src');

class MonacoGenerator {
	private readonly _isWatch: boolean;
	public readonly stream: NodeJS.ReadWriteStream;

	private readonly _watchedFiles: { [filePath: string]: boolean };
	private readonly _fsProvider: monacodts.FSProvider;
	private readonly _declarationResolver: monacodts.DeclarationResolver;

	constructor(isWatch: boolean) {
		this._isWatch = isWatch;
		this.stream = es.through();
		this._watchedFiles = {};
		const onWillReadFile = (moduleId: string, filePath: string) => {
			if (!this._isWatch) {
				return;
			}
			if (this._watchedFiles[filePath]) {
				return;
			}
			this._watchedFiles[filePath] = true;

			fs.watchFile(filePath, () => {
				this._declarationResolver.invalidateCache(moduleId);
				this._executeSoon();
			});
		};
		this._fsProvider = new class extends monacodts.FSProvider {
			public readFileSync(moduleId: string, filePath: string): Buffer {
				onWillReadFile(moduleId, filePath);
				return super.readFileSync(moduleId, filePath);
			}
		};
		this._declarationResolver = new monacodts.DeclarationResolver(this._fsProvider);

		if (this._isWatch) {
			fs.watchFile(monacodts.RECIPE_PATH, () => {
				this._executeSoon();
			});
		}
	}

	private _executeSoonTimer: NodeJS.Timer | null = null;
	private _executeSoon(): void {
		if (this._executeSoonTimer !== null) {
			clearTimeout(this._executeSoonTimer);
			this._executeSoonTimer = null;
		}
		this._executeSoonTimer = setTimeout(() => {
			this._executeSoonTimer = null;
			this.execute();
		}, 20);
	}

	private _run(): monacodts.IMonacoDeclarationResult | null {
		const r = monacodts.run3(this._declarationResolver);
		if (!r && !this._isWatch) {
			// The build must always be able to generate the monaco.d.ts
			throw new Error(`monaco.d.ts generation error - Cannot continue`);
		}
		return r;
	}

	private _log(message: any, ...rest: any[]): void {
		fancyLog(ansiColors.cyan('[monaco.d.ts]'), message, ...rest);
	}

	public execute(): void {
		const startTime = Date.now();
		const result = this._run();
		if (!result) {
			// nothing really changed
			return;
		}
		if (result.isTheSame) {
			return;
		}

		fs.writeFileSync(result.filePath, result.content);
		fs.writeFileSync(path.join(REPO_SRC_FOLDER, 'vs/editor/common/standalone/standaloneEnums.ts'), result.enums);
		this._log(`monaco.d.ts is changed - total time took ${Date.now() - startTime} ms`);
		if (!this._isWatch) {
			this.stream.emit('error', 'monaco.d.ts is no longer up to date. Please run gulp watch and commit the new file.');
		}
	}
}

function generateApiProposalNames() {
	let eol: string;

	try {
		const src = fs.readFileSync('src/vs/workbench/services/extensions/common/extensionsApiProposals.ts', 'utf-8');
		const match = /\r?\n/m.exec(src);
		eol = match ? match[0] : os.EOL;
	} catch {
		eol = os.EOL;
	}

	const pattern = /vscode\.proposed\.([a-zA-Z]+)\.d\.ts$/;
	const proposalNames = new Set<string>();

	const input = es.through();
	const output = input
		.pipe(util.filter((f: File) => pattern.test(f.path)))
		.pipe(es.through((f: File) => {
			const name = path.basename(f.path);
			const match = pattern.exec(name);

			if (match) {
				proposalNames.add(match[1]);
			}
		}, function () {
			const names = [...proposalNames.values()].sort();
			const contents = [
				'/*---------------------------------------------------------------------------------------------',
				' *  Copyright (c) Microsoft Corporation. All rights reserved.',
				' *  Licensed under the MIT License. See License.txt in the project root for license information.',
				' *--------------------------------------------------------------------------------------------*/',
				'',
				'// THIS IS A GENERATED FILE. DO NOT EDIT DIRECTLY.',
				'',
				'export const allApiProposals = Object.freeze({',
				`${names.map(name => `\t${name}: 'https://raw.githubusercontent.com/microsoft/vscode/main/src/vscode-dts/vscode.proposed.${name}.d.ts'`).join(`,${eol}`)}`,
				'});',
				'export type ApiProposalName = keyof typeof allApiProposals;',
				'',
			].join(eol);

			this.emit('data', new File({
				path: 'vs/workbench/services/extensions/common/extensionsApiProposals.ts',
				contents: Buffer.from(contents)
			}));
			this.emit('end');
		}));

	return es.duplex(input, output);
}

const apiProposalNamesReporter = createReporter('api-proposal-names');

export const compileApiProposalNamesTask = task.define('compile-api-proposal-names', () => {
	return gulp.src('src/vscode-dts/**')
		.pipe(generateApiProposalNames())
		.pipe(gulp.dest('src'))
		.pipe(apiProposalNamesReporter.end(true));
});

export const watchApiProposalNamesTask = task.define('watch-api-proposal-names', () => {
	const task = () => gulp.src('src/vscode-dts/**')
		.pipe(generateApiProposalNames())
		.pipe(apiProposalNamesReporter.end(true));

	return watch('src/vscode-dts/**', { readDelay: 200 })
		.pipe(util.debounce(task))
		.pipe(gulp.dest('src'));
});<|MERGE_RESOLUTION|>--- conflicted
+++ resolved
@@ -61,19 +61,13 @@
 	function pipeline(token?: util.ICancellationToken) {
 		const bom = require('gulp-bom') as typeof import('gulp-bom');
 
-<<<<<<< HEAD
-		const utf8Filter = util.filter(data => /(\/|\\)test(\/|\\).*utf8/.test(data.path));
 		// --- Start Positron ---
 		// Added x? to regexes so that .tsx files are compiled and updated in the same way as .ts files.
 		const tsFilter = util.filter(data => /\.tsx?$/.test(data.path));
+		const isUtf8Test = (f: File) => /(\/|\\)test(\/|\\).*utf8/.test(f.path);
+		const isRuntimeJs = (f: File) => f.path.endsWith('.js') && !f.path.includes('fixtures');
 		const noDeclarationsFilter = util.filter(data => !(/\.d\.tsx?$/.test(data.path)));
 		// --- End Positron ---
-=======
-		const tsFilter = util.filter(data => /\.ts$/.test(data.path));
-		const isUtf8Test = (f: File) => /(\/|\\)test(\/|\\).*utf8/.test(f.path);
-		const isRuntimeJs = (f: File) => f.path.endsWith('.js') && !f.path.includes('fixtures');
-		const noDeclarationsFilter = util.filter(data => !(/\.d\.ts$/.test(data.path)));
->>>>>>> 5b043e8a
 
 		const input = es.through();
 		const output = input
