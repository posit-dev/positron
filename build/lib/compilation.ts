--- conflicted
+++ resolved
@@ -132,15 +132,10 @@
 		if (build && !options.disableMangle) {
 			let ts2tsMangler = new Mangler(compile.projectPath, (...data) => fancyLog(ansiColors.blue('[mangler]'), ...data), { mangleExports: true, manglePrivateFields: true });
 			const newContentsByFileName = ts2tsMangler.computeNewFileContents(new Set(['saveState']));
-<<<<<<< HEAD
-			mangleStream = es.through(function write(data: File & { sourceMap?: RawSourceMap }) {
-				const newContents = newContentsByFileName.get(data.path);
-=======
 			mangleStream = es.through(async function write(data: File & { sourceMap?: RawSourceMap }) {
 				type TypeScriptExt = typeof ts & { normalizePath(path: string): string };
 				const tsNormalPath = (<TypeScriptExt>ts).normalizePath(data.path);
 				const newContents = (await newContentsByFileName).get(tsNormalPath);
->>>>>>> 8b617bd0
 				if (newContents !== undefined) {
 					data.contents = Buffer.from(newContents.out);
 					data.sourceMap = newContents.sourceMap && JSON.parse(newContents.sourceMap);
