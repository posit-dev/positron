--- conflicted
+++ resolved
@@ -188,13 +188,8 @@
               - template: ./linux/cli-build-linux.yml
                 parameters:
                   VSCODE_QUALITY: ${{ variables.VSCODE_QUALITY }}
-<<<<<<< HEAD
-                  VSCODE_BUILD_LINUX_ALPINE: ${{ variables.VSCODE_BUILD_LINUX_ALPINE }}
-                  VSCODE_BUILD_LINUX: ${{ variables.VSCODE_BUILD_LINUX }}
-=======
                   VSCODE_BUILD_LINUX_ALPINE: ${{ parameters.VSCODE_BUILD_LINUX_ALPINE }}
                   VSCODE_BUILD_LINUX: ${{ parameters.VSCODE_BUILD_LINUX }}
->>>>>>> dc69e229
 
         - ${{ if or(eq(parameters.VSCODE_BUILD_LINUX_ARMHF, true), eq(parameters.VSCODE_BUILD_LINUX_ARM64, true), eq(parameters.VSCODE_BUILD_LINUX_ALPINE_ARM64, true)) }}:
           - job: LinuxArm64
@@ -215,14 +210,8 @@
               - template: ./linux/cli-build-linux.yml
                 parameters:
                   VSCODE_QUALITY: ${{ variables.VSCODE_QUALITY }}
-<<<<<<< HEAD
-                  VSCODE_BUILD_ARCH: arm64
-                  VSCODE_BUILD_LINUX_ALPINE: ${{ variables.VSCODE_BUILD_LINUX_ALPINE }}
-                  VSCODE_BUILD_LINUX: ${{ variables.VSCODE_BUILD_LINUX }}
-=======
                   VSCODE_BUILD_LINUX_ALPINE_ARM64: ${{ parameters.VSCODE_BUILD_LINUX_ALPINE_ARM64 }}
                   VSCODE_BUILD_LINUX_ARM64: ${{ parameters.VSCODE_BUILD_LINUX_ARM64 }}
->>>>>>> dc69e229
 
         - ${{ if eq(variables.VSCODE_BUILD_STAGE_MACOS, true) }}:
           - job: MacOS
@@ -232,13 +221,8 @@
               - template: ./darwin/cli-build-darwin.yml
                 parameters:
                   VSCODE_QUALITY: ${{ variables.VSCODE_QUALITY }}
-<<<<<<< HEAD
-                  VSCODE_BUILD_MACOS: ${{ variables.VSCODE_BUILD_MACOS }}
-                  VSCODE_BUILD_MACOS_ARM64: ${{ variables.VSCODE_BUILD_MACOS_ARM64 }}
-=======
                   VSCODE_BUILD_MACOS: ${{ parameters.VSCODE_BUILD_MACOS }}
                   VSCODE_BUILD_MACOS_ARM64: ${{ parameters.VSCODE_BUILD_MACOS_ARM64 }}
->>>>>>> dc69e229
 
         - ${{ if eq(variables.VSCODE_BUILD_STAGE_WINDOWS, true) }}:
           - job: Windows
@@ -247,13 +231,8 @@
               - template: ./win32/cli-build-win32.yml
                 parameters:
                   VSCODE_QUALITY: ${{ variables.VSCODE_QUALITY }}
-<<<<<<< HEAD
-                  VSCODE_BUILD_WIN32: ${{ variables.VSCODE_BUILD_WIN32 }}
-                  VSCODE_BUILD_WIN32_ARM64: ${{ variables.VSCODE_BUILD_WIN32_ARM64 }}
-=======
                   VSCODE_BUILD_WIN32: ${{ parameters.VSCODE_BUILD_WIN32 }}
                   VSCODE_BUILD_WIN32_ARM64: ${{ parameters.VSCODE_BUILD_WIN32_ARM64 }}
->>>>>>> dc69e229
 
   - ${{ if and(eq(parameters.VSCODE_COMPILE_ONLY, false), eq(variables['VSCODE_BUILD_STAGE_WINDOWS'], true)) }}:
       - stage: Windows
@@ -274,6 +253,7 @@
                     parameters:
                       VSCODE_PUBLISH: ${{ variables.VSCODE_PUBLISH }}
                       VSCODE_QUALITY: ${{ variables.VSCODE_QUALITY }}
+                      VSCODE_BUILD_TUNNEL_CLI: false
                       VSCODE_RUN_UNIT_TESTS: true
                       VSCODE_RUN_INTEGRATION_TESTS: false
                       VSCODE_RUN_SMOKE_TESTS: false
@@ -287,6 +267,7 @@
                     parameters:
                       VSCODE_PUBLISH: ${{ variables.VSCODE_PUBLISH }}
                       VSCODE_QUALITY: ${{ variables.VSCODE_QUALITY }}
+                      VSCODE_BUILD_TUNNEL_CLI: false
                       VSCODE_RUN_UNIT_TESTS: false
                       VSCODE_RUN_INTEGRATION_TESTS: true
                       VSCODE_RUN_SMOKE_TESTS: false
@@ -300,6 +281,7 @@
                     parameters:
                       VSCODE_PUBLISH: ${{ variables.VSCODE_PUBLISH }}
                       VSCODE_QUALITY: ${{ variables.VSCODE_QUALITY }}
+                      VSCODE_BUILD_TUNNEL_CLI: false
                       VSCODE_RUN_UNIT_TESTS: false
                       VSCODE_RUN_INTEGRATION_TESTS: false
                       VSCODE_RUN_SMOKE_TESTS: true
@@ -314,11 +296,7 @@
                     parameters:
                       VSCODE_PUBLISH: ${{ variables.VSCODE_PUBLISH }}
                       VSCODE_QUALITY: ${{ variables.VSCODE_QUALITY }}
-<<<<<<< HEAD
-                      VSCODE_BUILD_TUNNEL_CLI: ${{ variables.VSCODE_BUILD_TUNNEL_CLI }}
-=======
                       VSCODE_BUILD_TUNNEL_CLI: ${{ parameters.VSCODE_BUILD_TUNNEL_CLI }}
->>>>>>> dc69e229
                       VSCODE_RUN_UNIT_TESTS: ${{ eq(parameters.VSCODE_STEP_ON_IT, false) }}
                       VSCODE_RUN_INTEGRATION_TESTS: ${{ eq(parameters.VSCODE_STEP_ON_IT, false) }}
                       VSCODE_RUN_SMOKE_TESTS: ${{ eq(parameters.VSCODE_STEP_ON_IT, false) }}
@@ -348,11 +326,7 @@
                     parameters:
                       VSCODE_PUBLISH: ${{ variables.VSCODE_PUBLISH }}
                       VSCODE_QUALITY: ${{ variables.VSCODE_QUALITY }}
-<<<<<<< HEAD
-                      VSCODE_BUILD_TUNNEL_CLI: ${{ variables.VSCODE_BUILD_TUNNEL_CLI }}
-=======
                       VSCODE_BUILD_TUNNEL_CLI: ${{ parameters.VSCODE_BUILD_TUNNEL_CLI }}
->>>>>>> dc69e229
                       VSCODE_RUN_UNIT_TESTS: false
                       VSCODE_RUN_INTEGRATION_TESTS: false
                       VSCODE_RUN_SMOKE_TESTS: false
@@ -363,13 +337,8 @@
                 steps:
                   - template:  win32/product-build-win32-cli-sign.yml
                     parameters:
-<<<<<<< HEAD
-                      VSCODE_BUILD_WIN32: ${{ variables.VSCODE_BUILD_WIN32 }}
-                      VSCODE_BUILD_WIN32_ARM64: ${{ variables.VSCODE_BUILD_WIN32_ARM64 }}
-=======
                       VSCODE_BUILD_WIN32: ${{ parameters.VSCODE_BUILD_WIN32 }}
                       VSCODE_BUILD_WIN32_ARM64: ${{ parameters.VSCODE_BUILD_WIN32_ARM64 }}
->>>>>>> dc69e229
 
   - ${{ if and(eq(parameters.VSCODE_COMPILE_ONLY, false), eq(variables['VSCODE_BUILD_STAGE_LINUX'], true)) }}:
       - stage: LinuxServerDependencies
@@ -467,11 +436,7 @@
                     parameters:
                       VSCODE_PUBLISH: ${{ variables.VSCODE_PUBLISH }}
                       VSCODE_QUALITY: ${{ variables.VSCODE_QUALITY }}
-<<<<<<< HEAD
-                      VSCODE_BUILD_TUNNEL_CLI: ${{ variables.VSCODE_BUILD_TUNNEL_CLI }}
-=======
                       VSCODE_BUILD_TUNNEL_CLI: ${{ parameters.VSCODE_BUILD_TUNNEL_CLI }}
->>>>>>> dc69e229
                       VSCODE_RUN_UNIT_TESTS: ${{ eq(parameters.VSCODE_STEP_ON_IT, false) }}
                       VSCODE_RUN_INTEGRATION_TESTS: ${{ eq(parameters.VSCODE_STEP_ON_IT, false) }}
                       VSCODE_RUN_SMOKE_TESTS: ${{ eq(parameters.VSCODE_STEP_ON_IT, false) }}
@@ -497,7 +462,7 @@
                     parameters:
                       VSCODE_PUBLISH: ${{ variables.VSCODE_PUBLISH }}
                       VSCODE_QUALITY: ${{ variables.VSCODE_QUALITY }}
-                      VSCODE_BUILD_TUNNEL_CLI: false # todo: not build yet
+                      VSCODE_BUILD_TUNNEL_CLI: false # todo: not built yet
                       VSCODE_RUN_UNIT_TESTS: false
                       VSCODE_RUN_INTEGRATION_TESTS: false
                       VSCODE_RUN_SMOKE_TESTS: false
@@ -524,11 +489,7 @@
                     parameters:
                       VSCODE_PUBLISH: ${{ variables.VSCODE_PUBLISH }}
                       VSCODE_QUALITY: ${{ variables.VSCODE_QUALITY }}
-<<<<<<< HEAD
-                      VSCODE_BUILD_TUNNEL_CLI: ${{ variables.VSCODE_BUILD_TUNNEL_CLI }}
-=======
                       VSCODE_BUILD_TUNNEL_CLI: ${{ parameters.VSCODE_BUILD_TUNNEL_CLI }}
->>>>>>> dc69e229
                       VSCODE_RUN_UNIT_TESTS: false
                       VSCODE_RUN_INTEGRATION_TESTS: false
                       VSCODE_RUN_SMOKE_TESTS: false
@@ -624,11 +585,7 @@
                     parameters:
                       VSCODE_PUBLISH: ${{ variables.VSCODE_PUBLISH }}
                       VSCODE_QUALITY: ${{ variables.VSCODE_QUALITY }}
-<<<<<<< HEAD
-                      VSCODE_BUILD_TUNNEL_CLI: ${{ variables.VSCODE_BUILD_TUNNEL_CLI }}
-=======
                       VSCODE_BUILD_TUNNEL_CLI: ${{ parameters.VSCODE_BUILD_TUNNEL_CLI }}
->>>>>>> dc69e229
                       VSCODE_RUN_UNIT_TESTS: false
                       VSCODE_RUN_INTEGRATION_TESTS: false
                       VSCODE_RUN_SMOKE_TESTS: false
@@ -677,11 +634,7 @@
                     parameters:
                       VSCODE_PUBLISH: ${{ variables.VSCODE_PUBLISH }}
                       VSCODE_QUALITY: ${{ variables.VSCODE_QUALITY }}
-<<<<<<< HEAD
-                      VSCODE_BUILD_TUNNEL_CLI: ${{ variables.VSCODE_BUILD_TUNNEL_CLI }}
-=======
                       VSCODE_BUILD_TUNNEL_CLI: ${{ parameters.VSCODE_BUILD_TUNNEL_CLI }}
->>>>>>> dc69e229
                       VSCODE_RUN_UNIT_TESTS: false
                       VSCODE_RUN_INTEGRATION_TESTS: false
                       VSCODE_RUN_SMOKE_TESTS: false
