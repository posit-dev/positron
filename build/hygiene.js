/*---------------------------------------------------------------------------------------------
 *  Copyright (c) Microsoft Corporation. All rights reserved.
 *  Licensed under the MIT License. See License.txt in the project root for license information.
 *--------------------------------------------------------------------------------------------*/
// @ts-check

const filter = require('gulp-filter');
const es = require('event-stream');
const VinylFile = require('vinyl');
const vfs = require('vinyl-fs');
const path = require('path');
const fs = require('fs');
const pall = require('p-all');

// --- Start Positron ---
const colors = require('colors');
// --- End Positron ---

const { all, copyrightFilter, unicodeFilter, indentationFilter, tsFormattingFilter, eslintFilter, stylelintFilter } = require('./filters');

const copyrightHeaderLines = [
	'/*---------------------------------------------------------------------------------------------',
	' *  Copyright (c) Microsoft Corporation. All rights reserved.',
	' *  Licensed under the MIT License. See License.txt in the project root for license information.',
	' *--------------------------------------------------------------------------------------------*/',
];

// --- Start Positron ---
const positCopyrightHeaderLines = [
	/\/\*---------------------------------------------------------------------------------------------\s*/g,
	/ \*  Copyright \([cC]{1}\)\s?(20\d{2})?(-20\d{2})? Posit Software, PBC\.( All rights reserved\.)?\s*/g,
	/ \*  Licensed under the Elastic License 2\.0\. See LICENSE\.txt for license information\.\s*/g,
	/ \*--------------------------------------------------------------------------------------------\*\/\s*/g,
];
const positCopyrightHeaderLinesHash = [
	/# ---------------------------------------------------------------------------------------------\s*/g,
	/# Copyright \([cC]{1}\)\s?(20\d{2})?(-20\d{2})? Posit Software, PBC\.( All rights reserved\.)?\s*/g,
	/# Licensed under the Elastic License 2\.0\. See LICENSE\.txt for license information\.\s*/g,
	/# ---------------------------------------------------------------------------------------------\s*/g,
];
// --- End Positron ---

// --- Start Positron ---
/**
 * @param {string[] | NodeJS.ReadWriteStream} some
 * @param {boolean} runEslint
 * @param {boolean} secrets - should we scan for secrets?
 */
<<<<<<< HEAD
function hygiene(some, runEslint = true, secrets = true) {
=======
function hygiene(some, linting = true, secrets = false) {
>>>>>>> 98537e99
	// --- End Positron ---
	const eslint = require('./gulp-eslint');
	const gulpstylelint = require('./stylelint');
	const formatter = require('./lib/formatter');
	// --- Start Positron ---
	const detectSecretsHook = require('./detect-secrets-hook');
	const detectDotOnlyHook = require('./detect-dot-only-hook');
	// --- End Positron ---

	let errorCount = 0;

	const productJson = es.through(function (file) {
		const product = JSON.parse(file.contents.toString('utf8'));
		this.emit('data', file);
	});

	const unicode = es.through(function (file) {
		/** @type {string[]} */
		const lines = file.contents.toString('utf8').split(/\r\n|\r|\n/);
		file.__lines = lines;
		const allowInComments = lines.some(line => /allow-any-unicode-comment-file/.test(line));
		let skipNext = false;
		lines.forEach((line, i) => {
			if (/allow-any-unicode-next-line/.test(line)) {
				skipNext = true;
				return;
			}
			if (skipNext) {
				skipNext = false;
				return;
			}
			// If unicode is allowed in comments, trim the comment from the line
			if (allowInComments) {
				if (line.match(/\s+(\*)/)) { // Naive multi-line comment check
					line = '';
				} else {
					const index = line.indexOf('\/\/');
					line = index === -1 ? line : line.substring(0, index);
				}
			}
			// Please do not add symbols that resemble ASCII letters!
			// eslint-disable-next-line no-misleading-character-class
			const m = /([^\t\n\r\x20-\x7E⊃⊇✔︎✓🎯🧪✍️⚠️🛑🔴🚗🚙🚕🎉✨❗⇧⌥⌘×÷¦⋯…↑↓￫→←↔⟷·•●◆▼⟪⟫┌└├⏎↩√φ]+)/g.exec(line);
			if (m) {
				console.error(
					file.relative + `(${i + 1},${m.index + 1}): Unexpected unicode character: "${m[0]}" (charCode: ${m[0].charCodeAt(0)}). To suppress, use // allow-any-unicode-next-line`
				);
				errorCount++;
			}
		});

		this.emit('data', file);
	});

	const indentation = es.through(function (file) {
		/** @type {string[]} */
		const lines = file.__lines || file.contents.toString('utf8').split(/\r\n|\r|\n/);
		file.__lines = lines;

		lines.forEach((line, i) => {
			if (/^\s*$/.test(line)) {
				// empty or whitespace lines are OK
			} else if (/^[\t]*[^\s]/.test(line)) {
				// good indent
			} else if (/^[\t]* \*/.test(line)) {
				// block comment using an extra space
			} else {
				// --- Start Positron ---
				console.error(
					file.relative + '(' + (i + 1) + ',1): ' + 'Bad whitespace indentation'.magenta
				);
				// --- End Positron ---
				errorCount++;
			}
		});

		this.emit('data', file);
	});

	// --- Start Positron ---
	// const copyrights = es.through(function (file) {
	// 	const lines = file.__lines;
	//
	// 	for (let i = 0; i < copyrightHeaderLines.length; i++) {
	// 		if (lines[i] !== copyrightHeaderLines[i]) {
	// 			console.error(file.relative + ': Missing or bad copyright statement');
	// 			errorCount++;
	// 			break;
	// 		}
	// 	}
	//
	// 	this.emit('data', file);
	// });

	const copyrights = es.through(function (file) {
		const lines = file.__lines;

		const matchHeaderLines = (headerLines) => {
			for (let i = 0; i < headerLines.length; i++) {
				if (headerLines[i] !== lines[i]) {
					return false;
				}
			}

			return true;
		};

		const regexMatchHeaderLines = (headerLines) => {
			for (let i = 0; i < headerLines.length; i++) {
				if (!lines[i]?.match(headerLines[i])) {
					return false;
				}
			}

			return true;
		};

		if (!(matchHeaderLines(copyrightHeaderLines) ||
			regexMatchHeaderLines(positCopyrightHeaderLines) ||
			regexMatchHeaderLines(positCopyrightHeaderLinesHash))) {
			console.error(file.relative + ': ' + 'Missing or bad copyright statement'.magenta);
			errorCount++;
		}

		this.emit('data', file);
	});

	const testDataFiles = filter(['**/*', '!**/*.csv', '!**/*.parquet'], { restore: true });

	// --- End Positron ---

	const formatting = es.map(function (file, cb) {
		try {
			const rawInput = file.contents.toString('utf8');
			const rawOutput = formatter.format(file.path, rawInput);

			const original = rawInput.replace(/\r\n/gm, '\n');
			const formatted = rawOutput.replace(/\r\n/gm, '\n');
			if (original !== formatted) {
				// --- Start Positron ---
				console.error(
					file.relative + ': ' +
					`File not formatted. Run the 'Format Document' command to fix it`.magenta
				);
				// --- End Positron ---
				errorCount++;
			}
			cb(undefined, file);
		} catch (err) {
			cb(err);
		}
	});

	let input;
	if (Array.isArray(some) || typeof some === 'string' || !some) {
		const options = { base: '.', follow: true, allowEmpty: true };
		if (some) {
			input = vfs.src(some, options).pipe(filter(all)); // split this up to not unnecessarily filter all a second time
		} else {
			input = vfs.src(all, options);
		}
	} else {
		input = some;
	}

	const productJsonFilter = filter('product.json', { restore: true });
	const snapshotFilter = filter(['**', '!**/*.snap', '!**/*.snap.actual']);
	const yarnLockFilter = filter(['**', '!**/yarn.lock']);
	const unicodeFilterStream = filter(unicodeFilter, { restore: true });

	const result = input
		.pipe(filter((f) => Boolean(f.stat && !f.stat.isDirectory())))
		.pipe(snapshotFilter)
		// --- Start Positron ---
		.pipe(testDataFiles)
		// --- End Positron ---
		.pipe(yarnLockFilter)
		.pipe(productJsonFilter)
		.pipe(process.env['BUILD_SOURCEVERSION'] ? es.through() : productJson)
		.pipe(productJsonFilter.restore)
		.pipe(unicodeFilterStream)
		.pipe(unicode)
		.pipe(unicodeFilterStream.restore)
		.pipe(filter(indentationFilter))
		.pipe(indentation)
		.pipe(filter(copyrightFilter))
		.pipe(copyrights);

	/** @type {import('stream').Stream[]} */
	const streams = [
		result.pipe(filter(tsFormattingFilter)).pipe(formatting)
	];

	if (runEslint) {
		streams.push(
			result
				.pipe(filter(eslintFilter))
				.pipe(
					eslint((results) => {
						errorCount += results.warningCount;
						errorCount += results.errorCount;
					})
				)
		);
		// --- Start Positron ---
		streams.push(
			detectDotOnlyHook(((message, isError) => {
				if (isError) {
					console.error(message);
					errorCount++;
				} else {
					console.warn(message);
				}
			}))
		);
		// --- End Positron ---
	}

	// --- Start Positron ---
	if (secrets) {
		streams.push(
			detectSecretsHook(((message, isError) => {
				if (isError) {
					console.error(message);
					errorCount++;
				} else {
					console.warn(message);
				}
			}))
		);
	}
	// --- End Positron ---

	streams.push(
		result.pipe(filter(stylelintFilter)).pipe(gulpstylelint(((message, isError) => {
			if (isError) {
				console.error(message);
				errorCount++;
			} else {
				console.warn(message);
			}
		})))
	);

	let count = 0;
	return es.merge(...streams).pipe(
		es.through(
			function (data) {
				count++;
				if (process.env['TRAVIS'] && count % 10 === 0) {
					process.stdout.write('.');
				}
				this.emit('data', data);

				// --- Start Positron ---
				if (errorCount > 0) {
					this.emit('error', `Hygiene failed with ${errorCount} errors`.red);
				}
				// --- End Positron ---
			},
			function () {
				process.stdout.write('\n');
				if (errorCount > 0) {
					this.emit(
						'error',
						'Hygiene failed with ' +
						errorCount +
						` errors. Check 'build / gulpfile.hygiene.js'.`
					);
				} else {
					this.emit('end');
				}
			}
		)
	);
}

module.exports.hygiene = hygiene;

/**
 * @param {string[]} paths
 */
function createGitIndexVinyls(paths) {
	const cp = require('child_process');
	const repositoryPath = process.cwd();

	const fns = paths.map((relativePath) => () =>
		new Promise((c, e) => {
			const fullPath = path.join(repositoryPath, relativePath);

			fs.stat(fullPath, (err, stat) => {
				if (err && err.code === 'ENOENT') {
					// ignore deletions
					return c(null);
				} else if (err) {
					return e(err);
				}

				cp.exec(
					process.platform === 'win32' ? `git show :${relativePath}` : `git show ':${relativePath}'`,
					{ maxBuffer: stat.size, encoding: 'buffer' },
					(err, out) => {
						if (err) {
							return e(err);
						}

						c(
							new VinylFile({
								path: fullPath,
								base: repositoryPath,
								contents: out,
								stat,
							})
						);
					}
				);
			});
		})
	);

	return pall(fns, { concurrency: 4 }).then((r) => r.filter((p) => !!p));
}

// this allows us to run hygiene as a git pre-commit hook
if (require.main === module) {
	const cp = require('child_process');

	process.on('unhandledRejection', (reason, p) => {
		console.log('Unhandled Rejection at: Promise', p, 'reason:', reason);
		process.exit(1);
	});

	if (process.argv.length > 2) {
		hygiene(process.argv.slice(2)).on('error', (err) => {
			console.error();
			console.error(err);
			process.exit(1);
		});
	} else {
		cp.exec(
			// --- Start Positron ---
			'git diff --cached --name-only --ignore-submodules',
			// --- End Positron ---
			{ maxBuffer: 2000 * 1024 },
			(err, out) => {
				if (err) {
					console.error();
					console.error(err);
					process.exit(1);
				}

				const some = out.split(/\r?\n/).filter((l) => !!l);

				if (some.length > 0) {
					console.log('Reading git index versions...');

					createGitIndexVinyls(some)
						.then(
							(vinyls) => {
								/** @type {Promise<void>} */
								return (new Promise((c, e) =>
									hygiene(es.readArray(vinyls).pipe(filter(all)))
										.on('end', () => c())
										.on('error', e)
								))
							}
						)
						.catch((err) => {
							console.error();
							console.error(err);
							process.exit(1);
						});
				}
			}
		);
	}
}<|MERGE_RESOLUTION|>--- conflicted
+++ resolved
@@ -46,11 +46,7 @@
  * @param {boolean} runEslint
  * @param {boolean} secrets - should we scan for secrets?
  */
-<<<<<<< HEAD
-function hygiene(some, runEslint = true, secrets = true) {
-=======
-function hygiene(some, linting = true, secrets = false) {
->>>>>>> 98537e99
+function hygiene(some, runEslint = true, secrets = false) {
 	// --- End Positron ---
 	const eslint = require('./gulp-eslint');
 	const gulpstylelint = require('./stylelint');
