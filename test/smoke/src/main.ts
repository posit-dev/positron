--- conflicted
+++ resolved
@@ -448,38 +448,6 @@
 	// if (!opts.web && !opts.remote && quality !== Quality.Dev && quality !== Quality.OSS) { setupLocalizationTests(logger); }
 	// if (!opts.web && !opts.remote) { setupLaunchTests(logger); }
 	setupVariablesTest(logger);
-<<<<<<< HEAD
-	if (process.platform !== 'win32') { setupDataExplorerTest(logger); }
-	if (!opts.web && process.platform !== 'win32') { setupDataExplorer100x100Test(logger); }
-	if (!opts.web && process.platform !== 'win32') { setupPlotsTest(logger); }
-	if (!opts.web && process.platform !== 'win32') { setupPythonConsoleTest(logger); }
-	if (!opts.web && process.platform !== 'win32') { setupRConsoleTest(logger); }
-	if (!opts.web && process.platform !== 'win32') { setupLargeDataFrameTest(logger); }
-	if (!opts.web && process.platform !== 'win32') { setupNotebookCreateTest(logger); }
-	if (!opts.web && process.platform !== 'win32') { setupConnectionsTest(logger); }
-	if (!opts.web && process.platform !== 'win32') { setupNewProjectWizardTest(logger); }
-	if (!opts.web && process.platform !== 'win32') { setupXLSXDataFrameTest(logger); }
-	if (!opts.web && process.platform !== 'win32') { setupHelpTest(logger); }
-	if (!opts.web && process.platform !== 'win32') { setupClipboardTest(logger); }
-	if (!opts.web && process.platform !== 'win32') { setupTopActionBarTest(logger); }
-	if (!opts.web && process.platform !== 'win32') { setupLayoutTest(logger); }
-	if (!opts.web && process.platform !== 'win32') { setupNotebookVariablesTest(logger); }
-	if (!opts.web && process.platform !== 'win32') { setupConsoleInputTest(logger); }
-	if (!opts.web && process.platform !== 'win32') { setupConsoleANSITest(logger); }
-	if (!opts.web && process.platform !== 'win32') { setupConsoleOutputLogTest(logger); }
-	if (!opts.web && process.platform !== 'win32') { setupBasicRMarkdownTest(logger); }
-	if (!opts.web && process.platform !== 'win32') { setupWelcomeTest(logger); }
-	if (!opts.web && process.platform !== 'win32') { setupConsoleHistoryTest(logger); }
-	if (!opts.web && process.platform !== 'win32') { setupShinyTest(logger); }
-	if (!opts.web && process.platform !== 'win32') { setupFastExecutionTest(logger); }
-	if (!opts.web && process.platform !== 'win32') { setupTestExplorerTest(logger); }
-	if (!opts.web && process.platform !== 'win32') { setupRPKgDevelopment(logger); }
-	if (!opts.web && process.platform !== 'win32') { setupInterpreterDropdownTest(logger); }
-	if (!opts.web && process.platform !== 'win32') { setupViewersTest(logger); }
-	if (!opts.web && process.platform !== 'win32') { setupVeryLargeDataFrameTest(logger); }
-	if (!opts.web && process.platform !== 'win32') { setupGraphTrendTest(logger); }
-	if (!opts.web && process.platform !== 'win32') { setupQuartoTest(logger); }
-=======
 	setupDataExplorerTest(logger);
 	if (!opts.web) { setupDataExplorer100x100Test(logger); } // skipping for web since it's slow
 	if (!opts.web) { setupPlotsTest(logger); } // bugs 4800 & 4804
@@ -510,6 +478,5 @@
 	if (!opts.web) { setupVeryLargeDataFrameTest(logger); }
 	if (!opts.web) { setupGraphTrendTest(logger); }
 	if (!opts.web) { setupQuartoTest(logger); }
->>>>>>> 57ea31ba
 	// --- End Positron ---
 });