/*---------------------------------------------------------------------------------------------
 *  Copyright (C) 2024 Posit Software, PBC. All rights reserved.
 *  Licensed under the Elastic License 2.0. See LICENSE.txt for license information.
 *--------------------------------------------------------------------------------------------*/

import * as path from 'path';
import compareImages = require('resemblejs/compareImages');
import { ComparisonOptions } from 'resemblejs';
import * as fs from 'fs';
import { fail } from 'assert';
import { test, expect } from '../_test.setup';
import { Application } from '../../../../../automation';

test.use({
	suiteId: __filename
});

test.describe('Plots', () => {
	test.describe('Python Plots', () => {
		test.beforeEach(async function ({ app, interpreter }) {
			// Set the viewport to a size that ensures all the plots view actions are visible
			if (process.platform === 'linux') {
				await app.code.driver.setViewportSize({ width: 1280, height: 800 });
			}

			await interpreter.set('Python');
			await app.workbench.positronLayouts.enterLayout('stacked');
		});

		test.afterEach(async function ({ app }) {
			await app.workbench.positronLayouts.enterLayout('fullSizedAuxBar');
			await app.workbench.positronPlots.clearPlots();
			await app.workbench.positronPlots.waitForNoPlots();
		});

		test('Python - Verifies basic plot functionality - Dynamic Plot [C608114]', {
			tag: ['@pr', '@web']
		}, async function ({ app, logger, headless }) {
			// modified snippet from https://www.geeksforgeeks.org/python-pandas-dataframe/
			logger.log('Sending code to console');
			await app.workbench.positronConsole.executeCode('Python', pythonDynamicPlot, '>>>');
			await app.workbench.positronPlots.waitForCurrentPlot();

			const buffer = await app.workbench.positronPlots.getCurrentPlotAsBuffer();
			const data = await compareImages(fs.readFileSync(path.join(__dirname, 'pythonScatterplot.png')), buffer, options);

			if (githubActions && !app.web && data.rawMisMatchPercentage > 2.0) {
				if (data.getBuffer) {
					// FIXME: Temporarily ignore compilation issue
					// See "Type 'Buffer' is not assignable" errors on https://github.com/microsoft/TypeScript/issues/59451
					// @ts-ignore
					fs.writeFileSync(path.join(...diffPlotsPath, 'pythonScatterplotDiff.png'), data.getBuffer(true));
				}
				// capture a new master image in CI
				await app.workbench.positronPlots.currentPlot.screenshot({ path: path.join(...diffPlotsPath, 'pythonScatterplot.png') });

				fail(`Image comparison failed with mismatch percentage: ${data.rawMisMatchPercentage}`);
			}
<<<<<<< HEAD
=======

			if (!headless) {
				await app.workbench.positronPlots.copyCurrentPlotToClipboard();

				const clipboardImageBuffer = await app.workbench.positronClipboard.getClipboardImage();
				expect(clipboardImageBuffer).not.toBeNull();
			}

			await app.workbench.positronLayouts.enterLayout('fullSizedAuxBar');
			await app.workbench.positronPlots.clearPlots();
			await app.workbench.positronLayouts.enterLayout('stacked');
			await app.workbench.positronPlots.waitForNoPlots();
>>>>>>> 8059221f
		});

		test('Python - Verifies basic plot functionality - Static Plot [C654401]', { tag: ['@pr', '@web'] }, async function ({ app, logger }) {
			logger.log('Sending code to console');
			await app.workbench.positronConsole.executeCode('Python', pythonStaticPlot, '>>>');
			await app.workbench.positronPlots.waitForCurrentStaticPlot();

			const buffer = await app.workbench.positronPlots.getCurrentStaticPlotAsBuffer();
			const data = await compareImages(fs.readFileSync(path.join(__dirname, 'graphviz.png'),), buffer, options);

			if (githubActions && !app.web && data.rawMisMatchPercentage > 2.0) {
				if (data.getBuffer) {
					// FIXME: Temporarily ignore compilation issue
					// See "Type 'Buffer' is not assignable" errors on https://github.com/microsoft/TypeScript/issues/59451
					// @ts-ignore
					fs.writeFileSync(path.join(...diffPlotsPath, 'graphvizDiff.png'), data.getBuffer(true));
				}
				// capture a new master image in CI
				await app.workbench.positronPlots.currentPlot.screenshot({ path: path.join(...diffPlotsPath, 'graphviz.png') });
				fail(`Image comparison failed with mismatch percentage: ${data.rawMisMatchPercentage}`);
			}
		});

		test('Python - Verifies the plots pane action bar - Plot actions [C656297]', { tag: ['@web', '@win'] }, async function ({ app }) {
			const plots = app.workbench.positronPlots;

			// default plot pane state for action bar
			await expect(plots.plotSizeButton).not.toBeVisible();
			await expect(plots.savePlotButton).not.toBeVisible();
			await expect(plots.copyPlotButton).not.toBeVisible();
			await expect(plots.zoomPlotButton).not.toBeVisible();

			// create plots separately so that the order is known
			await app.workbench.positronConsole.executeCode('Python', pythonPlotActions1, '>>>');
			await plots.waitForCurrentStaticPlot();
			await app.workbench.positronConsole.executeCode('Python', pythonPlotActions2, '>>>');
			await plots.waitForCurrentPlot();

			// expand the plot pane to show the action bar
			await app.workbench.positronLayouts.enterLayout('fullSizedAuxBar');
			await expect(plots.clearPlotsButton).not.toBeDisabled();
			await expect(plots.nextPlotButton).toBeDisabled();
			await expect(plots.previousPlotButton).not.toBeDisabled();
			await expect(plots.plotSizeButton).not.toBeDisabled();
			await expect(plots.savePlotButton).not.toBeDisabled();
			await expect(plots.copyPlotButton).not.toBeDisabled();

			// switch to fixed size plot
			await plots.previousPlotButton.click();
			await plots.waitForCurrentStaticPlot();

			// switching to fixed size plot changes action bar
			await expect(plots.zoomPlotButton).toBeVisible();
			await expect(plots.plotSizeButton).not.toBeVisible();
			await expect(plots.clearPlotsButton).not.toBeDisabled();
			await expect(plots.nextPlotButton).not.toBeDisabled();
			await expect(plots.previousPlotButton).toBeDisabled();
			await expect(plots.zoomPlotButton).not.toBeDisabled();

			// switch back to dynamic plot
			await plots.nextPlotButton.click();
			await plots.waitForCurrentPlot();
			await expect(plots.zoomPlotButton).toBeVisible();
			await expect(plots.plotSizeButton).toBeVisible();
			await expect(plots.clearPlotsButton).not.toBeDisabled();
			await expect(plots.nextPlotButton).toBeDisabled();
			await expect(plots.previousPlotButton).not.toBeDisabled();
			await expect(plots.plotSizeButton).not.toBeDisabled();
		});

		test('Python - Verifies saving a Python plot [C557005]', async function ({ app, logger }) {
			logger.log('Sending code to console');
			await app.workbench.positronConsole.executeCode('Python', savePlot, '>>>');
			await app.workbench.positronPlots.waitForCurrentPlot();
			await app.workbench.positronLayouts.enterLayout('fullSizedAuxBar');

			await app.workbench.positronPlots.savePlot({ name: 'Python-scatter', format: 'JPEG' });
			await app.workbench.positronLayouts.enterLayout('stacked');
			await app.workbench.positronExplorer.waitForProjectFileToAppear('Python-scatter.jpeg');
		});

		test('Python - Verifies bqplot Python widget [C720869]', { tag: ['@web'] }, async function ({ app }) {
			await runScriptAndValidatePlot(app, bgplot, '.svg-figure');
		});

		test('Python - Verifies ipydatagrid Python widget [C720870]', { tag: ['@web', '@win'] }, async function ({ app }) {
			await runScriptAndValidatePlot(app, ipydatagrid, 'canvas:nth-child(1)');
		});

		test('Python - Verifies ipyleaflet Python widget [C720871]', { tag: ['@web', '@win'] }, async function ({ app }) {
			await runScriptAndValidatePlot(app, ipyleaflet, '.leaflet-container');
		});

		test('Python - Verifies hvplot can load with plotly extension [C766660]', { tag: ['@web', '@win'] }, async function ({ app }) {
			await runScriptAndValidatePlot(app, plotly, '.plotly');
		});

		test('Python - Verifies ipytree Python widget [C720872]', { tag: ['@web', '@win'] }, async function ({ app }) {
			await runScriptAndValidatePlot(app, ipytree, '.jstree-container-ul');

			// fullauxbar layout needed for some smaller windows
			await app.workbench.positronLayouts.enterLayout('fullSizedAuxBar');

			// tree should be expanded by default
			const treeNodes = app.workbench.positronPlots.getWebviewPlotLocator('.jstree-container-ul .jstree-node');
			await expect(treeNodes).toHaveCount(9);

			// collapse the tree, only parent nodes should be visible
			await treeNodes.first().click({ position: { x: 0, y: 0 } }); // target the + icon
			await expect(treeNodes).toHaveCount(3);
		});

		test('Python - Verifies ipywidget.Output Python widget', { tag: ['@web', '@win'] }, async function ({ app }) {
			await app.workbench.positronConsole.pasteCodeToConsole(ipywidgetOutput);
			await app.workbench.positronConsole.sendEnterKey();
			await app.workbench.positronPlots.waitForWebviewPlot('.widget-output', 'attached');

			// Redirect a print statement to the Output widget.
			await app.workbench.positronConsole.pasteCodeToConsole(`with output:
	print('Hello, world!')
`);  // Empty line needed for the statement to be considered complete.
			await app.workbench.positronConsole.sendEnterKey();
			await app.workbench.positronPlots.waitForWebviewPlot('.widget-output .jp-OutputArea-child');

			// The printed statement should not be shown in the console.
			const lines = await app.workbench.positronConsole.waitForConsoleContents();
			expect(lines).not.toContain('Hello, world!');
		});

		test('Python - Verifies bokeh Python widget [C730343]', { tag: ['@web'] }, async function ({ app }) {
			await app.workbench.positronConsole.pasteCodeToConsole(bokeh);
			await app.workbench.positronConsole.sendEnterKey();

			// selector not factored out as it is unique to bokeh
			const bokehCanvas = '.bk-Canvas';
			await app.workbench.positronPlots.waitForWebviewPlot(bokehCanvas);
			await app.workbench.positronLayouts.enterLayout('fullSizedAuxBar');

			// selector not factored out as it is unique to bokeh
			await app.workbench.positronPlots.getWebviewPlotLocator('.bk-tool-icon-box-zoom').click();
			const canvasLocator = app.workbench.positronPlots.getWebviewPlotLocator(bokehCanvas);
			const boundingBox = await canvasLocator.boundingBox();

			// plot capture before zoom
			const bufferBeforeZoom = await canvasLocator.screenshot();

			if (boundingBox) {
				await app.code.driver.clickAndDrag({
					from: {
						x: boundingBox.x + boundingBox.width / 3,
						y: boundingBox.y + boundingBox.height / 3
					},
					to: {
						x: boundingBox.x + 2 * (boundingBox.width / 3),
						y: boundingBox.y + 2 * (boundingBox.height / 3)
					}
				});
			} else {
				fail('Bounding box not found');
			}

			// plot capture after zoom
			const bufferAfterZoom = await canvasLocator.screenshot();

			// two plot captures should be different
			const data = await compareImages(bufferAfterZoom, bufferBeforeZoom, options);
			expect(data.rawMisMatchPercentage).toBeGreaterThan(0.0);
		});
	});

	test.describe('R Plots', () => {
		test.beforeEach(async function ({ app, interpreter }) {
			await interpreter.set('R');
			await app.workbench.positronLayouts.enterLayout('stacked');
		});

		test.afterEach(async function ({ app }) {
			await app.workbench.positronLayouts.enterLayout('fullSizedAuxBar');
			await app.workbench.positronPlots.clearPlots();
			await app.workbench.positronPlots.waitForNoPlots();
		});

		test('R - Verifies basic plot functionality [C628633]', { tag: ['@pr', '@web'] }, async function ({ app, logger, headless }) {
			logger.log('Sending code to console');
			await app.workbench.positronConsole.executeCode('R', rBasicPlot, '>');
			await app.workbench.positronPlots.waitForCurrentPlot();
			const buffer = await app.workbench.positronPlots.getCurrentPlotAsBuffer();
			const data = await compareImages(fs.readFileSync(path.join(__dirname, 'autos.png'),), buffer, options);

			if (githubActions && !app.web && data.rawMisMatchPercentage > 2.0) {
				if (data.getBuffer) {
					// FIXME: Temporarily ignore compilation issue
					// See "Type 'Buffer' is not assignable" errors on https://github.com/microsoft/TypeScript/issues/59451
					// @ts-ignore
					fs.writeFileSync(path.join(...diffPlotsPath, 'autosDiff.png'), data.getBuffer(true));
				}
				// capture a new master image in CI
				await app.workbench.positronPlots.currentPlot.screenshot({ path: path.join(...diffPlotsPath, 'autos.png') });

				fail(`Image comparison failed with mismatch percentage: ${data.rawMisMatchPercentage}`);
			}
<<<<<<< HEAD
=======

			if (!headless) {
				await app.workbench.positronPlots.copyCurrentPlotToClipboard();

				const clipboardImageBuffer = await app.workbench.positronClipboard.getClipboardImage();
				expect(clipboardImageBuffer).not.toBeNull();
			}

			await app.workbench.positronLayouts.enterLayout('fullSizedAuxBar');
			await app.workbench.positronPlots.clearPlots();
			await app.workbench.positronLayouts.enterLayout('stacked');
			await app.workbench.positronPlots.waitForNoPlots();
>>>>>>> 8059221f
		});

		test('R - Verifies saving an R plot [C557006]', async function ({ app, logger }) {
			logger.log('Sending code to console');

			await app.workbench.positronConsole.executeCode('R', rSavePlot, '>');
			await app.workbench.positronPlots.waitForCurrentPlot();

			await app.workbench.positronPlots.savePlot({ name: 'plot', format: 'PNG' });
			await app.workbench.positronExplorer.waitForProjectFileToAppear('plot.png');

			await app.workbench.positronPlots.savePlot({ name: 'R-cars', format: 'SVG' });
			await app.workbench.positronExplorer.waitForProjectFileToAppear('R-cars.svg');
		});

		test('R - Verifies rplot plot [C720873]', { tag: ['@web', '@win'] }, async function ({ app }) {
			await app.workbench.positronConsole.pasteCodeToConsole(rplot);
			await app.workbench.positronConsole.sendEnterKey();
			await app.workbench.positronPlots.waitForCurrentPlot();
		});

		test('R - Verifies highcharter plot [C720874]', { tag: ['@web', '@win'] }, async function ({ app }) {
			await runScriptAndValidatePlot(app, highcharter, 'svg', app.web);
		});

		test('R - Verifies leaflet plot [C720875]', { tag: ['@web', '@win'] }, async function ({ app }) {
			await runScriptAndValidatePlot(app, leaflet, '.leaflet', app.web);
		});

		test('R - Verifies plotly plot [C720876]', { tag: ['@web', '@win'] }, async function ({ app }) {
			await runScriptAndValidatePlot(app, rPlotly, '.plot-container', app.web);
		});
	});
});

const diffPlotsPath = ['..', '..', '.build', 'logs', 'smoke-tests-electron'];
const options: ComparisonOptions = {
	output: {
		errorColor: {
			red: 255,
			green: 0,
			blue: 255
		},
		errorType: 'movement',
		transparency: 0.3,
		largeImageThreshold: 1200,
		useCrossOrigin: false
	},
	scaleToSameSize: true,
	ignore: 'antialiasing',
};
const githubActions = process.env.GITHUB_ACTIONS === "true";

async function runScriptAndValidatePlot(app: Application, script: string, locator: string, RWeb = false) {
	await app.workbench.positronConsole.pasteCodeToConsole(script);
	await app.workbench.positronConsole.sendEnterKey();
	await app.workbench.positronLayouts.enterLayout('fullSizedAuxBar');
	await app.workbench.positronPlots.waitForWebviewPlot(locator, 'visible', RWeb);
}

const pythonDynamicPlot = `import pandas as pd
import matplotlib.pyplot as plt
data_dict = {'name': ['p1', 'p2', 'p3', 'p4', 'p5', 'p6'],
				'age': [20, 20, 21, 20, 21, 20],
				'math_marks': [100, 90, 91, 98, 92, 95],
				'physics_marks': [90, 100, 91, 92, 98, 95],
				'chem_marks': [93, 89, 99, 92, 94, 92]
				}

df = pd.DataFrame(data_dict)

df.plot(kind='scatter',
		x='math_marks',
		y='physics_marks',
		color='red')

plt.title('ScatterPlot')
plt.show()`;


const pythonStaticPlot = `import graphviz as gv
import IPython

h = gv.Digraph(format="svg")
names = [
	"A",
	"B",
	"C",
]

# Specify edges
h.edge("A", "B")
h.edge("A", "C")

IPython.display.display_png(h)`;

const pythonPlotActions1 = `import graphviz as gv
import IPython

h = gv.Digraph(format="svg")
names = [
	"A",
	"B",
	"C",
]

# Specify edges
h.edge("A", "B")
h.edge("A", "C")

IPython.display.display_png(h)`;

const pythonPlotActions2 = `import matplotlib.pyplot as plt

# x axis values
x = [1,2,3]
# corresponding y axis values
y = [2,4,1]

# plotting the points
plt.plot(x, y)

# naming the x axis
plt.xlabel('x - axis')
# naming the y axis
plt.ylabel('y - axis')

# giving a title to my graph
plt.title('My first graph!')

# function to show the plot
plt.show()`;

// modified snippet from https://www.geeksforgeeks.org/python-pandas-dataframe/
const savePlot = `import pandas as pd
import matplotlib.pyplot as plt
data_dict = {'name': ['p1', 'p2', 'p3', 'p4', 'p5', 'p6'],
				'age': [20, 20, 21, 20, 21, 20],
				'math_marks': [100, 90, 91, 98, 92, 95],
				'physics_marks': [90, 100, 91, 92, 98, 95],
				'chem_marks': [93, 89, 99, 92, 94, 92]
				}

df = pd.DataFrame(data_dict)

df.plot(kind='scatter',
		x='math_marks',
		y='physics_marks',
		color='red')

plt.title('ScatterPlot')
plt.show()`;


const bgplot = `import bqplot.pyplot as bplt
import numpy as np

x = np.linspace(-10, 10, 100)
y = np.sin(x)
axes_opts = {"x": {"label": "X"}, "y": {"label": "Y"}}

fig = bplt.figure(title="Line Chart")
line = bplt.plot(
	x=x, y=y, axes_options=axes_opts
)

bplt.show()`;

const ipydatagrid = `import pandas as pd
from ipydatagrid import DataGrid
data= pd.DataFrame({"A": [1, 2, 3], "B": [4, 5, 6]}, index=["One", "Two", "Three"])
DataGrid(data)
DataGrid(data, selection_mode="cell", editable=True)`;

const ipyleaflet = `from ipyleaflet import Map, Marker, display
center = (52.204793, 360.121558)
map = Map(center=center, zoom=12)

# Add a draggable marker to the map
# Dragging the marker updates the marker.location value in Python
marker = Marker(location=center, draggable=True)
map.add_control(marker)

display(map)`;

const plotly = `import hvplot.pandas
import pandas as pd
hvplot.extension('plotly')
pd.DataFrame(dict(x=[1,2,3], y=[4,5,6])).hvplot.scatter(x="x", y="y")`;

const ipytree = `from ipytree import Tree, Node
tree = Tree(stripes=True)
tree
tree
node1 = Node('node1')
tree.add_node(node1)
node2 = Node('node2')
tree.add_node(node2)
tree.nodes = [node2, node1]
node3 = Node('node3', disabled=True)
node4 = Node('node4')
node5 = Node('node5', [Node('1'), Node('2')])
node2.add_node(node3)
node2.add_node(node4)
node2.add_node(node5)
tree.add_node(Node('node6'), 1)
node2.add_node(Node('node7'), 2)

tree`;

const ipywidgetOutput = `import ipywidgets
output = ipywidgets.Output()
output`;

const bokeh = `from bokeh.plotting import figure, output_file, show

# instantiating the figure object
graph = figure(title = "Bokeh Line Graph")

# the points to be plotted
x = [1, 2, 3, 4, 5]
y = [5, 4, 3, 2, 1]

# plotting the line graph
graph.line(x, y)

# displaying the model
show(graph)`;

const rBasicPlot = `cars <- c(1, 3, 6, 4, 9)
plot(cars, type="o", col="blue")
title(main="Autos", col.main="red", font.main=4)`;

const rSavePlot = `cars <- c(1, 3, 6, 4, 9)
plot(cars, type="o", col="blue")
title(main="Autos", col.main="red", font.main=4)`;

const rplot = `library('corrr')

x <- correlate(mtcars)
rplot(x)

# Common use is following rearrange and shave
x <- rearrange(x, absolute = FALSE)
x <- shave(x)
rplot(x)
rplot(x, print_cor = TRUE)
rplot(x, shape = 20, colors = c("red", "green"), legend = TRUE)`;

const highcharter = `library(highcharter)

data("mpg", "diamonds", "economics_long", package = "ggplot2")

hchart(mpg, "point", hcaes(x = displ, y = cty, group = year))`;

const leaflet = `library(leaflet)
m = leaflet() %>% addTiles()
m = m %>% setView(-93.65, 42.0285, zoom = 17)
m %>% addPopups(-93.65, 42.0285, 'Here is the <b>Department of Statistics</b>, ISU')`;

const rPlotly = `library(plotly)
fig <- plot_ly(midwest, x = ~percollege, color = ~state, type = "box")
fig`;<|MERGE_RESOLUTION|>--- conflicted
+++ resolved
@@ -56,8 +56,6 @@
 
 				fail(`Image comparison failed with mismatch percentage: ${data.rawMisMatchPercentage}`);
 			}
-<<<<<<< HEAD
-=======
 
 			if (!headless) {
 				await app.workbench.positronPlots.copyCurrentPlotToClipboard();
@@ -70,7 +68,6 @@
 			await app.workbench.positronPlots.clearPlots();
 			await app.workbench.positronLayouts.enterLayout('stacked');
 			await app.workbench.positronPlots.waitForNoPlots();
->>>>>>> 8059221f
 		});
 
 		test('Python - Verifies basic plot functionality - Static Plot [C654401]', { tag: ['@pr', '@web'] }, async function ({ app, logger }) {
@@ -272,8 +269,6 @@
 
 				fail(`Image comparison failed with mismatch percentage: ${data.rawMisMatchPercentage}`);
 			}
-<<<<<<< HEAD
-=======
 
 			if (!headless) {
 				await app.workbench.positronPlots.copyCurrentPlotToClipboard();
@@ -286,7 +281,6 @@
 			await app.workbench.positronPlots.clearPlots();
 			await app.workbench.positronLayouts.enterLayout('stacked');
 			await app.workbench.positronPlots.waitForNoPlots();
->>>>>>> 8059221f
 		});
 
 		test('R - Verifies saving an R plot [C557006]', async function ({ app, logger }) {
