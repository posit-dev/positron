{
<<<<<<< HEAD
  "python.locator": "native",
  "interpreters.startupBehavior": "manual",
  "positron.r.kernel.logLevel": "trace",
  "python.languageServerLogLevel": "debug",
  "remote.autoForwardPortsFallback": 0,
  "files.simpleDialog.enable": true,
  "positron.importSettings.enable": false,
  "positron.assistant.enable": true,
  "positron.assistant.testModels": true,
  "positron.assistant.enabledProviders": [
    "openai-api"
  ],
  "posit.workbench.showWorkbenchFlaskHint": false
=======
    "python.locator": "native",
    "interpreters.startupBehavior": "manual",
    "positron.r.kernel.logLevel": "trace",
    "python.languageServerLogLevel": "debug",
    "remote.autoForwardPortsFallback": 0,
    "files.simpleDialog.enable": true,
    "positron.importSettings.enable": false,
    "positron.assistant.enable": true,
    "positron.assistant.testModels": true,
	"posit.workbench.showWorkbenchFlaskHint": false,
	"extensions.allowed": {
        "meta.pyrefly": false,
        "*": true
    }
>>>>>>> abea8b1b
}<|MERGE_RESOLUTION|>--- conflicted
+++ resolved
@@ -1,19 +1,4 @@
 {
-<<<<<<< HEAD
-  "python.locator": "native",
-  "interpreters.startupBehavior": "manual",
-  "positron.r.kernel.logLevel": "trace",
-  "python.languageServerLogLevel": "debug",
-  "remote.autoForwardPortsFallback": 0,
-  "files.simpleDialog.enable": true,
-  "positron.importSettings.enable": false,
-  "positron.assistant.enable": true,
-  "positron.assistant.testModels": true,
-  "positron.assistant.enabledProviders": [
-    "openai-api"
-  ],
-  "posit.workbench.showWorkbenchFlaskHint": false
-=======
     "python.locator": "native",
     "interpreters.startupBehavior": "manual",
     "positron.r.kernel.logLevel": "trace",
@@ -28,5 +13,4 @@
         "meta.pyrefly": false,
         "*": true
     }
->>>>>>> abea8b1b
 }