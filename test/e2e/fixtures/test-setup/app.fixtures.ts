--- conflicted
+++ resolved
@@ -16,85 +16,9 @@
 	workerInfo: playwright.WorkerInfo;
 }
 
-<<<<<<< HEAD
-export function OptionsFixture() {
-	return async (logsPath: string, logger: MultiLogger, snapshots: boolean, project: CustomTestOptions) => {
-		const TEST_DATA_PATH = join(os.tmpdir(), 'vscsmoke');
-		const EXTENSIONS_PATH = join(TEST_DATA_PATH, 'extensions-dir');
-		const WORKSPACE_PATH = join(TEST_DATA_PATH, 'qa-example-content');
-		const SPEC_CRASHES_PATH = join(ROOT_PATH, '.build', 'crashes', project.artifactDir, TEMP_DIR);
-
-		// get the version from package.json
-		const packageJsonPath = join(ROOT_PATH, 'package.json');
-		const packageJson = JSON.parse(await fs.promises.readFile(packageJsonPath, 'utf-8'));
-		const packageVersion = packageJson.version || '0.0.0';
-		const version = {
-			major: parseInt(packageVersion.split('.')[0], 10),
-			minor: parseInt(packageVersion.split('.')[1], 10),
-			patch: parseInt(packageVersion.split('.')[2], 10),
-		};
-
-		const options: ApplicationOptions = {
-			codePath: process.env.BUILD,
-			workspacePath: WORKSPACE_PATH,
-			userDataDir: join(TEST_DATA_PATH, 'd'),
-			extensionsPath: EXTENSIONS_PATH,
-			logger,
-			logsPath,
-			crashesPath: SPEC_CRASHES_PATH,
-			verbose: !!process.env.VERBOSE,
-			remote: !!process.env.REMOTE,
-			web: project.web,
-			headless: project.headless,
-			tracing: true,
-			snapshots,
-			quality: Quality.Dev,
-			version,
-			useExternalServer: project.useExternalServer,
-			externalServerUrl: project.externalServerUrl
-		};
-
-		options.userDataDir = getRandomUserDataDir(options);
-
-		return options;
-	};
-}
-
-export function UserDataDirFixture() {
-	return async (options: ApplicationOptions) => {
-		const userDataDir = options.userDataDir || '';
-		const userDir = options.web ? join(userDataDir, 'data', 'User') : join(userDataDir, 'User');
-		process.env.PLAYWRIGHT_USER_DATA_DIR = userDir;
-
-		// Copy keybindings and settings fixtures to the user data directory
-		await copyFixtureFile('keybindings.json', userDir, true);
-
-		const settingsFileName = 'settings.json';
-		if (fs.existsSync('/.dockerenv')) {
-
-			const fixturesDir = path.join(ROOT_PATH, 'test/e2e/fixtures');
-			const settingsFile = path.join(fixturesDir, 'settings.json');
-
-			const mergedSettings = {
-				...JSON.parse(fs.readFileSync(settingsFile, 'utf8')),
-				...JSON.parse(fs.readFileSync(path.join(fixturesDir, 'settingsDocker.json'), 'utf8')),
-			};
-
-			// Overwrite file
-			fs.writeFileSync(settingsFile, JSON.stringify(mergedSettings, null, 2));
-		}
-
-		await copyFixtureFile(settingsFileName, userDir);
-
-		return userDir;
-	};
-}
-
-=======
 /**
  * Main app fixture that routes to the appropriate implementation based on configuration
  */
->>>>>>> 9d1acdde
 export function AppFixture() {
 	return async (fixtureOptions: AppFixtureOptions, use: (arg0: any) => Promise<void>) => {
 		const project = fixtureOptions.workerInfo.project.name;
