--- conflicted
+++ resolved
@@ -160,7 +160,7 @@
 			await test.step('Save plot', async () => {
 				await app.workbench.plots.savePlotFromPlotsPane({ name: 'Python-scatter', format: 'JPEG' });
 				await app.workbench.layouts.enterLayout('stacked');
-				await app.workbench.explorer.waitForProjectFileToAppear('Python-scatter.jpeg');
+				await app.workbench.explorer.verifyProjectFilesExist(['Python-scatter.jpeg']);
 			});
 
 			await test.step('Open plot in editor', async () => {
@@ -170,16 +170,10 @@
 
 			await test.step('Save plot from editor', async () => {
 				await app.workbench.plots.savePlotFromEditor({ name: 'Python-scatter-editor', format: 'JPEG' });
-				await app.workbench.explorer.waitForProjectFileToAppear('Python-scatter-editor.jpeg');
+				await app.workbench.explorer.verifyProjectFilesExist(['Python-scatter-editor.jpeg']);
 				await app.workbench.quickaccess.runCommand('workbench.action.closeAllEditors');
 			});
 
-<<<<<<< HEAD
-=======
-			await app.workbench.plots.savePlot({ name: 'Python-scatter', format: 'JPEG' });
-			await app.workbench.layouts.enterLayout('stacked');
-			await app.workbench.explorer.verifyProjectFilesExist(['Python-scatter.jpeg']);
->>>>>>> 70064c01
 		});
 
 		test('Python - Verifies bqplot Python widget [C720869]', { tag: [tags.WEB, tags.WIN] }, async function ({ app }) {
@@ -335,15 +329,14 @@
 
 			await test.step('Save plot as PNG', async () => {
 				await app.workbench.plots.savePlotFromPlotsPane({ name: 'plot', format: 'PNG' });
-				await app.workbench.explorer.waitForProjectFileToAppear('plot.png');
+				await app.workbench.explorer.verifyProjectFilesExist(['plot.png']);
 			});
 
 			await test.step('Save plot as SVG', async () => {
 				await app.workbench.plots.savePlotFromPlotsPane({ name: 'R-cars', format: 'SVG' });
-				await app.workbench.explorer.waitForProjectFileToAppear('R-cars.svg');
-			});
-
-<<<<<<< HEAD
+				await app.workbench.explorer.verifyProjectFilesExist(['R-cars.svg']);
+			});
+
 			await test.step('Open plot in editor', async () => {
 				await app.workbench.plots.openPlotInEditor();
 				await app.workbench.plots.waitForPlotInEditor();
@@ -351,16 +344,9 @@
 
 			await test.step('Save plot from editor as JPEG', async () => {
 				await app.workbench.plots.savePlotFromEditor({ name: 'R-cars', format: 'JPEG' });
-				await app.workbench.explorer.waitForProjectFileToAppear('R-cars.jpeg');
+				await app.workbench.explorer.verifyProjectFilesExist(['R-cars.jpeg']);
 				await app.workbench.quickaccess.runCommand('workbench.action.closeAllEditors');
 			});
-=======
-			await app.workbench.plots.savePlot({ name: 'plot', format: 'PNG' });
-			await app.workbench.explorer.verifyProjectFilesExist(['plot.png']);
-
-			await app.workbench.plots.savePlot({ name: 'R-cars', format: 'SVG' });
-			await app.workbench.explorer.verifyProjectFilesExist(['R-cars.svg']);
->>>>>>> 70064c01
 		});
 
 		test('R - Verifies rplot plot [C720873]', { tag: [tags.WEB, tags.WIN] }, async function ({ app }) {
