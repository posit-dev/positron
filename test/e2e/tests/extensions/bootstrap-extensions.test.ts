--- conflicted
+++ resolved
@@ -16,17 +16,9 @@
 	tag: [tags.EXTENSIONS, tags.WEB],
 }, () => {
 
-<<<<<<< HEAD
-	test('Verify All Bootstrap extensions are installed', {
-		tag: [tags.EXTENSIONS, tags.WEB]
-	}, async function ({ options }) {
-=======
-	test('Verify All Bootstrap extensions are installed', async function () {
->>>>>>> 41e47635
-
+	test('Verify All Bootstrap extensions are installed', async function ({ options }) {
 		const extensions = readProductJson();
 		await waitForExtensions(extensions, options.extensionsPath);
-
 	});
 });
 
