/*---------------------------------------------------------------------------------------------
 *  Copyright (C) 2025 Posit Software, PBC. All rights reserved.
 *  Licensed under the Elastic License 2.0. See LICENSE.txt for license information.
 *--------------------------------------------------------------------------------------------*/

import { test, tags } from '../_test.setup';
import { expect } from '@playwright/test';
import { deletePositronHistoryFiles, getPrimaryInterpretersText } from './helpers/default-interpreters.js';

test.use({
	suiteId: __filename
});

// electron only for now - windows doesn't have hidden interpreters and for web the deletePositronHistoryFiles is not valid
<<<<<<< HEAD
test.describe.fixme('Default Interpreters - Python', {
	tag: [tags.INTERPRETER]
=======
test.describe('Default Interpreters - Python', {
	tag: [tags.INTERPRETER, tags.NIGHTLY_ONLY]
>>>>>>> 30c902da
}, () => {

	test.beforeAll(async function ({ userSettings }) {

		// local debugging sample:
		// const homeDir = process.env.HOME || '';
		// await userSettings.set([['python.defaultInterpreterPath', `"${path.join(homeDir, '.pyenv/versions/3.13.0/bin/python')}"`]], false);

		// hidden interpreter (Conda)
		await userSettings.set([['python.defaultInterpreterPath', '"/home/runner/scratch/python-env/bin/python"']], false);

		await deletePositronHistoryFiles();

	});

	test('Python - Add a default interpreter (Conda)', async function ({ app, runCommand }) {

		await app.workbench.console.waitForInterpretersToFinishLoading();

		await runCommand('workbench.action.reloadWindow');

		const interpretersText = await getPrimaryInterpretersText(app);

		// local debugging:
		// expect(interpretersText.some(text => text.includes("3.13.0"))).toBe(true);

		// hidden CI interpreter:
		expect(interpretersText.some(text => text.includes("3.12.9"))).toBe(true);
	});
});<|MERGE_RESOLUTION|>--- conflicted
+++ resolved
@@ -12,13 +12,8 @@
 });
 
 // electron only for now - windows doesn't have hidden interpreters and for web the deletePositronHistoryFiles is not valid
-<<<<<<< HEAD
 test.describe.fixme('Default Interpreters - Python', {
-	tag: [tags.INTERPRETER]
-=======
-test.describe('Default Interpreters - Python', {
 	tag: [tags.INTERPRETER, tags.NIGHTLY_ONLY]
->>>>>>> 30c902da
 }, () => {
 
 	test.beforeAll(async function ({ userSettings }) {
