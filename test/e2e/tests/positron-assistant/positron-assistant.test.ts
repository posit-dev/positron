/*---------------------------------------------------------------------------------------------
 *  Copyright (C) 2025 Posit Software, PBC. All rights reserved.
 *  Licensed under the Elastic License 2.0. See LICENSE.txt for license information.
 *--------------------------------------------------------------------------------------------*/

import { test, expect, tags } from '../_test.setup';
import { join } from 'path';

test.use({
	suiteId: __filename
});

/**
 * Test suite for the setup of Positron Assistant.
 */
test.describe('Positron Assistant Setup', { tag: [tags.WIN, tags.ASSISTANT, tags.WEB, tags.CRITICAL] }, () => {
	test.beforeAll('How to set User Settings', async function ({ workspaceSettings }) {
		// Need to turn on the assistant for these tests to work. Can remove once it's on by default.
		await workspaceSettings.set([['positron.assistant.enable', 'true'],
		['positron.assistant.newModelConfiguration', 'true'],
		['positron.assistant.testModels', 'true']], true);
	});

	/**
	 * Verifies that the Positron Assistant can be opened and that the
	 * add model button is visible in the interface. Once Assistant is on by default,
	 * this test can be removed.
	 *
	 * @param app - Application fixture providing access to UI elements
	 */
	test('Verify Positron Assistant enabled', async function ({ app }) {
		await app.workbench.assistant.openPositronAssistantChat();
		await app.workbench.assistant.verifyAddModelButtonVisible();
	});


	/**
	 * Verifies an error is returned when a bad api key is unput.
	 *
	 * @param app - Application fixture providing access to UI elements
	 */
	test('Anthropic: Verify Bad API key results in error', async function ({ app }) {
		await app.workbench.assistant.openPositronAssistantChat();
		await app.workbench.assistant.clickAddModelButton();
		await app.workbench.assistant.selectModelProvider('Anthropic');
		await app.workbench.assistant.enterApiKey('1234');
		await app.workbench.assistant.clickSignInButton();
		await expect(app.workbench.assistant.verifySignOutButtonVisible(5000)).rejects.toThrow();
		await app.workbench.assistant.clickDoneButton();
	});

	/**
	 * Tests the sign in and sign out functionality for a model provider.
	 * This uses the test Echo provider as there is not a valid API key for the other providers.
	 *
	 * @param app - Application fixture providing access to UI elements
	 */
	test('Echo: Verify Successful API Key Sign in and Sign Out', async function ({ app }) {
		await app.workbench.assistant.openPositronAssistantChat();
		await app.workbench.assistant.clickAddModelButton();
		await app.workbench.assistant.selectModelProvider('echo');
		await app.workbench.assistant.clickSignInButton();
		await app.workbench.assistant.verifySignOutButtonVisible();
		await app.workbench.assistant.clickSignOutButton();
		await app.workbench.assistant.verifySignInButtonVisible();
		await app.workbench.assistant.clickDoneButton();
	});

	/**
	 * Tests that the inline chat functionality can be opened within a code file.
	 * It uses the chinoook-sqlite.py file and simply checks that the chat widget is visible.
	 *
	 * @param app - Application fixture providing access to UI elements
	 * @param openFile - Helper function to open a file in the editor
	 */
	test('Verify Inline Chat opens', async function ({ app, openFile }) {
		await app.workbench.assistant.openPositronAssistantChat();
		await app.workbench.assistant.clickAddModelButton();
		await app.workbench.assistant.selectModelProvider('echo');
		await app.workbench.assistant.clickSignInButton();
		await app.workbench.assistant.clickDoneButton();
		await openFile(join('workspaces', 'chinook-db-py', 'chinook-sqlite.py'));
		await app.workbench.editor.clickOnTerm('chinook-sqlite.py', 'data_file_path', 4);
		await app.code.driver.page.keyboard.press('Control+I');
		await app.code.driver.page.locator('.chat-widget > .interactive-session').isVisible();
		await app.workbench.quickaccess.runCommand('positron-assistant.addModelConfiguration');
		await app.workbench.assistant.selectModelProvider('echo');
		await app.workbench.assistant.clickSignOutButton();
		await app.workbench.assistant.clickDoneButton();
	});

});
/**
 * Test suite Positron Assistant actions from the chat interface.
 */
<<<<<<< HEAD
// Skipped due to https://github.com/posit-dev/positron/issues/7391
test.describe.skip('Positron Assistant Chat Editing', { tag: [tags.WIN, tags.ASSISTANT, tags.WEB, tags.CRITICAL] }, () => {
	test.beforeAll('How to set User Settings', async function ({ app, workspaceSettings }) {
=======
test.describe('Positron Assistant Chat Editing', { tag: [tags.WIN, tags.ASSISTANT, tags.WEB, tags.CRITICAL] }, () => {
	test.beforeAll('How to set User Settings', async function ({ app, userSettings }) {
>>>>>>> 6ea5bf42
		// Need to turn on the assistant for these tests to work. Can remove once it's on by default.
		await workspaceSettings.set([['positron.assistant.enable', 'true'],
		['positron.assistant.newModelConfiguration', 'true'],
		['positron.assistant.testModels', 'true']], true);
		await app.workbench.assistant.openPositronAssistantChat();
		await app.workbench.quickaccess.runCommand('positron-assistant.addModelConfiguration');
		await app.workbench.assistant.selectModelProvider('echo');
		await app.workbench.assistant.clickSignInButton();
		await app.workbench.assistant.clickDoneButton();
	});

	test.beforeEach('How to clear chat', async function ({ app }) {
		await app.workbench.assistant.clickNewChatButton();
	});

	/**
	 * Tests that Python code from chat responses can be executed in the console.
	 * Verifies that code execution creates the expected variable with the correct value.
	 *
	 * @param app - Application fixture providing access to UI elements
	 * @param python - Fixture that starts the python session.
	 */
	test('Python: Verify running code in console from chat markdown response', async function ({ app, python }) {
		await app.workbench.assistant.enterChatMessage('Send Python Code');
		await app.workbench.assistant.clickChatCodeRunButton('foo = 100');
		await app.workbench.console.waitForConsoleContents('foo = 100');
		await app.workbench.variables.expectVariableToBe('foo', '100');
	});

	/**
	 * Testst that R code from chat responses can be executed in the console.
	 * Verifies that code execution creates the expected variable with the correct value.
	 *
	 * @param app - Application fixture providing access to UI elements
	 * @param r - Fixture that starts the R session.
	 */
	test('R: Verify running code in console from chat markdown response', async function ({ app, r }) {
		await app.workbench.assistant.enterChatMessage('Send R Code');
		await app.workbench.assistant.clickChatCodeRunButton('foo <- 200');
		await app.workbench.console.waitForConsoleContents('foo <- 200');
		await app.workbench.variables.expectVariableToBe('foo', '200');
	});
});
<|MERGE_RESOLUTION|>--- conflicted
+++ resolved
@@ -93,14 +93,8 @@
 /**
  * Test suite Positron Assistant actions from the chat interface.
  */
-<<<<<<< HEAD
-// Skipped due to https://github.com/posit-dev/positron/issues/7391
-test.describe.skip('Positron Assistant Chat Editing', { tag: [tags.WIN, tags.ASSISTANT, tags.WEB, tags.CRITICAL] }, () => {
+test.describe('Positron Assistant Chat Editing', { tag: [tags.WIN, tags.ASSISTANT, tags.WEB, tags.CRITICAL] }, () => {
 	test.beforeAll('How to set User Settings', async function ({ app, workspaceSettings }) {
-=======
-test.describe('Positron Assistant Chat Editing', { tag: [tags.WIN, tags.ASSISTANT, tags.WEB, tags.CRITICAL] }, () => {
-	test.beforeAll('How to set User Settings', async function ({ app, userSettings }) {
->>>>>>> 6ea5bf42
 		// Need to turn on the assistant for these tests to work. Can remove once it's on by default.
 		await workspaceSettings.set([['positron.assistant.enable', 'true'],
 		['positron.assistant.newModelConfiguration', 'true'],
