--- conflicted
+++ resolved
@@ -49,12 +49,7 @@
 		await keyboard.hotKeys.undo();
 
 		// Verify the error is no longer present in Editor and Problems view
-<<<<<<< HEAD
-		await problems.expectSquigglyCountToBe('error', 1);
+		await problems.expectSquigglyCountToBe('error', 0);
 		await problems.expectDiagnosticsToBe({ errorCount: 0 });
-=======
-		await problems.expectSquigglyCountToBe('error', 0);
-		await problems.expectProblemsCountToBe(0);
->>>>>>> 3153d8da
 	});
 });
