--- conflicted
+++ resolved
@@ -36,19 +36,6 @@
 
 		// Start another Python session and verify Active Session Picker updates
 		const pySessionAlt = await sessions.start('pythonAlt', { triggerMode: 'session-picker' });
-<<<<<<< HEAD
-		await expect(sessions.sessionPicker).toContainText(pySessionAlt.name);
-
-		// Start another R session and verify Active Session Picker updates
-		const rSessionAlt = await sessions.start('rAlt', { triggerMode: 'session-picker' });
-		await expect(sessions.sessionPicker).toContainText(rSessionAlt.name);
-
-		await sessions.select(rSession.id);
-		await expect(sessions.sessionPicker).toContainText(rSession.name);
-
-		await sessions.select(pySession.id);
-		await expect(sessions.sessionPicker).toContainText(pySession.name);
-=======
 		await sessions.expectSessionPickerToBe(pySessionAlt);
 
 		// Start another R session and verify Active Session Picker updates
@@ -60,6 +47,5 @@
 
 		await sessions.select(pySession.id);
 		await sessions.expectSessionPickerToBe(pySession);
->>>>>>> 698adb5a
 	});
 });