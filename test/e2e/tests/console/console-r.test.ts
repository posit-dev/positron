/*---------------------------------------------------------------------------------------------
 *  Copyright (C) 2024 Posit Software, PBC. All rights reserved.
 *  Licensed under the Elastic License 2.0. See LICENSE.txt for license information.
 *--------------------------------------------------------------------------------------------*/

import { test, expect, tags } from '../_test.setup';

test.use({
	suiteId: __filename
});

test.describe('Console Pane: R', {
	tag: [tags.WEB, tags.CONSOLE]
}, () => {
	test.beforeAll(async function ({ app }) {
		// Need to make console bigger to see all bar buttons
		await app.workbench.quickaccess.runCommand('workbench.action.toggleAuxiliaryBar');
	});

	test('R - Verify restart button on console bar', {
		tag: [tags.WIN]
<<<<<<< HEAD
	}, async function ({ sessions }) {
		const rSession = await sessions.start('r');
		await sessions.restart(rSession.id);
=======
	}, async function ({ app, r }) {
		await expect(async () => {
			await app.workbench.console.barClearButton.click();
			await app.workbench.console.barRestartButton.click();
			await app.workbench.console.waitForReady('>');
			// await app.workbench.console.waitForConsoleContents('cat from .Rprofile'); // add back when Davis gives the go ahead
		}).toPass();
>>>>>>> 4a7bb3d0
	});

	test('R - Verify cancel button on console bar', {
		tag: [tags.WIN]
	}, async function ({ app, r }) {

		await app.workbench.console.pasteCodeToConsole('Sys.sleep(10)');
		await app.workbench.console.sendEnterKey();
		await app.workbench.console.interruptExecution();
		// nothing appears in console after interrupting execution
	});

	test('R - Verify password prompt', {
		tag: [tags.WIN]
	}, async function ({ app, r }) {

		await app.workbench.console.pasteCodeToConsole('out <- rstudioapi::askForPassword("enter password")', true);

		await app.workbench.quickInput.type('password');
		await app.code.driver.page.keyboard.press('Enter');

		await app.workbench.layouts.enterLayout('stacked');
		await app.workbench.layouts.enterLayout('fullSizedAuxBar');

		await expect(async () => {
			const variablesMap = await app.workbench.variables.getFlatVariables();
			expect(variablesMap.get('out')?.value).toBe('"password"');
		}).toPass({ timeout: 20000 });

		await app.workbench.layouts.enterLayout('stacked');
	});
});
<|MERGE_RESOLUTION|>--- conflicted
+++ resolved
@@ -19,19 +19,10 @@
 
 	test('R - Verify restart button on console bar', {
 		tag: [tags.WIN]
-<<<<<<< HEAD
 	}, async function ({ sessions }) {
 		const rSession = await sessions.start('r');
 		await sessions.restart(rSession.id);
-=======
-	}, async function ({ app, r }) {
-		await expect(async () => {
-			await app.workbench.console.barClearButton.click();
-			await app.workbench.console.barRestartButton.click();
-			await app.workbench.console.waitForReady('>');
-			// await app.workbench.console.waitForConsoleContents('cat from .Rprofile'); // add back when Davis gives the go ahead
-		}).toPass();
->>>>>>> 4a7bb3d0
+		// await app.workbench.console.waitForConsoleContents('cat from .Rprofile'); // add back when Davis gives the go ahead
 	});
 
 	test('R - Verify cancel button on console bar', {
