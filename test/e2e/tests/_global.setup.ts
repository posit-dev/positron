/*---------------------------------------------------------------------------------------------
 *  Copyright (C) 2024 Posit Software, PBC. All rights reserved.
 *  Licensed under the Elastic License 2.0. See LICENSE.txt for license information.
 *--------------------------------------------------------------------------------------------*/

import { join } from 'path';
import * as os from 'os';
import * as fs from 'fs';
import { cloneTestRepo, prepareTestEnv } from '../infra/test-runner';
// import { copyKeybindings } from '../infra/test-runner/utils.js';

const ROOT_PATH = process.cwd();
const LOGS_ROOT_PATH = join(ROOT_PATH, 'test-logs');
const TEST_DATA_PATH = join(os.tmpdir(), 'vscsmoke');
const WORKSPACE_PATH = join(TEST_DATA_PATH, 'qa-example-content');
// const USER_DATA_DIR = getRandomStableUserDataDir(TEST_DATA_PATH);

// const userKeyBindingsPath = join(ROOT_PATH, 'test/e2e/infra/fixtures/keybindings.json');

async function globalSetup() {
	fs.rmSync(LOGS_ROOT_PATH, { recursive: true, force: true });
	prepareTestEnv(ROOT_PATH, LOGS_ROOT_PATH);
<<<<<<< HEAD
	cloneTestRepo(WORKSPACE_PATH);
	// copyKeybindings(userKeyBindingsPath, USER_DATA_DIR);
=======
	if (process.env.SKIP_CLONE !== 'true') {
		cloneTestRepo(WORKSPACE_PATH);
	}
>>>>>>> ea3eb56a
}

export default globalSetup;<|MERGE_RESOLUTION|>--- conflicted
+++ resolved
@@ -20,14 +20,9 @@
 async function globalSetup() {
 	fs.rmSync(LOGS_ROOT_PATH, { recursive: true, force: true });
 	prepareTestEnv(ROOT_PATH, LOGS_ROOT_PATH);
-<<<<<<< HEAD
-	cloneTestRepo(WORKSPACE_PATH);
-	// copyKeybindings(userKeyBindingsPath, USER_DATA_DIR);
-=======
 	if (process.env.SKIP_CLONE !== 'true') {
 		cloneTestRepo(WORKSPACE_PATH);
 	}
->>>>>>> ea3eb56a
 }
 
 export default globalSetup;