/*---------------------------------------------------------------------------------------------
 *  Copyright (C) 2025 Posit Software, PBC. All rights reserved.
 *  Licensed under the Elastic License 2.0. See LICENSE.txt for license information.
 *--------------------------------------------------------------------------------------------*/

/*
 * Verifies Data Explorer Summary Panel behavior for column profiles:
 *   - Sort, search, and expand/collapse functionality
 *   - Retains expanded state across show/hide cycles
 *   - Handles edge cases like empty search results
 */

import { join } from 'path';
import { test, tags } from '../_test.setup';

const columnOrder = {
	default: ['column0', 'column1', 'column2', 'column3', 'column4', 'column5', 'column6', 'column7', 'column8', 'column9'],
	descending: ['column9', 'column8', 'column7', 'column6', 'column5', 'column4', 'column3', 'column2', 'column1', 'column0'],
	pinCol3Col1Col4_ascending: ['column3', 'column1', 'column4', 'column0', 'column2', 'column5', 'column6', 'column7', 'column8', 'column9'],
	pinCol3Col1Col4_descending: ['column3', 'column1', 'column4', 'column9', 'column8', 'column7', 'column6', 'column5', 'column2', 'column0'],
	pinCol3Col4_ascending: ['column3', 'column4', 'column0', 'column1', 'column2', 'column5', 'column6', 'column7', 'column8', 'column9'],
	pinCol3Col4_descending: ['column3', 'column4', 'column9', 'column8', 'column7', 'column6', 'column5', 'column2', 'column1', 'column0'],
};

test.use({
	suiteId: __filename
});

test.describe('Data Explorer: Summary Panel', { tag: [tags.WIN, tags.WEB, tags.DATA_EXPLORER] }, () => {

<<<<<<< HEAD
=======
	test.beforeEach(async function ({ openDataFile }) {
		await openDataFile(join('data-files', 'small_file.csv'));
	});

>>>>>>> 9e5f7172
	test.afterEach(async function ({ hotKeys }) {
		await hotKeys.closeAllEditors();
	});

<<<<<<< HEAD
	test('Summary Panel: Search', async function ({ app, openDataFile }) {
=======
	test('Summary Panel: Search', async function ({ app }) {
>>>>>>> 9e5f7172
		const { dataExplorer } = app.workbench;

		// view data in data explorer
		await dataExplorer.maximize();
		await dataExplorer.waitForIdle();
		await dataExplorer.summaryPanel.show();
		await dataExplorer.summaryPanel.expectColumnCountToBe(10);
		await dataExplorer.summaryPanel.expectSortToBeBy('Original');
		await dataExplorer.summaryPanel.expectColumnOrderToBe(columnOrder.default);

		// perform basic search
		await dataExplorer.summaryPanel.search('column9');
		await dataExplorer.summaryPanel.expectColumnCountToBe(1);

		// verify collapse and expand retains in search
		await dataExplorer.summaryPanel.expandColumnProfile();
		await dataExplorer.summaryPanel.expectColumnProfileToBeExpanded(0);
		await dataExplorer.summaryPanel.hide();
		await dataExplorer.summaryPanel.show();
		await dataExplorer.summaryPanel.expectColumnProfileToBeExpanded(0);
		await dataExplorer.summaryPanel.expectColumnCountToBe(1);

		// clear search and ensure col profile still expanded
		await dataExplorer.summaryPanel.clearSearch();
		await dataExplorer.summaryPanel.expectColumnCountToBe(10);
		await dataExplorer.summaryPanel.expectColumnProfileToBeCollapsed(0);
		await dataExplorer.summaryPanel.expectColumnProfileToBeExpanded(9);

		// search with no results
		await dataExplorer.summaryPanel.search('snickerdoodle');
		await dataExplorer.summaryPanel.expectColumnCountToBe(0);
		//await dataExplorer.summaryPanel.expectEmptyState(); // <--- no empty state created in UI yet
	});

	test('Summary Panel: Sort', async function ({ app }) {
		const { dataExplorer } = app.workbench;

		// view data in data explorer
		await dataExplorer.maximize();
		await dataExplorer.waitForIdle();
		await dataExplorer.summaryPanel.show();
		await dataExplorer.summaryPanel.expectSortToBeBy('Original');
		await dataExplorer.summaryPanel.expectColumnOrderToBe(columnOrder.default);

		// perform sort
		await dataExplorer.summaryPanel.sortBy('Name, Descending');
		await dataExplorer.summaryPanel.expectColumnOrderToBe(columnOrder.descending);

		// verify column collapse and expand retains in sort
		await dataExplorer.summaryPanel.expandColumnProfile(0);
		await dataExplorer.summaryPanel.expectColumnToBe({ index: 0, name: 'column9', expanded: true });
		await dataExplorer.summaryPanel.hide();
		await dataExplorer.summaryPanel.show();
		await dataExplorer.summaryPanel.expectColumnToBe({ index: 0, name: 'column9', expanded: true });
		await dataExplorer.summaryPanel.expectColumnOrderToBe(columnOrder.descending);

		// verify changing sort retains expansion for correct column
		await dataExplorer.summaryPanel.clearSort();
		await dataExplorer.summaryPanel.expectSortToBeBy('Original');
		await dataExplorer.summaryPanel.expectColumnOrderToBe(columnOrder.default);
		await dataExplorer.summaryPanel.expectColumnToBe({ index: 0, name: 'column0', expanded: false });
		await dataExplorer.summaryPanel.expectColumnToBe({ index: 9, name: 'column9', expanded: true });
	});

	test('Summary Panel: Behavior with Pins', async function ({ app }) {
		const { dataExplorer } = app.workbench;

		// view data in data explorer
		await dataExplorer.maximize();
		await dataExplorer.waitForIdle();
		await dataExplorer.summaryPanel.show();
		await dataExplorer.summaryPanel.expectColumnCountToBe(10);
		await dataExplorer.summaryPanel.expectSortToBeBy('Original');
		await dataExplorer.summaryPanel.expectColumnOrderToBe(columnOrder.default);

		// verify pinned columns stay at front of summary panel list
		await dataExplorer.grid.pinColumn(3);
		await dataExplorer.grid.pinColumn(2); // position 2: "column1"
		await dataExplorer.grid.pinColumn(4);
		await dataExplorer.summaryPanel.expectColumnOrderToBe(columnOrder.pinCol3Col1Col4_ascending);

		// verify sort behavior with pinned columns
		await dataExplorer.summaryPanel.sortBy('Name, Descending');
		await dataExplorer.summaryPanel.expectColumnOrderToBe(columnOrder.pinCol3Col1Col4_descending);

		// verify unpinning columns returns them to correct location in summary panel list
		await dataExplorer.grid.unpinColumn(1); // unpin index 1: "column1"
		await dataExplorer.summaryPanel.expectColumnOrderToBe(columnOrder.pinCol3Col4_descending);

		// verify search with pinned columns
		await dataExplorer.summaryPanel.search('7');
		await dataExplorer.summaryPanel.expectColumnCountToBe(3); // pinned "column3" and "column4" + "column7"
		await dataExplorer.summaryPanel.expectColumnOrderToBe(['column3', 'column4', 'column7']);

		// verify column order after clearing search with pins and sort applied
		await dataExplorer.summaryPanel.sortBy('Name, Ascending');
		await dataExplorer.summaryPanel.expectColumnOrderToBe(['column3', 'column4', 'column7']);
		await dataExplorer.summaryPanel.clearSearch();
		await dataExplorer.summaryPanel.expectColumnOrderToBe(columnOrder.pinCol3Col4_ascending);
	});
});<|MERGE_RESOLUTION|>--- conflicted
+++ resolved
@@ -28,22 +28,15 @@
 
 test.describe('Data Explorer: Summary Panel', { tag: [tags.WIN, tags.WEB, tags.DATA_EXPLORER] }, () => {
 
-<<<<<<< HEAD
-=======
 	test.beforeEach(async function ({ openDataFile }) {
 		await openDataFile(join('data-files', 'small_file.csv'));
 	});
 
->>>>>>> 9e5f7172
 	test.afterEach(async function ({ hotKeys }) {
 		await hotKeys.closeAllEditors();
 	});
 
-<<<<<<< HEAD
-	test('Summary Panel: Search', async function ({ app, openDataFile }) {
-=======
 	test('Summary Panel: Search', async function ({ app }) {
->>>>>>> 9e5f7172
 		const { dataExplorer } = app.workbench;
 
 		// view data in data explorer
