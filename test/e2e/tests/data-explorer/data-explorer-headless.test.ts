--- conflicted
+++ resolved
@@ -32,40 +32,6 @@
 		await app.workbench.dataExplorer.closeDataExplorer();
 	});
 
-<<<<<<< HEAD
-	test('Verify headless data explorer functionality with large parquet file', async function ({ app, logger }) {
-		await testBody(app, logger, 'flights.parquet');
-	});
-
-	test('Verify headless data explorer functionality with large csv file', async function ({ app, logger }) {
-		await testBody(app, logger, 'flights.csv');
-	});
-
-	test('Verify headless data explorer functionality with large gzipped csv file', async function ({ app, logger }) {
-		await testBody(app, logger, 'flights.csv.gz');
-	});
-
-	test('Verify headless data explorer functionality with large tsv file', async function ({ app, logger }) {
-		await testBody(app, logger, 'flights.tsv');
-	});
-
-	test('Verify headless data explorer functionality with large gzipped tsv file', async function ({ app, logger }) {
-		await testBody(app, logger, 'flights.tsv.gz');
-	});
-
-	test('Verify headless data explorer can open csv file as plaintext', async function ({ app, logger }) {
-		const fileName = 'flights.csv';
-		const searchString = ',year,month,day,dep_time,sched_dep_time,dep_delay,arr_time,sched_arr_time,arr_delay,carrier,flight,tailnum,origin,dest,air_time,distance,hour,minute,time_hour';
-
-		await openAsPlaintext(app, fileName, searchString);
-	});
-
-	test('Verify headless data explorer can open tsv file as plaintext', async function ({ app, logger }) {
-		const fileName = 'flights.tsv';
-		const searchString = /\s+year\s+month\s+day\s+dep_time\s+sched_dep_time\s+dep_delay\s+arr_time\s+sched_arr_time\s+arr_delay\s+carrier\s+flight\s+tailnum\s+origin\s+dest\s+air_time\s+distance\s+hour\s+minute\s+time_hour/;
-
-		await openAsPlaintext(app, fileName, searchString);
-=======
 	testCases.forEach(({ name, file }) => {
 		test(`Verify can open and view data with large ${name} file`, async function ({ app, openDataFile }) {
 			await openDataFile(join(`data-files/flights/${file}`));
@@ -82,7 +48,6 @@
 				await verifyPlainTextButtonInActionBar(app, true);
 				await verifyCanOpenAsPlaintext(app, searchString);
 			});
->>>>>>> dc806d34
 	});
 });
 
