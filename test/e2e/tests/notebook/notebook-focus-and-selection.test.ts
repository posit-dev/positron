/*---------------------------------------------------------------------------------------------
 *  Copyright (C) 2025 Posit Software, PBC. All rights reserved.
 *  Licensed under the Elastic License 2.0. See LICENSE.txt for license information.
 *--------------------------------------------------------------------------------------------*/

import path from 'path';
import { test, tags } from '../_test.setup';

test.use({
	suiteId: __filename
});

// Not running on web due to Positron notebooks being desktop-only
test.describe('Notebook Focus and Selection', {
<<<<<<< HEAD
	tag: [tags.CRITICAL, tags.WIN, tags.NOTEBOOKS, tags.POSITRON_NOTEBOOKS, tags.WEB]
=======
	tag: [tags.WIN, tags.POSITRON_NOTEBOOKS]
>>>>>>> 48f63c11
}, () => {
	test.beforeAll(async function ({ app, settings }) {
		await app.workbench.notebooksPositron.enablePositronNotebooks(settings);
	});

	test.beforeEach(async function ({ app }) {
		const { notebooksPositron } = app.workbench;
		await notebooksPositron.newNotebook(5);
		await notebooksPositron.expectCellCountToBe(5);
	});

	test.afterEach(async function ({ hotKeys }) {
		await hotKeys.closeAllEditors();
	});

	test('Notebook keyboard behavior with cells', async function ({ app }) {
		const { notebooksPositron } = app.workbench;
		const keyboard = app.code.driver.page.keyboard;

		await test.step('Test 1: Arrow Down navigation moves focus to next cell', async () => {
			await notebooksPositron.selectCellAtIndex(1, { editMode: false });
			await keyboard.press('ArrowDown');
			await notebooksPositron.expectCellIndexToBeSelected(2, { inEditMode: false });
		});

		await test.step('Test 2: Arrow Up navigation moves focus to previous cell', async () => {
			await notebooksPositron.selectCellAtIndex(3, { editMode: false });
			await keyboard.press('ArrowUp');
			await notebooksPositron.expectCellIndexToBeSelected(2, { inEditMode: false });
		});

		await test.step('Test 3: Arrow Down at last cell does not change selection', async () => {
			await notebooksPositron.selectCellAtIndex(4, { editMode: false });
			await keyboard.press('ArrowDown');
			await notebooksPositron.expectCellIndexToBeSelected(4, { inEditMode: false });
		});

		await test.step('Test 4: Arrow Up at first cell does not change selection', async () => {
			await notebooksPositron.selectCellAtIndex(0, { editMode: false });
			await keyboard.press('ArrowUp');
			await notebooksPositron.expectCellIndexToBeSelected(0, { inEditMode: false });
		});

		await test.step('Test 5: Focus is maintained across multiple navigation operations', async () => {
			// Navigate down multiple times
			await keyboard.press('ArrowDown');
			await notebooksPositron.expectCellIndexToBeSelected(1, { inEditMode: false });

			await keyboard.press('ArrowDown');
			await notebooksPositron.expectCellIndexToBeSelected(2, { inEditMode: false });

			await keyboard.press('ArrowDown');
			await notebooksPositron.expectCellIndexToBeSelected(3, { inEditMode: false });

			// Navigate up
			await keyboard.press('ArrowUp');
			await notebooksPositron.expectCellIndexToBeSelected(2, { inEditMode: false });
		});


		await test.step('Test 6: Cell regains edit mode when clicking away and back', async () => {
			// verify we are starting with 5 cells
			await notebooksPositron.expectCellCountToBe(5);
			await notebooksPositron.selectCellAtIndex(1);

			// click away to defocus cell
			const active = notebooksPositron.cell.nth(1);
			const box = await active.boundingBox();
			if (box) {
				const page = app.code.driver.page;
				// We want to offset the click as little as possible to avoid
				// clicking other interactive elements. Here we're clicking just
				// below the bottom right of the cell which should be a safe
				// area due to that being where the cell padding is.
				const OFFSET = 10;
				const x = box.x + box.width - OFFSET;
				const y = box.y + box.height + OFFSET;

				await page.mouse.click(x, y);
			}

			// click back on cell to re-focus
			await notebooksPositron.selectCellAtIndex(1);

			// verify backspace deletes cell content not cell (indicating edit mode is active)
			await keyboard.press('Backspace');
			await notebooksPositron.expectCellCountToBe(5);
		});

		await test.step('Test 7: Shift+Arrow Down adds next cell to selection', async () => {
			await notebooksPositron.selectCellAtIndex(1, { editMode: false });
			await keyboard.press('Shift+ArrowDown');
			await notebooksPositron.expectCellIndexToBeSelected(1, { inEditMode: false });
			await notebooksPositron.expectCellIndexToBeSelected(2, { inEditMode: false });
		});
	});

	test('Editor mode behavior with notebook cells', async function ({ app }) {
		const { notebooksPositron } = app.workbench;
		const keyboard = app.code.driver.page.keyboard;

		await test.step('Test 1: Clicking into cell focuses editor and enters edit mode', async () => {
			// Clicking on cell should focus and enter edit mode
			await notebooksPositron.selectCellAtIndex(1);
			await notebooksPositron.expectCellIndexToBeSelected(0, { isSelected: false, inEditMode: false });
			await notebooksPositron.expectCellIndexToBeSelected(1, { isSelected: true, inEditMode: true });
			await notebooksPositron.expectCellIndexToBeSelected(2, { isSelected: false, inEditMode: false });
			await notebooksPositron.expectCellIndexToBeSelected(3, { isSelected: false, inEditMode: false });
			await notebooksPositron.expectCellIndexToBeSelected(4, { isSelected: false, inEditMode: false });

			// Verify we can type into the editor after clicking
			await keyboard.type('# editor good');
			await notebooksPositron.expectCellContentAtIndexToContain(1, '# editor good');
		});

		await test.step('Test 2: Enter key on selected cell enters edit mode and doesn\'t add new lines', async () => {
			// Verify pressing Enter enters edit mode
			await notebooksPositron.selectCellAtIndex(2, { editMode: false });
			await keyboard.press('Enter');
			await notebooksPositron.expectCellIndexToBeSelected(2, {
				isSelected: true,
				inEditMode: true
			});

			// Verify we can type into the editor after pressing Enter
			await keyboard.type('# test');
			await notebooksPositron.expectCellContentAtIndexToContain(2, /^# Cell 2# test/);
		});

		await test.step('Test 3: Shift+Enter on last cell creates new cell and enters edit mode', async () => {
			// Verify pressing Shift+Enter adds a new cell below
			await notebooksPositron.selectCellAtIndex(4);
			await notebooksPositron.expectCellCountToBe(5);
			await keyboard.press('Shift+Enter');
			await notebooksPositron.expectCellCountToBe(6);

			// Verify the NEW cell (index 5) is now in edit mode with focus
			await notebooksPositron.expectCellIndexToBeSelected(5, { inEditMode: true });

			// Verify we can type immediately in the new cell
			await keyboard.type('new cell content');
			await notebooksPositron.expectCellContentAtIndexToContain(5, 'new cell content');
		});

		await test.step('Enter key in edit mode adds newline within cell', async () => {
			const lineText = '# Cell 3';
			const numCells = 6;

			// Start with 6 cells
			await notebooksPositron.expectCellCountToBe(numCells);

			// Go into edit mode in cell 3
			await notebooksPositron.selectCellAtIndex(3);
			await notebooksPositron.expectCellIndexToBeSelected(3, { inEditMode: true });
			await notebooksPositron.expectCellContentAtIndexToBe(3, lineText);

			// Position cursor in the middle of the cells contents to avoid any trailing newline trimming issues
			await keyboard.press('Home');
			const middleIndex = Math.floor(lineText.length / 2);
			for (let i = 0; i < middleIndex; i++) { // move to middle of line
				await notebooksPositron.editorAtIndex(3).press('ArrowRight');
			}

			// Verify the content was splits into two lines
			await notebooksPositron.expectCellToHaveLineCount({ cellIndex: 3, numLines: 1 });
			await app.code.driver.page.keyboard.press('Enter');
			await notebooksPositron.expectCellToHaveLineCount({ cellIndex: 3, numLines: 2 });
			await notebooksPositron.expectCellIndexToBeSelected(3, { inEditMode: true });

			// Verify we still have the same number of cells we started with
			await notebooksPositron.expectCellCountToBe(numCells);
		});
	});

	test('Notebook navigation and default cell selection', async function ({ app }) {
		const { notebooks, notebooksPositron } = app.workbench;
		const keyboard = app.code.driver.page.keyboard;

		const clickTab = (name: string | RegExp) => app.code.driver.page.getByRole('tab', { name }).click();
		// Depending on when this test is run, the untitled notebook may have a different number
		const TAB_1 = /Untitled-\d+\.ipynb/;
		const TAB_2 = 'bitmap-notebook.ipynb';

		// Start a new notebook (tab 1)
		await test.step('Open new notebook: Ensure keyboard navigation', async () => {
			await notebooksPositron.selectCellAtIndex(0, { editMode: false });
			await keyboard.press('ArrowDown');
			await notebooksPositron.expectCellIndexToBeSelected(1, { inEditMode: false });

			await keyboard.press('ArrowDown');
			await notebooksPositron.expectCellIndexToBeSelected(2, { inEditMode: false });
		});

		// Open an existing notebook (tab 2) which will steal focus away from the first notebook
		await test.step('Open existing notebook: Ensure 1st cell is selected', async () => {
			const notebookPath = path.join('workspaces', 'bitmap-notebook', TAB_2);
			await notebooks.openNotebook(notebookPath, false);
			await notebooksPositron.expectToBeVisible();
			await notebooksPositron.expectCellCountToBe(20);

			// Verify first cell is selected (without interaction)
			await notebooksPositron.expectCellIndexToBeSelected(0, { inEditMode: false });
		});

		// Switch between notebooks to ensure selection is preserved
		await test.step('Selection is preserved when switching between editors', async () => {
			// Switch back to tab 1 and verify selection is still at cell 2
			await clickTab(TAB_1);
			await notebooksPositron.expectCellIndexToBeSelected(2, { inEditMode: false });
			await keyboard.press('ArrowDown');
			await notebooksPositron.expectCellIndexToBeSelected(3, { inEditMode: false });

			// Switch back to tab 2 and verify selection is still at cell 0
			await clickTab(TAB_2);
			await notebooksPositron.expectCellIndexToBeSelected(0, { inEditMode: false });
			await keyboard.press('ArrowDown');
			await notebooksPositron.expectCellIndexToBeSelected(1, { inEditMode: false });

			// Switch back to tab 1 and verify selection is still at cell 3
			await clickTab(TAB_1);
			await notebooksPositron.expectCellIndexToBeSelected(3, { inEditMode: false });
		});
	});
});<|MERGE_RESOLUTION|>--- conflicted
+++ resolved
@@ -12,11 +12,7 @@
 
 // Not running on web due to Positron notebooks being desktop-only
 test.describe('Notebook Focus and Selection', {
-<<<<<<< HEAD
-	tag: [tags.CRITICAL, tags.WIN, tags.NOTEBOOKS, tags.POSITRON_NOTEBOOKS, tags.WEB]
-=======
-	tag: [tags.WIN, tags.POSITRON_NOTEBOOKS]
->>>>>>> 48f63c11
+	tag: [tags.WIN, tags.WEB, tags.POSITRON_NOTEBOOKS]
 }, () => {
 	test.beforeAll(async function ({ app, settings }) {
 		await app.workbench.notebooksPositron.enablePositronNotebooks(settings);
