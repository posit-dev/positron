/*---------------------------------------------------------------------------------------------
 *  Copyright (C) 2025 Posit Software, PBC. All rights reserved.
 *  Licensed under the Elastic License 2.0. See LICENSE.txt for license information.
 *--------------------------------------------------------------------------------------------*/

import { test, tags } from '../_test.setup';
import { expect } from '@playwright/test';

test.use({
	suiteId: __filename
});

// Not running on web due to https://github.com/posit-dev/positron/issues/9193
test.describe('Positron Notebooks: Cell Copy-Paste Behavior', {
<<<<<<< HEAD
	tag: [tags.CRITICAL, tags.WIN, tags.NOTEBOOKS, tags.POSITRON_NOTEBOOKS, tags.WEB]
=======
	tag: [tags.WIN, tags.POSITRON_NOTEBOOKS]
>>>>>>> 48f63c11
}, () => {

	test.beforeAll(async ({ app, settings }) => {
		await app.workbench.notebooksPositron.enablePositronNotebooks(settings);
	});

	test.afterEach(async function ({ hotKeys }) {
		await hotKeys.closeAllEditors();
	});

	test('Should correctly copy and paste cell content in various scenarios', async function ({ app }) {
		const { notebooksPositron } = app.workbench;

		// ========================================
		// Setup: Create 5 cells with distinct content
		// ========================================
		await test.step('Test Setup: Create notebook and add cells', async () => {
			await notebooksPositron.newNotebook(5);
			await notebooksPositron.expectCellCountToBe(5);
		});

		// ========================================
		// Test 1: Copy single cell and paste at end
		// ========================================
		await test.step('Test 1: Copy single cell and paste at end', async () => {
			// Perform copy on cell 2
			await notebooksPositron.selectCellAtIndex(2, { editMode: false });
			await notebooksPositron.expectCellContentAtIndexToBe(2, '# Cell 2');
			await notebooksPositron.performCellAction('copy');

			// Move to last cell and perform paste
			await notebooksPositron.selectCellAtIndex(4, { editMode: false });
			await notebooksPositron.performCellAction('paste');
			await notebooksPositron.expectCellCountToBe(6);

			// Verify pasted contents are correct at new index 5
			expect(await notebooksPositron.getCellContent(5)).toBe('# Cell 2');
		});

		// ========================================
		// Test 2: Cut single cell and paste at different position
		// ========================================
		await test.step('Test 2: Cut single cell and paste at different position', async () => {
			// Perform cut on cell 1
			await notebooksPositron.selectCellAtIndex(1, { editMode: false });
			await notebooksPositron.expectCellContentAtIndexToBe(1, '# Cell 1');
			await notebooksPositron.performCellAction('cut');

			// Verify cell count decreased and cell 1 is removed
			await notebooksPositron.expectCellCountToBe(5);
			await notebooksPositron.expectCellContentAtIndexToBe(1, '# Cell 2');

			// Move to index 3 and paste
			await notebooksPositron.selectCellAtIndex(3, { editMode: false });
			await notebooksPositron.performCellAction('paste');

			// Verify cell count restored and cell content is correct
			await notebooksPositron.expectCellCountToBe(6)
			await notebooksPositron.expectCellContentAtIndexToBe(4, '# Cell 1');
		});

		// ========================================
		// Test 3: Copy cell and paste multiple times (clipboard persistence)
		// ========================================
		await test.step('Test 3: Copy cell and paste multiple times (clipboard persistence)', async () => {
			await notebooksPositron.expectCellCountToBe(6);

			// Copy cell 0
			await notebooksPositron.selectCellAtIndex(0, { editMode: false });
			await notebooksPositron.expectCellContentAtIndexToBe(0, '# Cell 0');
			await notebooksPositron.performCellAction('copy');

			// Paste at position 2
			await notebooksPositron.selectCellAtIndex(2, { editMode: false });
			await notebooksPositron.performCellAction('paste');

			// Verify first paste
			await notebooksPositron.expectCellCountToBe(7);
			await notebooksPositron.expectCellContentAtIndexToBe(3, '# Cell 0');

			// Paste again at position 5
			await notebooksPositron.selectCellAtIndex(5, { editMode: false });
			await notebooksPositron.performCellAction('paste');

			// Verify second paste
			await notebooksPositron.expectCellCountToBe(8);
			await notebooksPositron.expectCellContentAtIndexToBe(6, '# Cell 0');
		});

		// ========================================
		// Test 4: Cut and paste at beginning of notebook
		// ========================================
		await test.step('Test 4: Cut and paste at beginning of notebook', async () => {
			// Cut cell 4 (from the middle of the notebook)
			await notebooksPositron.selectCellAtIndex(4, { editMode: false });
			const cellToMoveContent = await notebooksPositron.getCellContent(4);
			await notebooksPositron.performCellAction('cut');
			await notebooksPositron.expectCellCountToBe(7);

			// Move to first cell and paste
			await notebooksPositron.selectCellAtIndex(0, { editMode: false });
			await notebooksPositron.performCellAction('paste');

			// Verify cell count restored and content is correct
			await notebooksPositron.expectCellCountToBe(8);
			await notebooksPositron.expectCellContentAtIndexToBe(1, cellToMoveContent);
		});

		// ========================================
		// Test 5: Cut all cells and verify notebook can be empty
		// ========================================
		await test.step('Verify other cells shifted down correctly', async () => {
			while (await notebooksPositron.getCellCount() > 0) {
				await notebooksPositron.selectCellAtIndex(0, { editMode: false });
				await notebooksPositron.performCellAction('cut');
			}

			await notebooksPositron.expectCellCountToBe(0);
		});
	});
});<|MERGE_RESOLUTION|>--- conflicted
+++ resolved
@@ -12,11 +12,7 @@
 
 // Not running on web due to https://github.com/posit-dev/positron/issues/9193
 test.describe('Positron Notebooks: Cell Copy-Paste Behavior', {
-<<<<<<< HEAD
-	tag: [tags.CRITICAL, tags.WIN, tags.NOTEBOOKS, tags.POSITRON_NOTEBOOKS, tags.WEB]
-=======
-	tag: [tags.WIN, tags.POSITRON_NOTEBOOKS]
->>>>>>> 48f63c11
+	tag: [tags.WIN, tags.WEB, tags.POSITRON_NOTEBOOKS]
 }, () => {
 
 	test.beforeAll(async ({ app, settings }) => {
