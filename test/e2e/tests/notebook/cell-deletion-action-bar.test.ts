--- conflicted
+++ resolved
@@ -11,11 +11,7 @@
 });
 
 test.describe('Positron Notebooks: Cell Deletion Action Bar Behavior', {
-<<<<<<< HEAD
-	tag: [tags.CRITICAL, tags.WIN, tags.NOTEBOOKS, tags.POSITRON_NOTEBOOKS, tags.WEB]
-=======
-	tag: [tags.WIN, tags.POSITRON_NOTEBOOKS]
->>>>>>> 48f63c11
+	tag: [tags.WIN, tags.POSITRON_NOTEBOOKS, tags.WEB]
 }, () => {
 
 	test.beforeAll(async function ({ app, settings }) {
