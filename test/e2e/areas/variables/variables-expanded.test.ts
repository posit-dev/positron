/*---------------------------------------------------------------------------------------------
 *  Copyright (C) 2024 Posit Software, PBC. All rights reserved.
 *  Licensed under the Elastic License 2.0. See LICENSE.txt for license information.
 *--------------------------------------------------------------------------------------------*/

import { test, expect, tags } from '../_test.setup';

test.use({
	suiteId: __filename
});

test.describe('Variables - Expanded View', { tag: [tags.WEB, tags.VARIABLES] }, () => {

	test.afterEach(async function ({ app }) {
		await app.workbench.positronLayouts.enterLayout('stacked');
<<<<<<< HEAD
		await app.workbench.positronConsole.barClearButton.click();
		await app.workbench.positronConsole.barRestartButton.click();
=======
>>>>>>> b7911a71
	});

	test('Python - should display children values and types when variable is expanded [C1078836]', async function ({ app, python }) {
		const variables = app.workbench.positronVariables;

		await app.workbench.positronConsole.executeCode('Python', script, '>>>');
		await app.workbench.positronLayouts.enterLayout('fullSizedAuxBar');

		await variables.expandVariable('df');
		for (const variable of Object.keys(expectedData)) {
			const actualData = await variables.getVariableChildren(variable);
			expect(actualData).toEqual(expectedData[variable]);
		}
	});

	test('R - getting large dataframe children should not cause problems [C1078837]', async function ({ app, r }) {
		const variables = app.workbench.positronVariables;

		// workaround for https://github.com/posit-dev/positron/issues/5718
		await app.workbench.positronPopups.closeAllToasts();

		await app.workbench.positronConsole.executeCode('R', 'df2 <- data.frame(b=rep(1:1000000))', '>');
		await app.workbench.positronLayouts.enterLayout('fullSizedAuxBar');

		await variables.expandVariable('df2');
		const children = await variables.getVariableChildren('b', false);

		await app.workbench.positronPopups.verifyToastDoesNotAppear();

		const childrenArray = Object.values(children);

		for (let i = 0; i < 10; i++) {
			expect(childrenArray[i]).toEqual({ type: '', value: (i + 1).toString() });
		}
	});
});

const script = `
import polars as pl

from datetime import date
df = pl.DataFrame(
	{
		"foo": [1, 2, 3],
		"bar": [6.0, 7.0, 8.0],
		"ham": [date(2020, 1, 2), date(2021, 3, 4), date(2022, 5, 6)],
		"green": [None, 2, 3],
		"eggs": [0.5, None, 2.5],
		"cheese": [True, None, False],
	}
)
`;

const expectedData = {
	foo: { 0: { type: "int", value: "1" }, 1: { type: "int", value: "2" }, 2: { type: "int", value: "3" } },
	bar: { 0: { type: "float", value: "6.0" }, 1: { type: "float", value: "7.0" }, 2: { type: "float", value: "8.0" } },
	ham: { 0: { type: "date", value: "datetime.date(2020, 1, 2)" }, 1: { type: "date", value: "datetime.date(2021, 3, 4)" }, 2: { type: "date", value: "datetime.date(2022, 5, 6)" } },
	green: { 0: { type: "NoneType", value: "None" }, 1: { type: "int", value: "2" }, 2: { type: "int", value: "3" } },
	eggs: { 0: { type: "float", value: "0.5" }, 1: { type: "NoneType", value: "None" }, 2: { type: "float", value: "2.5" } },
	cheese: { 0: { type: "bool", value: "True" }, 1: { type: "NoneType", value: "None" }, 2: { type: "bool", value: "False" } },
};<|MERGE_RESOLUTION|>--- conflicted
+++ resolved
@@ -13,11 +13,6 @@
 
 	test.afterEach(async function ({ app }) {
 		await app.workbench.positronLayouts.enterLayout('stacked');
-<<<<<<< HEAD
-		await app.workbench.positronConsole.barClearButton.click();
-		await app.workbench.positronConsole.barRestartButton.click();
-=======
->>>>>>> b7911a71
 	});
 
 	test('Python - should display children values and types when variable is expanded [C1078836]', async function ({ app, python }) {
