--- conflicted
+++ resolved
@@ -20,11 +20,7 @@
 
 	const defaultProjectName = 'my-r-project';
 
-<<<<<<< HEAD
-	test('R - Project Defaults [C627913]', { tag: ['@critical', '@win'] }, async function ({ app }) {
-=======
 	test('R - Project Defaults [C627913]', { tag: [tags.CRITICAL, tags.WIN] }, async function ({ app }) {
->>>>>>> ce006759
 		const projSuffix = addRandomNumSuffix('_defaults');
 		const pw = app.workbench.positronNewProjectWizard;
 		await pw.startNewProject(ProjectType.R_PROJECT);
@@ -142,11 +138,7 @@
 test.describe('Jupyter - New Project Wizard', () => {
 	const defaultProjectName = 'my-jupyter-notebook';
 
-<<<<<<< HEAD
-	test('Jupyter Project Defaults [C629352]', { tag: ['@critical'] }, async function ({ app }) {
-=======
 	test('Jupyter Project Defaults [C629352]', { tag: [tags.CRITICAL] }, async function ({ app }) {
->>>>>>> ce006759
 		const projSuffix = addRandomNumSuffix('_defaults');
 		const pw = app.workbench.positronNewProjectWizard;
 		await pw.startNewProject(ProjectType.JUPYTER_NOTEBOOK);
