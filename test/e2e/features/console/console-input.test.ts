/*---------------------------------------------------------------------------------------------
 *  Copyright (C) 2024 Posit Software, PBC. All rights reserved.
 *  Licensed under the Elastic License 2.0. See LICENSE.txt for license information.
 *--------------------------------------------------------------------------------------------*/

import { test, expect, tags } from '../_test.setup';

test.use({
	suiteId: __filename
});

test.describe('Console Input', {
<<<<<<< HEAD
	tag: ['@web', '@critical', '@win', '@console']
=======
	tag: [tags.WEB, tags.CRITICAL, tags.WIN, tags.CONSOLE]
>>>>>>> ce006759
}, () => {

	test.describe('Console Input - Python', () => {
		test.beforeEach(async function ({ app, python }) {
			await app.workbench.positronLayouts.enterLayout('fullSizedPanel');
		});

		test('Python - Get Input String Console [C667516]', async function ({ app }) {
			const inputCode = `val = input("Enter your name: ")
print(f'Hello {val}!')`;

			await expect(async () => {
				await app.workbench.positronConsole.pasteCodeToConsole(inputCode);
				await app.workbench.positronConsole.sendEnterKey();
				await app.workbench.positronConsole.waitForConsoleContents((contents) => contents.some((line) => line.includes('Enter your name:')));

				// slight wait before starting to type
				await app.code.wait(200);

				await app.workbench.positronConsole.typeToConsole('John Doe');
				await app.workbench.positronConsole.sendEnterKey();
				await app.workbench.positronConsole.waitForConsoleContents((contents) => contents.some((line) => line.includes('Hello John Doe!')));
			}).toPass({ timeout: 60000 });
		});
	});

	test.describe('Console Input - R', () => {
		test.beforeEach(async function ({ app, r }) {
			await app.workbench.positronLayouts.enterLayout('fullSizedPanel');
		});

		test('R - Get Input String Console [C667517]', async function ({ app }) {
			const inputCode = `val <- readline(prompt = "Enter your name: ")
cat(sprintf('Hello %s!\n', val))`;

			await expect(async () => {
				await app.workbench.positronConsole.pasteCodeToConsole(inputCode);
				await app.workbench.positronConsole.sendEnterKey();
				await app.workbench.positronConsole.waitForConsoleContents((contents) => contents.some((line) => line.includes('Enter your name:')));

				// slight wait before starting to type
				await app.code.wait(200);
				await app.workbench.positronConsole.typeToConsole('John Doe');
				await app.workbench.positronConsole.sendEnterKey();
				await app.workbench.positronConsole.waitForConsoleContents((contents) => contents.some((line) => line.includes('Hello John Doe!')));
			}).toPass({ timeout: 60000 });

		});

		test('R - Can use `menu` to select alternatives [C684749]', async function ({ app }) {
			const inputCode = `x <- menu(letters)`;

			await expect(async () => {
				await app.workbench.positronConsole.pasteCodeToConsole(inputCode);
				await app.workbench.positronConsole.sendEnterKey();
				await app.workbench.positronConsole.waitForConsoleContents((contents) => contents.some((line) => line.includes('Selection:')));

				// slight wait before starting to type
				await app.code.wait(200);
				await app.workbench.positronConsole.typeToConsole('1');
				await app.workbench.positronConsole.sendEnterKey();

				// slight wait before starting to type
				await app.code.wait(200);
				await app.workbench.positronConsole.typeToConsole('x');
				await app.workbench.positronConsole.sendEnterKey();

				await app.workbench.positronConsole.waitForConsoleContents((contents) => contents.some((line) => line.includes('[1] 1')));
			}).toPass({ timeout: 60000 });
		});

		test("R - Esc only dismisses autocomplete not full text typed into console [C685868]", async function ({ app }) {
			// This is a regression test for https://github.com/posit-dev/positron/issues/1161

			const inputCode = `base::mea`;

			await expect(async () => {
				await app.workbench.positronConsole.typeToConsole(inputCode);
			}).toPass({ timeout: 60000 });

			const activeConsole = app.workbench.positronConsole.activeConsole;

			// Makes sure the code suggestions are activated
			const suggestion = activeConsole.locator('.suggest-widget');
			await expect(suggestion).toBeVisible();

			// We now send `Esc` to dismiss the suggestion
			await app.workbench.positronConsole.sendKeyboardKey('Escape');
			await expect(suggestion).toBeHidden();

			const inputLocator = activeConsole.locator(".console-input");

			// Send the next `Esc`, that shoukldn't cleanup the typed text
			await app.workbench.positronConsole.sendKeyboardKey('Escape');
			await expect(inputLocator).toContainText('base::mea');

			// We can clear the console text with Ctrl + C
			await app.workbench.positronConsole.sendKeyboardKey('Control+C');
			await expect(inputLocator).not.toContainText("base::mea");
		});
	});
});<|MERGE_RESOLUTION|>--- conflicted
+++ resolved
@@ -10,11 +10,7 @@
 });
 
 test.describe('Console Input', {
-<<<<<<< HEAD
-	tag: ['@web', '@critical', '@win', '@console']
-=======
 	tag: [tags.WEB, tags.CRITICAL, tags.WIN, tags.CONSOLE]
->>>>>>> ce006759
 }, () => {
 
 	test.describe('Console Input - Python', () => {
