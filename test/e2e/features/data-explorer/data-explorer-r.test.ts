--- conflicted
+++ resolved
@@ -12,11 +12,7 @@
 test.describe('Data Explorer - R ', {
 	tag: [tags.WEB, tags.WIN, tags.DATA_EXPLORER]
 }, () => {
-<<<<<<< HEAD
-	test('R - Verifies basic data explorer functionality [C609620]', { tag: ['@critical'] }, async function ({ app, r, logger }) {
-=======
 	test('R - Verifies basic data explorer functionality [C609620]', { tag: [tags.CRITICAL] }, async function ({ app, r, logger }) {
->>>>>>> ce006759
 		// snippet from https://www.w3schools.com/r/r_data_frames.asp
 		const script = `Data_Frame <- data.frame (
 	Training = c("Strength", "Stamina", "Other"),
@@ -49,11 +45,7 @@
 
 	});
 	test('R - Verifies basic data explorer column info functionality [C734265]', {
-<<<<<<< HEAD
-		tag: ['@critical']
-=======
 		tag: [tags.CRITICAL]
->>>>>>> ce006759
 	}, async function ({ app, r }) {
 		await app.workbench.positronDataExplorer.expandSummary();
 
