/*---------------------------------------------------------------------------------------------
 *  Copyright (c) Microsoft Corporation. All rights reserved.
 *  Licensed under the MIT License. See License.txt in the project root for license information.
 *--------------------------------------------------------------------------------------------*/

import { Code } from './code';
import { Popups } from '../pages/popups';
import { Console } from '../pages/console';
import { Variables } from '../pages/variables';
import { DataExplorer } from '../pages/dataExplorer';
import { SideBar } from '../pages/sideBar';
import { Plots } from '../pages/plots';
import { Notebooks } from '../pages/notebooks';
import { NewProjectWizard } from '../pages/newProjectWizard';
import { Explorer } from '../pages/explorer';
import { Connections } from '../pages/connections';
import { Help } from '../pages/help';
import { TopActionBar } from '../pages/topActionBar';
import { Layouts } from '../pages/layouts';
import { Output } from '../pages/output';
import { Welcome } from '../pages/welcome';
import { Terminal } from '../pages/terminal';
import { Viewer } from '../pages/viewer';
import { Editor } from '../pages/editor';
import { Editors } from '../pages/editors';
import { TestExplorer } from '../pages/testExplorer';
import { QuickAccess } from '../pages/quickaccess';
import { Outline } from '../pages/outline';
import { Clipboard } from '../pages/clipboard';
import { QuickInput } from '../pages/quickInput';
import { Extensions } from '../pages/extensions';
import { Settings } from '../pages/settings';
import { Debug } from '../pages/debug';
import { EditorActionBar } from '../pages/editorActionBar';
import { Problems } from '../pages/problems';
import { References } from '../pages/references';
import { SCM } from '../pages/scm';
import { Sessions } from '../pages/sessions';
import { Search } from '../pages/search.js';
<<<<<<< HEAD
import { HotKeys } from '../pages/hotKeys.js';
=======
import { Assistant } from '../pages/positronAssistant.js';
>>>>>>> 7e265fc7

export interface Commands {
	runCommand(command: string, options?: { exactLabelMatch?: boolean }): Promise<any>;
}

export class Workbench {

	readonly popups: Popups;
	readonly console: Console;
	readonly variables: Variables;
	readonly dataExplorer: DataExplorer;
	readonly sideBar: SideBar;
	readonly plots: Plots;
	readonly notebooks: Notebooks;
	readonly newProjectWizard: NewProjectWizard;
	readonly explorer: Explorer;
	readonly connections: Connections;
	readonly help: Help;
	readonly topActionBar: TopActionBar;
	readonly layouts: Layouts;
	readonly output: Output;
	readonly welcome: Welcome;
	readonly terminal: Terminal;
	readonly viewer: Viewer;
	readonly editor: Editor;
	readonly testExplorer: TestExplorer;
	readonly quickaccess: QuickAccess;
	readonly outline: Outline;
	readonly clipboard: Clipboard;
	readonly quickInput: QuickInput;
	readonly extensions: Extensions;
	readonly editors: Editors;
	readonly settings: Settings;
	readonly debug: Debug;
	readonly editorActionBar: EditorActionBar;
	readonly problems: Problems;
	readonly references: References;
	readonly scm: SCM;
	readonly sessions: Sessions;
	readonly search: Search;
<<<<<<< HEAD
	readonly hotKeys: HotKeys;
=======
	readonly assistant: Assistant;
>>>>>>> 7e265fc7

	constructor(code: Code) {
		this.hotKeys = new HotKeys(code);
		this.popups = new Popups(code);
		this.variables = new Variables(code);
		this.dataExplorer = new DataExplorer(code, this);
		this.sideBar = new SideBar(code);
		this.plots = new Plots(code);
		this.explorer = new Explorer(code);
		this.help = new Help(code);
		this.topActionBar = new TopActionBar(code);
		this.layouts = new Layouts(code, this);
		this.quickInput = new QuickInput(code);
		this.editors = new Editors(code);
		this.quickaccess = new QuickAccess(code, this.editors, this.quickInput);
		this.sessions = new Sessions(code, this.quickaccess, this.quickInput, this.hotKeys);
		this.connections = new Connections(code, this.quickaccess);
		this.newProjectWizard = new NewProjectWizard(code, this.quickaccess);
		this.output = new Output(code, this.quickaccess, this.quickInput);
		this.console = new Console(code, this.quickaccess, this.quickInput, this.sessions);
		this.notebooks = new Notebooks(code, this.quickInput, this.quickaccess);
		this.welcome = new Welcome(code);
		this.clipboard = new Clipboard(code);
		this.terminal = new Terminal(code, this.quickaccess, this.clipboard);
		this.viewer = new Viewer(code);
		this.editor = new Editor(code);
		this.testExplorer = new TestExplorer(code);
		this.outline = new Outline(code, this.quickaccess);
		this.extensions = new Extensions(code, this.quickaccess);
		this.settings = new Settings(code, this.editors, this.editor, this.quickaccess, this.clipboard);
		this.debug = new Debug(code);
		this.editorActionBar = new EditorActionBar(code.driver.page, this.viewer, this.quickaccess);
		this.problems = new Problems(code, this.quickaccess);
		this.references = new References(code);
		this.scm = new SCM(code, this.layouts);
		this.search = new Search(code);
<<<<<<< HEAD

=======
		this.assistant = new Assistant(code);
>>>>>>> 7e265fc7
	}
}<|MERGE_RESOLUTION|>--- conflicted
+++ resolved
@@ -37,11 +37,8 @@
 import { SCM } from '../pages/scm';
 import { Sessions } from '../pages/sessions';
 import { Search } from '../pages/search.js';
-<<<<<<< HEAD
+import { Assistant } from '../pages/positronAssistant.js';
 import { HotKeys } from '../pages/hotKeys.js';
-=======
-import { Assistant } from '../pages/positronAssistant.js';
->>>>>>> 7e265fc7
 
 export interface Commands {
 	runCommand(command: string, options?: { exactLabelMatch?: boolean }): Promise<any>;
@@ -82,11 +79,8 @@
 	readonly scm: SCM;
 	readonly sessions: Sessions;
 	readonly search: Search;
-<<<<<<< HEAD
 	readonly hotKeys: HotKeys;
-=======
 	readonly assistant: Assistant;
->>>>>>> 7e265fc7
 
 	constructor(code: Code) {
 		this.hotKeys = new HotKeys(code);
@@ -123,10 +117,7 @@
 		this.references = new References(code);
 		this.scm = new SCM(code, this.layouts);
 		this.search = new Search(code);
-<<<<<<< HEAD
+		this.assistant = new Assistant(code);
 
-=======
-		this.assistant = new Assistant(code);
->>>>>>> 7e265fc7
 	}
 }