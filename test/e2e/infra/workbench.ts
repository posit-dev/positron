--- conflicted
+++ resolved
@@ -38,11 +38,8 @@
 import { SCM } from '../pages/scm';
 import { Sessions } from '../pages/sessions';
 import { Search } from '../pages/search.js';
-<<<<<<< HEAD
 import { HotKeys } from '../pages/hotKeys.js';
-=======
 import { Assistant } from '../pages/positronAssistant.js';
->>>>>>> 7e265fc7
 
 export interface Commands {
 	runCommand(command: string, options?: { exactLabelMatch?: boolean }): Promise<any>;
@@ -84,11 +81,8 @@
 	readonly scm: SCM;
 	readonly sessions: Sessions;
 	readonly search: Search;
-<<<<<<< HEAD
+	readonly assistant: Assistant;
 	readonly hotKeys: HotKeys;
-=======
-	readonly assistant: Assistant;
->>>>>>> 7e265fc7
 
 	constructor(code: Code) {
 		this.hotKeys = new HotKeys(code);
