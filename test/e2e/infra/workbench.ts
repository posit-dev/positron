/*---------------------------------------------------------------------------------------------
 *  Copyright (c) Microsoft Corporation. All rights reserved.
 *  Licensed under the MIT License. See License.txt in the project root for license information.
 *--------------------------------------------------------------------------------------------*/

import { Code } from './code';
import { Interpreter } from '../infra/fixtures/interpreter';
import { Popups } from '../pages/popups';
import { Console } from '../pages/console';
import { Variables } from '../pages/variables';
import { DataExplorer } from '../pages/dataExplorer';
import { SideBar } from '../pages/sideBar';
import { Plots } from '../pages/plots';
import { Notebooks } from '../pages/notebooks';
import { NewProjectWizard } from '../pages/newProjectWizard';
import { Explorer } from '../pages/explorer';
import { Connections } from '../pages/connections';
import { Help } from '../pages/help';
import { TopActionBar } from '../pages/topActionBar';
import { Layouts } from '../pages/layouts';
import { Output } from '../pages/output';
import { Welcome } from '../pages/welcome';
import { Terminal } from '../pages/terminal';
import { Viewer } from '../pages/viewer';
import { Editor } from '../pages/editor';
import { Editors } from '../pages/editors';
import { TestExplorer } from '../pages/testExplorer';
import { QuickAccess } from '../pages/quickaccess';
import { Outline } from '../pages/outline';
import { Clipboard } from '../pages/clipboard';
import { QuickInput } from '../pages/quickInput';
import { Extensions } from '../pages/extensions';
import { Settings } from '../pages/settings';
<<<<<<< HEAD
import { Debug } from '../pages/debug';
=======
import { EditorActionBar } from '../pages/editorActionBar';
>>>>>>> 6fcb67e0

export interface Commands {
	runCommand(command: string, options?: { exactLabelMatch?: boolean }): Promise<any>;
}

export class Workbench {

	readonly interpreter: Interpreter;
	readonly popups: Popups;
	readonly console: Console;
	readonly variables: Variables;
	readonly dataExplorer: DataExplorer;
	readonly sideBar: SideBar;
	readonly plots: Plots;
	readonly notebooks: Notebooks;
	readonly newProjectWizard: NewProjectWizard;
	readonly explorer: Explorer;
	readonly connections: Connections;
	readonly help: Help;
	readonly topActionBar: TopActionBar;
	readonly layouts: Layouts;
	readonly output: Output;
	readonly welcome: Welcome;
	readonly terminal: Terminal;
	readonly viewer: Viewer;
	readonly editor: Editor;
	readonly testExplorer: TestExplorer;
	readonly quickaccess: QuickAccess;
	readonly outline: Outline;
	readonly clipboard: Clipboard;
	readonly quickInput: QuickInput;
	readonly extensions: Extensions;
	readonly editors: Editors;
	readonly settings: Settings;
<<<<<<< HEAD
	readonly debug: Debug;
=======
	readonly editorActionBar: EditorActionBar;
>>>>>>> 6fcb67e0

	constructor(code: Code) {

		this.popups = new Popups(code);

		this.variables = new Variables(code);
		this.dataExplorer = new DataExplorer(code, this);
		this.sideBar = new SideBar(code);
		this.plots = new Plots(code);
		this.explorer = new Explorer(code);
		this.help = new Help(code);
		this.topActionBar = new TopActionBar(code);
		this.layouts = new Layouts(code, this);
		this.quickInput = new QuickInput(code);
		this.editors = new Editors(code);
		this.quickaccess = new QuickAccess(code, this.editors, this.quickInput);
		this.connections = new Connections(code, this.quickaccess);
		this.newProjectWizard = new NewProjectWizard(code, this.quickaccess);
		this.output = new Output(code, this.quickaccess, this.quickInput);
		this.console = new Console(code, this.quickaccess, this.quickInput);
		this.interpreter = new Interpreter(code, this.console);
		this.notebooks = new Notebooks(code, this.quickInput, this.quickaccess);
		this.welcome = new Welcome(code);
		this.terminal = new Terminal(code, this.quickaccess);
		this.viewer = new Viewer(code);
		this.editor = new Editor(code);
		this.testExplorer = new TestExplorer(code);
		this.outline = new Outline(code, this.quickaccess);
		this.clipboard = new Clipboard(code);
		this.extensions = new Extensions(code, this.quickaccess);
		this.settings = new Settings(code, this.editors, this.editor, this.quickaccess);
<<<<<<< HEAD
		this.debug = new Debug(code);
=======
		this.editorActionBar = new EditorActionBar(code.driver.page, this.viewer, this.quickaccess);
>>>>>>> 6fcb67e0
	}
}
<|MERGE_RESOLUTION|>--- conflicted
+++ resolved
@@ -31,11 +31,8 @@
 import { QuickInput } from '../pages/quickInput';
 import { Extensions } from '../pages/extensions';
 import { Settings } from '../pages/settings';
-<<<<<<< HEAD
 import { Debug } from '../pages/debug';
-=======
 import { EditorActionBar } from '../pages/editorActionBar';
->>>>>>> 6fcb67e0
 
 export interface Commands {
 	runCommand(command: string, options?: { exactLabelMatch?: boolean }): Promise<any>;
@@ -70,11 +67,6 @@
 	readonly extensions: Extensions;
 	readonly editors: Editors;
 	readonly settings: Settings;
-<<<<<<< HEAD
-	readonly debug: Debug;
-=======
-	readonly editorActionBar: EditorActionBar;
->>>>>>> 6fcb67e0
 
 	constructor(code: Code) {
 
@@ -106,10 +98,7 @@
 		this.clipboard = new Clipboard(code);
 		this.extensions = new Extensions(code, this.quickaccess);
 		this.settings = new Settings(code, this.editors, this.editor, this.quickaccess);
-<<<<<<< HEAD
 		this.debug = new Debug(code);
-=======
 		this.editorActionBar = new EditorActionBar(code.driver.page, this.viewer, this.quickaccess);
->>>>>>> 6fcb67e0
 	}
 }
