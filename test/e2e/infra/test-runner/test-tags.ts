--- conflicted
+++ resolved
@@ -45,11 +45,8 @@
 	R_PKG_DEVELOPMENT = '@:r-pkg-development',
 	RETICULATE = '@:reticulate',
 	SCM = '@:scm',
-<<<<<<< HEAD
 	SESSIONS = '@:sessions',
-=======
 	TASKS = '@:tasks',
->>>>>>> 2f470f7a
 	TEST_EXPLORER = '@:test-explorer',
 	TOP_ACTION_BAR = '@:top-action-bar',
 	VARIABLES = '@:variables',
