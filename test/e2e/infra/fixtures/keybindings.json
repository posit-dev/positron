// Place your key bindings in this file to override the defaults
// Note use cmd as modifier here, `copyKeybindings()` will correctly change to ctrl for Windows/Linux
[
    {
        "key": "cmd+j j",
        "command": "jupyter-cell-tags.addTag"
    },
<<<<<<< HEAD
    {
        "key": "cmd+j k",
        "command": "workbench.action.openWorkspaceSettingsFile"
    },
        {
        "key": "cmd+j f",
        "command": "positron.workbench.action.newFolderFromTemplate"
=======
        {
        "key": "cmd+j w",
        "command": "workbench.action.closeFolder"
    },
    {
        "key": "cmd+j l",
        "command": "workbench.action.openWalkthrough"
>>>>>>> 13e1461c
    }
]<|MERGE_RESOLUTION|>--- conflicted
+++ resolved
@@ -5,7 +5,6 @@
         "key": "cmd+j j",
         "command": "jupyter-cell-tags.addTag"
     },
-<<<<<<< HEAD
     {
         "key": "cmd+j k",
         "command": "workbench.action.openWorkspaceSettingsFile"
@@ -13,7 +12,7 @@
         {
         "key": "cmd+j f",
         "command": "positron.workbench.action.newFolderFromTemplate"
-=======
+    },
         {
         "key": "cmd+j w",
         "command": "workbench.action.closeFolder"
@@ -21,6 +20,5 @@
     {
         "key": "cmd+j l",
         "command": "workbench.action.openWalkthrough"
->>>>>>> 13e1461c
     }
 ]