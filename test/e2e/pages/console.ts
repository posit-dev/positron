--- conflicted
+++ resolved
@@ -7,11 +7,7 @@
 import { Code } from '../infra/code';
 import { QuickAccess } from './quickaccess';
 import { QuickInput } from './quickInput';
-<<<<<<< HEAD
 import { Sessions } from './sessions';
-=======
-import { InterpreterType } from '../infra/fixtures/interpreter.js';
->>>>>>> 698adb5a
 
 const CONSOLE_INPUT = '.console-input';
 const ACTIVE_CONSOLE_INSTANCE = '.console-instance[style*="z-index: auto"]';
@@ -108,6 +104,8 @@
 	async sendEnterKey() {
 		await this.focus();
 		await this.code.driver.page.waitForTimeout(500);
+		await this.focus();
+		await this.code.driver.page.waitForTimeout(500);
 		await this.code.driver.page.keyboard.press('Enter');
 	}
 
