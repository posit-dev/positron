--- conflicted
+++ resolved
@@ -7,12 +7,8 @@
 import { Code } from '../infra/code';
 import { QuickAccess } from './quickaccess';
 import { QuickInput } from './quickInput';
-<<<<<<< HEAD
 import { Sessions } from './sessions';
-=======
-import { InterpreterType } from '../infra/fixtures/interpreter.js';
 import { HotKeys } from './hotKeys.js';
->>>>>>> dfb52743
 
 const CONSOLE_INPUT = '.console-input';
 const ACTIVE_CONSOLE_INSTANCE = '.console-instance[style*="z-index: auto"]';
@@ -41,12 +37,7 @@
 		return this.code.driver.page.locator(EMPTY_CONSOLE).getByText('There is no interpreter running');
 	}
 
-<<<<<<< HEAD
-	constructor(private code: Code, private quickaccess: QuickAccess, private quickinput: QuickInput, private sessions: Sessions) {
-=======
-	constructor(private code: Code, private quickaccess: QuickAccess, private quickinput: QuickInput, private hotKeys: HotKeys) {
-		this.barPowerButton = this.code.driver.page.getByLabel('Shutdown console');
->>>>>>> dfb52743
+	constructor(private code: Code, private quickaccess: QuickAccess, private quickinput: QuickInput, private hotKeys: HotKeys, private sessions: Sessions) {
 		this.barRestartButton = this.code.driver.page.getByLabel('Restart console');
 		this.barClearButton = this.code.driver.page.getByLabel('Clear console');
 		this.barTrashButton = this.code.driver.page.getByTestId('trash-session');
