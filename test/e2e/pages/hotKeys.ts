--- conflicted
+++ resolved
@@ -102,17 +102,16 @@
 		await this.pressHotKeys(`Cmd+J J`);
 	}
 
-<<<<<<< HEAD
+	public async welcomeWalkthrough() {
+		await this.pressHotKeys(`Cmd+J L`);
+	}
+
 	public async openWorkspaceSettingsJSON() {
 		await this.pressHotKeys(`Cmd+J K`);
 	}
 
 	public async newFolderFromTemplate() {
 		await this.pressHotKeys(`Cmd+J F`);
-=======
-	public async welcomeWalkthrough() {
-		await this.pressHotKeys(`Cmd+J L`);
->>>>>>> 13e1461c
 	}
 
 	/**
