--- conflicted
+++ resolved
@@ -39,13 +39,8 @@
 		await expect(async () => {
 			const clipboardText = await this.getClipboardText();
 			expect(clipboardText).toBe(expectedText);
-<<<<<<< HEAD
-		}).toPass({ timeout: 20000 });
+		}, { message: 'clipboard text to be...' }).toPass({ timeout: 20000 });
 	};
-=======
-		}, { message: 'clipboard text to be...' }).toPass({ timeout: 20000 });
-	}
->>>>>>> 14250533
 
 	async setClipboardText(text: string): Promise<void> {
 		// Grant permissions to write to clipboard
