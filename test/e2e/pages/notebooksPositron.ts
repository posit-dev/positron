/*---------------------------------------------------------------------------------------------
 *  Copyright (C) 2025 Posit Software, PBC. All rights reserved.
 *  Licensed under the Elastic License 2.0. See LICENSE.txt for license information.
 *--------------------------------------------------------------------------------------------*/

import { Notebooks } from './notebooks';
import { Code } from '../infra/code';
import { QuickInput } from './quickInput';
import { QuickAccess } from './quickaccess';
import { Clipboard } from './clipboard.js';
import test, { expect, Locator } from '@playwright/test';
import { HotKeys } from './hotKeys.js';
import { ContextMenu } from './dialog-contextMenu.js';

const DEFAULT_TIMEOUT = 10000;

type moreActionsMenuItems = 'Copy cell' | 'Cut cell' | 'Paste Cell Above' | 'Paste cell below' | 'Move cell down' | 'Move cell up' | 'Insert code cell above' | 'Insert code cell below';

/**
 * Notebooks functionality exclusive to Positron notebooks.
 */
export class PositronNotebooks extends Notebooks {
	private positronNotebook = this.code.driver.page.locator('.positron-notebook').first();
	cell = this.code.driver.page.locator('[data-testid="notebook-cell"]');
	private newCellButton = this.code.driver.page.getByLabel(/new code cell/i);
	editorAtIndex = (index: number) => this.cell.nth(index).locator('.positron-cell-editor-monaco-widget textarea');
	runCellButtonAtIndex = (index: number) => this.cell.nth(index).getByLabel(/execute cell/i);
	private spinner = this.code.driver.page.getByLabel(/cell is executing/i);
	private spinnerAtIndex = (index: number) => this.cell.nth(index).getByLabel(/cell is executing/i);
	private executionStatusAtIndex = (index: number) => this.cell.nth(index).locator('[data-execution-status]');
	private detectingKernelsText = this.code.driver.page.getByText(/detecting kernels/i);
	private cellStatusSyncIcon = this.code.driver.page.locator('.cell-status-item-has-runnable .codicon-sync');
	private kernelStatusBadge = this.code.driver.page.getByRole('button', { name: 'Kernel Actions' })
	private deleteCellButton = this.cell.getByRole('button', { name: /delete the selected cell/i });
	private cellInfoToolTip = this.code.driver.page.getByRole('tooltip', { name: /cell execution details/i });
	moreActionsButtonAtIndex = (index: number) => this.cell.nth(index).getByRole('button', { name: /more actions/i });
	moreActionsOption = (option: string) => this.code.driver.page.locator('button.custom-context-menu-item', { hasText: option });

	constructor(code: Code, quickinput: QuickInput, quickaccess: QuickAccess, hotKeys: HotKeys, private clipboard: Clipboard, private contextMenu: ContextMenu) {
		super(code, quickinput, quickaccess, hotKeys);
	}

	// #region GETTERS

	/**
	 * Get cell count.
	 */
	async getCellCount(): Promise<number> {
		return this.cell.count();
	}

	/**
	 * Get cell content at specified index.
	 */
	async getCellContent(cellIndex: number): Promise<string> {
		return await test.step(`Get content of cell at index: ${cellIndex}`, async () => {
			const editor = this.cell.nth(cellIndex).locator('.positron-cell-editor-monaco-widget .view-lines');
			const content = await editor.textContent() ?? '';
			// Replace the weird ascii space with a proper space
			return content.replace(/\u00a0/g, ' ');
		});
	}

	/**
	 * Get the index of the currently focused cell.
	 */
	async getFocusedCellIndex(): Promise<number | null> {
		return await test.step(`Get focused cell index`, async () => {
			const cells = this.cell;
			const cellCount = await cells.count();

			for (let i = 0; i < cellCount; i++) {
				const cell = cells.nth(i);
				const isFocused = await cell.evaluate((element) => {
					// Check if this cell or any descendant has focus
					return element.contains(document.activeElement) ||
						element === document.activeElement;
				});

				if (isFocused) {
					return i;
				}
			}
			return null;
		});
	}

	// #endregion

	// #region ACTIONS

	/**
	 * Action: Configure Positron notebook editor in settings.
	 * @param settings - The settings fixture
	 * @param editor - 'positron' to use Positron notebook editor, 'default' to clear associations
	 * @param waitMs - The number of milliseconds to wait for the settings to be applied
	 * @param enableNotebooks - Whether to enable Positron notebooks (defaults to true, set to false to explicitly disable)
	 */
	async setNotebookEditor(
		settings: {
			set: (settings: Record<string, unknown>, options?: { reload?: boolean | 'web'; waitMs?: number; waitForReady?: boolean; keepOpen?: boolean }) => Promise<void>;
		},
		editor: 'positron' | 'default',
		waitMs = 800,
		enableNotebooks = true
	) {
		await settings.set({
			'positron.notebook.enabled': enableNotebooks,
			'workbench.editorAssociations': editor === 'positron'
				? { '*.ipynb': 'workbench.editor.positronNotebook' }
				: {}
		}, { waitMs });
	}

	/**
	 * Action: Configure editor associations to use Positron notebook editor for .ipynb files.
	 * @param settings - The settings fixture
	 */
	async enablePositronNotebooks(
		settings: {
			set: (settings: Record<string, unknown>, options?: { reload?: boolean | 'web'; waitMs?: number; waitForReady?: boolean; keepOpen?: boolean }) => Promise<void>;
		},
	) {
		const config: Record<string, unknown> = {
			'workbench.editorAssociations': { '*.ipynb': 'workbench.editor.positronNotebook' }
		};
<<<<<<< HEAD
		await settings.set(config, { reload: false });
		await this.hotKeys.reloadWindow(true);
=======
		await settings.set(config);
>>>>>>> e55ad796
	}

	/**
	 * Action: Open a Positron notebook.
	 * @param path - The path to the notebook to open.
	 */
	async openNotebook(path: string): Promise<void> {
		await super.openNotebook(path, false);
		await this.expectToBeVisible();
	}

	/**
	 * Create a new Positron notebook.
	 * @param numCellsToAdd - Number of cells to add after creating the notebook (default: 0).
	 */
	async newNotebook(numCellsToAdd = 0): Promise<void> {
		await this.createNewNotebook();
		await this.expectToBeVisible();
		if (numCellsToAdd > 0) {
			for (let i = 0; i < numCellsToAdd; i++) {
				await this.addCodeToCell(i, `# Cell ${i}`);
			}
		}
	}

	/**
	 * Action: Select a cell at the specified index.
	 * @param cellIndex - The index of the cell to select.
	 */
	async selectCellAtIndex(cellIndex: number, { editMode = true }: { editMode?: boolean } = {}): Promise<void> {
		await test.step(`Select cell at index: ${cellIndex}, edit mode: ${editMode}`, async () => {
			// click cell and verify selected & edit mode
			await this.cell.nth(cellIndex).click();
			await this.expectCellIndexToBeSelected(cellIndex, { isSelected: true, inEditMode: true });


			if (!editMode) {
				await test.step('Exit edit mode', async () => {
					// press escape to exit edit mode
					await this.code.driver.page.waitForTimeout(500);
					await expect(async () => {
						await this.code.driver.page.keyboard.press('Escape');
						await this.expectCellIndexToBeSelected(cellIndex, { isSelected: true, inEditMode: false, timeout: 2000 });
					}, 'should NOT be in edit mode').toPass({ timeout: 15000 });
				});
			}
		});
	}

	/**
	 * Action: Select an action from the More Actions menu for a specific cell.
	 * @param cellIndex - The index of the cell to act on
	 * @param action - The action to perform from the More Actions menu
	 */
	async selectFromMoreActionsMenu(cellIndex: number, action: moreActionsMenuItems): Promise<void> {
		await test.step(`Select action from More Actions menu: ${action}`, async () => {
			await this.moreActionsButtonAtIndex(cellIndex).click();
			await this.moreActionsOption(action).click();
		});
	}

	/**
	 * Action: Create a new code cell at the END of the notebook.
	 */
	private async addCodeCellToEnd(): Promise<void> {
		await test.step(`Create new code cell at end`, async () => {
			const newCellButtonCount = await this.newCellButton.count();

			if (newCellButtonCount === 0) {
				throw new Error('No "New Code Cell" buttons found');
			}

			// Click the last "New Code Cell" button to add a cell at the end
			await this.newCellButton.last().click();
			await expect(this.cell).toHaveCount(newCellButtonCount + 1, { timeout: DEFAULT_TIMEOUT });
		});
	}

	/**
	 * Action: Run the code in the cell at the specified index.
	 */
	async runCodeAtIndex(cellIndex = 0): Promise<void> {
		await test.step(`Run code in cell ${cellIndex}`, async () => {
			await this.selectCellAtIndex(cellIndex);
			await this.runCellButtonAtIndex(cellIndex).click();

			// Wait for spinner to appear (cell is executing) and disappear (execution complete)
			const spinner = this.spinnerAtIndex(cellIndex);
			await expect(spinner).toBeVisible({ timeout: DEFAULT_TIMEOUT }).catch(() => {
				// Spinner might not appear for very fast executions, that's okay
			});
			await expect(spinner).toHaveCount(0, { timeout: DEFAULT_TIMEOUT });
		});
	}

	/**
	 * Action: Move the mouse away from the notebook area to close any open tooltips/popups.
	 */
	async moveMouseAway(): Promise<void> {
		await this.code.driver.page.waitForTimeout(500);
		await this.code.driver.page.mouse.move(0, 0);
	}

	/**
	 * Action: Add code to a cell at the specified index and run it.
	 *
	 * @param code - The code to add to the cell.
	 * @param cellIndex - The index of the cell to add code to (default: 0).
	 * @param options - Options to control behavior:
	 * delay: Optional delay between keystrokes for typing simulation (default: 0, meaning no delay).
	 * run: Whether to run the cell after adding code (default: false).
	 * waitForSpinner: Whether to wait for the execution spinner to appear and disappear (default: false).
	 * waitForPopup: Whether to wait for the execution info popup to appear after running (default: false).
	 */
	async addCodeToCell(
		cellIndex: number,
		code: string,
		options?: { delay?: number; run?: boolean; waitForSpinner?: boolean }
	): Promise<Locator> {
		const { delay = 0, run = false, waitForSpinner = false } = options ?? {};
		return await test.step(`Add code to cell: ${cellIndex}, run: ${run}, waitForSpinner: ${waitForSpinner}`, async () => {
			const currentCellCount = await this.getCellCount();

			if (cellIndex >= currentCellCount) {
				if (cellIndex > currentCellCount) {
					throw new Error(`Cannot create cell at index ${cellIndex}. Current cell count is ${currentCellCount}. Can only add cells sequentially.`);
				}
				await this.addCodeCellToEnd();
			}

			await this.cell.nth(cellIndex).click();

			const editor = this.editorAtIndex(cellIndex);
			await editor.focus();

			if (delay) {
				await editor.pressSequentially(code, { delay });
			} else {
				await editor.fill(code);
			}

			if (run) {
				await this.runCellButtonAtIndex(cellIndex).click();

				if (waitForSpinner) {
					const spinner = this.spinnerAtIndex(cellIndex);
					await expect(spinner).toBeVisible({ timeout: DEFAULT_TIMEOUT }).catch(() => {
						// Spinner might not appear for very fast executions, that's okay
					});
					await expect(spinner).toHaveCount(0, { timeout: DEFAULT_TIMEOUT });
				}
			}

			return this.cell.nth(cellIndex);
		});
	}

	/**
	 * Action: Perform a cell action using keyboard shortcuts.
	 * @param action - The action to perform: 'copy', 'cut', 'paste', 'undo', 'redo', 'delete', 'addCellBelow'.
	 */
	async performCellAction(action: 'copy' | 'cut' | 'paste' | 'undo' | 'redo' | 'delete' | 'addCellBelow'): Promise<void> {
		await test.step(`Perform cell action: ${action}`, async () => {
			// Press escape to ensure focus is out of the cell editor
			await this.code.driver.page.keyboard.press('Escape');

			switch (action) {
				case 'copy':
					await this.clipboard.copy();
					break;
				case 'cut':
					await this.clipboard.cut();
					break;
				case 'paste':
					await this.clipboard.paste();
					break;
				case 'undo':
					await this.hotKeys.undo();
					break;
				case 'redo':
					await this.hotKeys.redo();
					break;
				case 'delete':
					await this.code.driver.page.keyboard.press('Backspace');
					break;
				case 'addCellBelow':
					await this.code.driver.page.keyboard.press('KeyB');
					break;
				default:
					throw new Error(`Unknown cell action: ${action}`);
			}
		});
	}

	/**
	 * Action: Delete a cell using the action bar button.
	 */
	async deleteCellWithActionBar(cellIndex = 0): Promise<void> {
		await test.step(`Delete cell ${cellIndex} using action bar`, async () => {
			// Get the current cell count before deletion
			const initialCount = await this.getCellCount();

			// Click on the cell to make the action bar visible
			await this.cell.nth(cellIndex).click();

			// Click the delete button
			await this.deleteCellButton.click();

			// Wait for the deletion to complete by checking cell count decreased
			await expect(this.cell).toHaveCount(initialCount - 1, { timeout: DEFAULT_TIMEOUT });

			// Give a small delay for focus to settle
			await this.code.driver.page.waitForTimeout(100);
		});
	}

	/**
	 * Action: Select interpreter and wait for the kernel to be ready.
	 * This combines selecting the interpreter with waiting for kernel connection to prevent flakiness.
	 * Directly implements Positron-specific logic without unnecessary notebook type detection.
	 */
	async selectAndWaitForKernel(
		kernelGroup: 'Python' | 'R',
		desiredKernel = kernelGroup === 'Python'
			? process.env.POSITRON_PY_VER_SEL!
			: process.env.POSITRON_R_VER_SEL!
	): Promise<void> {
		await test.step(`Select kernel and wait for ready: ${desiredKernel}`, async () => {
			// Ensure notebook is visible
			await this.expectToBeVisible();

			// Wait for kernel detection to complete
			await expect(this.cellStatusSyncIcon).not.toBeVisible({ timeout: 30000 });
			await expect(this.detectingKernelsText).not.toBeVisible({ timeout: 30000 });

			// Get the kernel status badge using data-testid
			await expect(this.kernelStatusBadge).toBeVisible({ timeout: 5000 });

			try {
				// Check if the desired kernel is already selected
				const currentKernelText = await this.kernelStatusBadge.textContent();
				if (currentKernelText && currentKernelText.includes(desiredKernel) && currentKernelText.includes('Connected')) {
					this.code.logger.log(`Kernel already selected and connected: ${desiredKernel}`);
					return;
				}
			} catch (e) {
				this.code.logger.log('Could not check current kernel status');
			}

			// Need to select the kernel
			try {
				// Click on kernel status badge to open selection
				this.code.logger.log(`Clicking kernel status badge to select: ${desiredKernel}`);
				await expect(async () => {
					// we shouldn't need to retry this, but the input closes immediately sometimes
					await this.contextMenu.triggerAndClick({
						menuTrigger: this.kernelStatusBadge,
						menuItemLabel: /Change Kernel/
					});
					// this is a short wait because for some reason, 1st click always gets auto-closed in playwright :shrug:
					await this.quickinput.waitForQuickInputOpened({ timeout: 1000 });
					await this.quickinput.selectQuickInputElementContaining(desiredKernel, { timeout: 1000, force: false });
				}).toPass({ timeout: 10000 });

				await this.quickinput.waitForQuickInputClosed();
				this.code.logger.log(`Selected kernel: ${desiredKernel}`);
			} catch (e) {
				this.code.logger.log(`Failed to select kernel: ${e}`);
				throw e;
			}

			// Wait for the kernel status to show "Connected"
			await expect(this.kernelStatusBadge).toContainText(desiredKernel, { timeout: 30000 });
			this.code.logger.log('Kernel is connected and ready');
		});
	}

	// #endregion

	// #region VERIFICATIONS

	/**
	 * Verify: a Positron notebook is visible on the page.
	 */
	async expectToBeVisible(timeout = DEFAULT_TIMEOUT): Promise<void> {
		await test.step('Verify Positron notebook is visible', async () => {
			await expect(this.positronNotebook).toBeVisible({ timeout });
		});
	}

	/**
	 * Verify: Cell count matches expected count.
	 * @param expectedCount - The expected number of cells.
	 */
	async expectCellCountToBe(expectedCount: number): Promise<void> {
		await test.step(`Expect cell count to be ${expectedCount}`, async () => {
			await expect(this.cell).toHaveCount(expectedCount, { timeout: DEFAULT_TIMEOUT });
		});
	}

	/**
	 * Verify: Cell contents match expected contents.
	 * @param expectedContents - Array of expected cell contents in order.
	 */
	async expectCellContentsToBe(expectedContents: string[]): Promise<void> {
		for (let i = 0; i < expectedContents.length; i++) {
			await this.expectCellContentAtIndexToBe(i, expectedContents[i]);
		}
	}

	/**
	 * Verify: Cell content at specified index matches expected content.
	 * @param cellIndex - The index of the cell to check.
	 * @param expectedContent - The expected content of the cell.
	 */
	async expectCellContentAtIndexToBe(cellIndex: number, expectedContent: string): Promise<void> {
		await test.step(`Expect cell ${cellIndex} content to be: ${expectedContent}`, async () => {
			const actualContent = await this.getCellContent(cellIndex);
			await expect(async () => {
				expect(actualContent).toBe(expectedContent);
			}).toPass({ timeout: DEFAULT_TIMEOUT });
		});
	}

	/**
	 * Verify: Cell content at specified index contains expected substring or matches RegExp.
	 * @param cellIndex - The index of the cell to check.
	 * @param expected - The substring or RegExp expected to be contained in the cell content.
	 */
	async expectCellContentAtIndexToContain(cellIndex: number, expected: string | RegExp): Promise<void> {
		await test.step(
			`Expect cell ${cellIndex} content to contain: ${expected instanceof RegExp ? expected.toString() : expected}`,
			async () => {
				await expect(async () => {
					const actualContent = await this.getCellContent(cellIndex);

					if (expected instanceof RegExp) {
						expect(actualContent).toMatch(expected);
					} else {
						expect(actualContent).toContain(expected);
					}
				}).toPass({ timeout: DEFAULT_TIMEOUT });
			}
		);
	}

	/**
	 * Verify: Cell info tooltip contains expected content.
	 * @param expectedContent - Object with expected content to verify.
	 *                          Use RegExp for fields where exact match is not feasible (e.g., duration, completed time).
	 * @param timeout - Optional timeout for the expectation.
	 */
	async expectToolTipToContain(
		expectedContent: { order?: number; duration?: RegExp; status?: 'Success' | 'Failed' | 'Currently running...'; completed?: RegExp },
		timeout = DEFAULT_TIMEOUT
	): Promise<void> {
		await test.step(`Expect cell info tooltip to contain: ${JSON.stringify(expectedContent)}`, async () => {
			await expect(this.cellInfoToolTip).toBeVisible({ timeout });

			const labelMap: Record<keyof typeof expectedContent, string> = {
				order: 'Execution Order',
				duration: 'Duration',
				status: 'Status',
				completed: 'Completed'
			};

			const getValueLocator = (label: string) =>
				this.code.driver.page
					.locator('.popup-label-text', { hasText: label })
					.locator('..')
					.locator('.popup-value-text');

			for (const key of Object.keys(expectedContent) as (keyof typeof expectedContent)[]) {
				const expectedValue = expectedContent[key];
				if (expectedValue !== undefined) {
					if (key === 'status' && expectedValue === 'Currently running...') {
						// Special case when cell is actively running: check for label, not value
						const labelLocator = this.code.driver.page.locator('.popup-label', { hasText: 'Currently running...' });
						await expect(labelLocator).toBeVisible({ timeout });
					} else {
						const valueLocator = getValueLocator(labelMap[key]);
						const expectedText = expectedValue instanceof RegExp ? expectedValue : expectedValue.toString();
						await expect(valueLocator).toContainText(expectedText, { timeout });
					}
				}
			}
		});
	}

	/**
	 * Verify: Cell execution status matches expected status.
	 * @param cellIndex - The index of the cell to check.
	 * @param expectedStatus - The expected execution status of the cell.
	 * @param timeout - The timeout for the expectation.
	 */
	async expectExecutionStatusToBe(cellIndex: number, expectedStatus: 'running' | 'idle' | 'failed' | 'success', timeout = DEFAULT_TIMEOUT): Promise<void> {
		await test.step(`Expect execution status to be: ${expectedStatus}`, async () => {
			await expect(this.executionStatusAtIndex(cellIndex)).toHaveAttribute('data-execution-status', expectedStatus, { timeout });
		});
	}

	/**
	 * Verify: Spinner visibility in a cell.
	 * @param cellIndex - The index of the cell to check.
	 * @param visible - Whether the spinner should be visible (true) or not (false).
	 * @param timeout - The timeout for the expectation.
	 */
	async expectSpinnerAtIndex(cellIndex: number, visible = true, timeout = DEFAULT_TIMEOUT): Promise<void> {
		await test.step(`Expect spinner to be ${visible ? 'visible' : 'hidden'} in cell ${cellIndex}`, async () => {
			if (visible) {
				await expect(this.spinnerAtIndex(cellIndex)).toBeVisible({ timeout });
			} else {
				await expect(this.spinnerAtIndex(cellIndex)).toHaveCount(0, { timeout });
			}
		});
	}

	/**
	 * Verify: No active spinners are present.
	 * @param timeout - Timeout for the expectation.
	 */
	async expectNoActiveSpinners(timeout = DEFAULT_TIMEOUT): Promise<void> {
		await test.step('Expect no active spinners in notebook', async () => {
			await expect(this.spinner).toHaveCount(0, { timeout });
		});
	}

	/**
	 * Verify: Cell info tooltip visibility.
	 * @param visible - Whether the tooltip should be visible.
	 * @param timeout - Timeout for the expectation.
	 */
	async expectToolTipVisible(visible: boolean, timeout = DEFAULT_TIMEOUT): Promise<void> {
		await test.step(`Expect cell info tooltip to be ${visible ? 'visible' : 'hidden'}`, async () => {
			const assertion = expect(this.cellInfoToolTip);
			if (visible) {
				await assertion.toBeVisible({ timeout });
			} else {
				await assertion.not.toBeVisible({ timeout });
			}
		});
	}

	/**
	 * Verify: the cell at the specified index is (or is not) selected,
	 * and optionally, whether it is in edit mode.
	 * @param expectedIndex - The index of the cell to check.
	 * @param options - Options to specify selection and edit mode expectations.
	 */
	async expectCellIndexToBeSelected(
		expectedIndex: number,
		options?: { isSelected?: boolean; inEditMode?: boolean; timeout?: number }
	): Promise<void> {
		const {
			isSelected = true,
			inEditMode = undefined,
		} = options ?? {};

		await expect(async () => {
			await test.step(`Verify cell at index ${expectedIndex} to is${isSelected ? '' : ' NOT'} selected`, async () => {
				const cells = this.cell;
				const cellCount = await cells.count();
				const selectedIndices: number[] = [];

				for (let i = 0; i < cellCount; i++) {
					const cell = cells.nth(i);
					const isSelected = (await cell.getAttribute('aria-selected')) === 'true';
					if (isSelected) {
						selectedIndices.push(i);
					}
				}

				isSelected
					? expect(selectedIndices).toContain(expectedIndex)
					: expect(selectedIndices).not.toContain(expectedIndex);
			});

			await test.step(`Verify cell at index ${expectedIndex} is ${inEditMode ? '' : 'NOT '}in edit mode`, async () => {
				const editorFocused = this.cell.nth(expectedIndex).locator('.monaco-editor-background').locator('.focused');
				inEditMode
					? await expect(editorFocused).toHaveCount(1)
					: await expect(editorFocused).toHaveCount(0);

			});
		}, `Cell selection and edit mode`).toPass({ timeout: options?.timeout ?? DEFAULT_TIMEOUT });
	}

	/**
	 * Verify: the cell at the specified index has the expected number of lines.
	 * @param cellIndex - The index of the cell to check.
	 * @param numLines - The expected number of lines in the cell.
	 */
	async expectCellToHaveLineCount({ cellIndex, numLines }): Promise<void> {
		await test.step(`Expect cell at index ${cellIndex} to have ${numLines} lines`, async () => {
			const viewLines = this.cell.nth(cellIndex).locator('.view-line');
			await expect(viewLines).toHaveCount(numLines, { timeout: DEFAULT_TIMEOUT });
		});
	}
	// #endregion
}

<|MERGE_RESOLUTION|>--- conflicted
+++ resolved
@@ -124,12 +124,8 @@
 		const config: Record<string, unknown> = {
 			'workbench.editorAssociations': { '*.ipynb': 'workbench.editor.positronNotebook' }
 		};
-<<<<<<< HEAD
 		await settings.set(config, { reload: false });
 		await this.hotKeys.reloadWindow(true);
-=======
-		await settings.set(config);
->>>>>>> e55ad796
 	}
 
 	/**
