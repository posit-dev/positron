--- conflicted
+++ resolved
@@ -8,6 +8,7 @@
 import { QuickAccess } from '../quickaccess';
 import { QuickInput } from '../quickinput';
 import { basename } from 'path';
+import { expect } from '@playwright/test';
 
 const KERNEL_LABEL = '.kernel-label';
 const KERNEL_ACTION = '.kernel-action-view-item';
@@ -76,11 +77,7 @@
 	}
 
 	async addCodeToFirstCell(code: string) {
-<<<<<<< HEAD
 		await this.code.driver.page.locator(CELL_LINE).click();
-=======
-		await this.code.driver.getLocator(CELL_LINE).first().click();
->>>>>>> a0290f3b
 		await this.notebook.waitForTypeInEditor(code);
 		await this.notebook.waitForActiveCellEditorContents(code);
 	}
